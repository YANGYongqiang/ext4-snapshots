--- conflicted
+++ resolved
@@ -212,10 +212,12 @@
 
 	if (ext4_handle_valid(handle)) {
 		err = jbd2_journal_dirty_metadata(handle, bh);
-<<<<<<< HEAD
-		if (err)
-			ext4_journal_abort_handle(where, line, __func__,
-						  bh, handle, err);
+		if (err) {
+			/* Errors can only happen if there is a bug */
+			handle->h_err = err;
+			__ext4_journal_stop(where, line, handle);
+		}
+
 #ifdef CONFIG_EXT4_FS_SNAPSHOT_JOURNAL_CREDITS
 		if (err)
 			return err;
@@ -241,13 +243,6 @@
 #ifdef CONFIG_EXT4_FS_SNAPSHOT_JOURNAL_TRACE
 		ext4_journal_trace(SNAP_DEBUG, where, handle, -1);
 #endif
-=======
-		if (err) {
-			/* Errors can only happen if there is a bug */
-			handle->h_err = err;
-			__ext4_journal_stop(where, line, handle);
-		}
->>>>>>> 5f0a6e2d
 	} else {
 		if (inode)
 			mark_buffer_dirty_inode(bh, inode);
