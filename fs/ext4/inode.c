/*
 *  linux/fs/ext4/inode.c
 *
 * Copyright (C) 1992, 1993, 1994, 1995
 * Remy Card (card@masi.ibp.fr)
 * Laboratoire MASI - Institut Blaise Pascal
 * Universite Pierre et Marie Curie (Paris VI)
 *
 *  from
 *
 *  linux/fs/minix/inode.c
 *
 *  Copyright (C) 1991, 1992  Linus Torvalds
 *
 *  64-bit file support on 64-bit platforms by Jakub Jelinek
 *	(jj@sunsite.ms.mff.cuni.cz)
 *
 *  Assorted race fixes, rewrite of ext4_get_block() by Al Viro, 2000
 *
 *  Snapshot inode extensions, Amir Goldstein <amir73il@users.sf.net>, 2011
 */

#include <linux/fs.h>
#include <linux/time.h>
#include <linux/jbd2.h>
#include <linux/highuid.h>
#include <linux/pagemap.h>
#include <linux/quotaops.h>
#include <linux/string.h>
#include <linux/buffer_head.h>
#include <linux/writeback.h>
#include <linux/pagevec.h>
#include <linux/mpage.h>
#include <linux/namei.h>
#include <linux/uio.h>
#include <linux/bio.h>
#include <linux/workqueue.h>
#include <linux/kernel.h>
#include <linux/printk.h>
#include <linux/slab.h>
#include <linux/ratelimit.h>

#include "ext4_jbd2.h"
#include "xattr.h"
#include "acl.h"
#include "truncate.h"

#include <trace/events/ext4.h>
#include "snapshot.h"

#define MPAGE_DA_EXTENT_TAIL 0x01

static inline int ext4_begin_ordered_truncate(struct inode *inode,
					      loff_t new_size)
{
	trace_ext4_begin_ordered_truncate(inode, new_size);
	/*
	 * If jinode is zero, then we never opened the file for
	 * writing, so there's no need to call
	 * jbd2_journal_begin_ordered_truncate() since there's no
	 * outstanding writes we need to flush.
	 */
	if (!EXT4_I(inode)->jinode)
		return 0;
	return jbd2_journal_begin_ordered_truncate(EXT4_JOURNAL(inode),
						   EXT4_I(inode)->jinode,
						   new_size);
}

static void ext4_invalidatepage(struct page *page, unsigned long offset);
static int noalloc_get_block_write(struct inode *inode, sector_t iblock,
				   struct buffer_head *bh_result, int create);
static int ext4_set_bh_endio(struct buffer_head *bh, struct inode *inode);
static void ext4_end_io_buffer_write(struct buffer_head *bh, int uptodate);
static int __ext4_journalled_writepage(struct page *page, unsigned int len);
#ifdef CONFIG_EXT4_FS_SNAPSHOT_HOOKS_DATA
static int ext4_bh_delay_or_unwritten_or_remap(handle_t *handle,
		struct buffer_head *bh);
#else
static int ext4_bh_delay_or_unwritten(handle_t *handle, struct buffer_head *bh);
<<<<<<< HEAD
#endif
=======
static int ext4_discard_partial_page_buffers_no_lock(handle_t *handle,
		struct inode *inode, struct page *page, loff_t from,
		loff_t length, int flags);
>>>>>>> c16fa4f2

/*
 * Test whether an inode is a fast symlink.
 */
static int ext4_inode_is_fast_symlink(struct inode *inode)
{
	int ea_blocks = EXT4_I(inode)->i_file_acl ?
		(inode->i_sb->s_blocksize >> 9) : 0;

	return (S_ISLNK(inode->i_mode) && inode->i_blocks - ea_blocks == 0);
}

/*
 * Restart the transaction associated with *handle.  This does a commit,
 * so before we call here everything must be consistently dirtied against
 * this transaction.
 */
int ext4_truncate_restart_trans(handle_t *handle, struct inode *inode,
				 int nblocks)
{
	int ret;

	/*
	 * Drop i_data_sem to avoid deadlock with ext4_map_blocks.  At this
	 * moment, get_block can be called only for blocks inside i_size since
	 * page cache has been already dropped and writes are blocked by
	 * i_mutex. So we can safely drop the i_data_sem here.
	 */
	BUG_ON(EXT4_JOURNAL(inode) == NULL);
	jbd_debug(2, "restarting handle %p\n", handle);
#ifdef CONFIG_EXT4_FS_SNAPSHOT_CLEANUP
	/*
	 * Snapshot shrink/merge/clean do not take i_data_sem, so we cannot
	 * release it here. Luckily, snapshot files are not writable,
	 * so deadlock with ext4_map_blocks on writepage is impossible.
	 * Snapshot files also don't have preallocations.
	 */
	if (ext4_snapshot_file(inode))
		return ext4_journal_restart(handle, nblocks);
#endif
	up_write(&EXT4_I(inode)->i_data_sem);
	ret = ext4_journal_restart(handle, nblocks);
	down_write(&EXT4_I(inode)->i_data_sem);
	ext4_discard_preallocations(inode);

	return ret;
}

/*
 * Called at the last iput() if i_nlink is zero.
 */
void ext4_evict_inode(struct inode *inode)
{
	handle_t *handle;
	int err;

	trace_ext4_evict_inode(inode);

	ext4_ioend_wait(inode);

	if (inode->i_nlink) {
		/*
		 * When journalling data dirty buffers are tracked only in the
		 * journal. So although mm thinks everything is clean and
		 * ready for reaping the inode might still have some pages to
		 * write in the running transaction or waiting to be
		 * checkpointed. Thus calling jbd2_journal_invalidatepage()
		 * (via truncate_inode_pages()) to discard these buffers can
		 * cause data loss. Also even if we did not discard these
		 * buffers, we would have no way to find them after the inode
		 * is reaped and thus user could see stale data if he tries to
		 * read them before the transaction is checkpointed. So be
		 * careful and force everything to disk here... We use
		 * ei->i_datasync_tid to store the newest transaction
		 * containing inode's data.
		 *
		 * Note that directories do not have this problem because they
		 * don't use page cache.
		 */
		if (ext4_should_journal_data(inode) &&
		    (S_ISLNK(inode->i_mode) || S_ISREG(inode->i_mode))) {
			journal_t *journal = EXT4_SB(inode->i_sb)->s_journal;
			tid_t commit_tid = EXT4_I(inode)->i_datasync_tid;

			jbd2_log_start_commit(journal, commit_tid);
			jbd2_log_wait_commit(journal, commit_tid);
			filemap_write_and_wait(&inode->i_data);
		}
		truncate_inode_pages(&inode->i_data, 0);
		goto no_delete;
	}

	if (!is_bad_inode(inode))
		dquot_initialize(inode);

	if (ext4_should_order_data(inode))
		ext4_begin_ordered_truncate(inode, 0);
	truncate_inode_pages(&inode->i_data, 0);

	if (is_bad_inode(inode))
		goto no_delete;

	handle = ext4_journal_start(inode, ext4_blocks_for_truncate(inode)+3);
	if (IS_ERR(handle)) {
		ext4_std_error(inode->i_sb, PTR_ERR(handle));
		/*
		 * If we're going to skip the normal cleanup, we still need to
		 * make sure that the in-core orphan linked list is properly
		 * cleaned up.
		 */
		ext4_orphan_del(NULL, inode);
		goto no_delete;
	}

	if (IS_SYNC(inode))
		ext4_handle_sync(handle);
	inode->i_size = 0;
	err = ext4_mark_inode_dirty(handle, inode);
	if (err) {
		ext4_warning(inode->i_sb,
			     "couldn't mark inode dirty (err %d)", err);
		goto stop_handle;
	}
	if (inode->i_blocks)
		ext4_truncate(inode);

	/*
	 * ext4_ext_truncate() doesn't reserve any slop when it
	 * restarts journal transactions; therefore there may not be
	 * enough credits left in the handle to remove the inode from
	 * the orphan list and set the dtime field.
	 */
	if (!ext4_handle_has_enough_credits(handle, 3)) {
		err = ext4_journal_extend(handle, 3);
		if (err > 0)
			err = ext4_journal_restart(handle, 3);
		if (err != 0) {
			ext4_warning(inode->i_sb,
				     "couldn't extend journal (err %d)", err);
		stop_handle:
			ext4_journal_stop(handle);
			ext4_orphan_del(NULL, inode);
			goto no_delete;
		}
	}

	/*
	 * Kill off the orphan record which ext4_truncate created.
	 * AKPM: I think this can be inside the above `if'.
	 * Note that ext4_orphan_del() has to be able to cope with the
	 * deletion of a non-existent orphan - this is because we don't
	 * know if ext4_truncate() actually created an orphan record.
	 * (Well, we could do this if we need to, but heck - it works)
	 */
	ext4_orphan_del(handle, inode);
	EXT4_I(inode)->i_dtime	= get_seconds();

	/*
	 * One subtle ordering requirement: if anything has gone wrong
	 * (transaction abort, IO errors, whatever), then we can still
	 * do these next steps (the fs will already have been marked as
	 * having errors), but we can't free the inode if the mark_dirty
	 * fails.
	 */
	if (ext4_mark_inode_dirty(handle, inode))
		/* If that failed, just do the required in-core inode clear. */
		ext4_clear_inode(inode);
	else
		ext4_free_inode(handle, inode);
	ext4_journal_stop(handle);
	return;
no_delete:
	ext4_clear_inode(inode);	/* We must guarantee clearing of inode... */
}

#ifdef CONFIG_QUOTA
qsize_t *ext4_get_reserved_space(struct inode *inode)
{
	return &EXT4_I(inode)->i_reserved_quota;
}
#endif

/*
 * Calculate the number of metadata blocks need to reserve
 * to allocate a block located at @lblock
 */
static int ext4_calc_metadata_amount(struct inode *inode, ext4_lblk_t lblock)
{
	if (ext4_test_inode_flag(inode, EXT4_INODE_EXTENTS))
		return ext4_ext_calc_metadata_amount(inode, lblock);

	return ext4_ind_calc_metadata_amount(inode, lblock);
}

/*
 * Called with i_data_sem down, which is important since we can call
 * ext4_discard_preallocations() from here.
 */
void ext4_da_update_reserve_space(struct inode *inode,
					int used, int quota_claim)
{
	struct ext4_sb_info *sbi = EXT4_SB(inode->i_sb);
	struct ext4_inode_info *ei = EXT4_I(inode);

	spin_lock(&ei->i_block_reservation_lock);
	trace_ext4_da_update_reserve_space(inode, used, quota_claim);
	if (unlikely(used > ei->i_reserved_data_blocks)) {
		ext4_msg(inode->i_sb, KERN_NOTICE, "%s: ino %lu, used %d "
			 "with only %d reserved data blocks\n",
			 __func__, inode->i_ino, used,
			 ei->i_reserved_data_blocks);
		WARN_ON(1);
		used = ei->i_reserved_data_blocks;
	}

	/* Update per-inode reservations */
	ei->i_reserved_data_blocks -= used;
	ei->i_reserved_meta_blocks -= ei->i_allocated_meta_blocks;
	percpu_counter_sub(&sbi->s_dirtyclusters_counter,
			   used + ei->i_allocated_meta_blocks);
	ei->i_allocated_meta_blocks = 0;

	if (ei->i_reserved_data_blocks == 0) {
		/*
		 * We can release all of the reserved metadata blocks
		 * only when we have written all of the delayed
		 * allocation blocks.
		 */
		percpu_counter_sub(&sbi->s_dirtyclusters_counter,
				   ei->i_reserved_meta_blocks);
		ei->i_reserved_meta_blocks = 0;
		ei->i_da_metadata_calc_len = 0;
	}
	spin_unlock(&EXT4_I(inode)->i_block_reservation_lock);

	/* Update quota subsystem for data blocks */
	if (quota_claim)
		dquot_claim_block(inode, EXT4_C2B(sbi, used));
	else {
		/*
		 * We did fallocate with an offset that is already delayed
		 * allocated. So on delayed allocated writeback we should
		 * not re-claim the quota for fallocated blocks.
		 */
		dquot_release_reservation_block(inode, EXT4_C2B(sbi, used));
	}

	/*
	 * If we have done all the pending block allocations and if
	 * there aren't any writers on the inode, we can discard the
	 * inode's preallocations.
	 */
	if ((ei->i_reserved_data_blocks == 0) &&
	    (atomic_read(&inode->i_writecount) == 0))
		ext4_discard_preallocations(inode);
}

static int __check_block_validity(struct inode *inode, const char *func,
				unsigned int line,
				struct ext4_map_blocks *map)
{
	if (!ext4_data_block_valid(EXT4_SB(inode->i_sb), map->m_pblk,
				   map->m_len)) {
		ext4_error_inode(inode, func, line, map->m_pblk,
				 "lblock %lu mapped to illegal pblock "
				 "(length %d)", (unsigned long) map->m_lblk,
				 map->m_len);
		return -EIO;
	}
	return 0;
}

#define check_block_validity(inode, map)	\
	__check_block_validity((inode), __func__, __LINE__, (map))

/*
 * Return the number of contiguous dirty pages in a given inode
 * starting at page frame idx.
 */
static pgoff_t ext4_num_dirty_pages(struct inode *inode, pgoff_t idx,
				    unsigned int max_pages)
{
	struct address_space *mapping = inode->i_mapping;
	pgoff_t	index;
	struct pagevec pvec;
	pgoff_t num = 0;
	int i, nr_pages, done = 0;

	if (max_pages == 0)
		return 0;
	pagevec_init(&pvec, 0);
	while (!done) {
		index = idx;
		nr_pages = pagevec_lookup_tag(&pvec, mapping, &index,
					      PAGECACHE_TAG_DIRTY,
					      (pgoff_t)PAGEVEC_SIZE);
		if (nr_pages == 0)
			break;
		for (i = 0; i < nr_pages; i++) {
			struct page *page = pvec.pages[i];
			struct buffer_head *bh, *head;

			lock_page(page);
			if (unlikely(page->mapping != mapping) ||
			    !PageDirty(page) ||
			    PageWriteback(page) ||
			    page->index != idx) {
				done = 1;
				unlock_page(page);
				break;
			}
			if (page_has_buffers(page)) {
				bh = head = page_buffers(page);
				do {
					if (!buffer_delay(bh) &&
					    !buffer_unwritten(bh))
						done = 1;
					bh = bh->b_this_page;
				} while (!done && (bh != head));
			}
			unlock_page(page);
			if (done)
				break;
			idx++;
			num++;
			if (num >= max_pages) {
				done = 1;
				break;
			}
		}
		pagevec_release(&pvec);
	}
	return num;
}

/*
 * Sets the BH_Da_Mapped bit on the buffer heads corresponding to the given map.
 */
static void set_buffers_da_mapped(struct inode *inode,
				   struct ext4_map_blocks *map)
{
	struct address_space *mapping = inode->i_mapping;
	struct pagevec pvec;
	int i, nr_pages;
	pgoff_t index, end;

	index = map->m_lblk >> (PAGE_CACHE_SHIFT - inode->i_blkbits);
	end = (map->m_lblk + map->m_len - 1) >>
		(PAGE_CACHE_SHIFT - inode->i_blkbits);

	pagevec_init(&pvec, 0);
	while (index <= end) {
		nr_pages = pagevec_lookup(&pvec, mapping, index,
					  min(end - index + 1,
					      (pgoff_t)PAGEVEC_SIZE));
		if (nr_pages == 0)
			break;
		for (i = 0; i < nr_pages; i++) {
			struct page *page = pvec.pages[i];
			struct buffer_head *bh, *head;

			if (unlikely(page->mapping != mapping) ||
			    !PageDirty(page))
				break;

			if (page_has_buffers(page)) {
				bh = head = page_buffers(page);
				do {
					set_buffer_da_mapped(bh);
					bh = bh->b_this_page;
				} while (bh != head);
			}
			index++;
		}
		pagevec_release(&pvec);
	}
}

/*
 * The ext4_map_blocks() function tries to look up the requested blocks,
 * and returns if the blocks are already mapped.
 *
 * Otherwise it takes the write lock of the i_data_sem and allocate blocks
 * and store the allocated blocks in the result buffer head and mark it
 * mapped.
 *
 * If file type is extents based, it will call ext4_ext_map_blocks(),
 * Otherwise, call with ext4_ind_map_blocks() to handle indirect mapping
 * based files
 *
 * On success, it returns the number of blocks being mapped or allocate.
 * if create==0 and the blocks are pre-allocated and uninitialized block,
 * the result buffer head is unmapped. If the create ==1, it will make sure
 * the buffer head is mapped.
 *
 * It returns 0 if plain look up failed (blocks have not been allocated), in
 * that case, buffer head is unmapped
 *
 * It returns the error in case of allocation failure.
 */
int ext4_map_blocks(handle_t *handle, struct inode *inode,
		    struct ext4_map_blocks *map, int flags)
{
	int retval;
#ifdef CONFIG_EXT4_FS_SNAPSHOT_BLOCK_COW
	int cowing = 0;

	if (handle && IS_COWING(handle)) {
		/*
		 * locking order for locks validator:
		 * inode (VFS operation) -> active snapshot (COW operation)
		 *
		 * The i_data_sem lock is nested during COW operation, but
		 * the active snapshot i_data_sem write lock is not taken
		 * otherwise, because snapshot file has read-only aops and
		 * because truncate/unlink of active snapshot is not permitted.
		 */
		BUG_ON(!ext4_snapshot_is_active(inode));
		cowing = 1;
	}
#endif

	map->m_flags = 0;
	ext_debug("ext4_map_blocks(): inode %lu, flag %d, max_blocks %u,"
		  "logical block %lu\n", inode->i_ino, flags, map->m_len,
		  (unsigned long) map->m_lblk);
	/*
	 * Try to see if we can get the block without requesting a new
	 * file system block.
	 */
#ifdef CONFIG_EXT4_FS_SNAPSHOT_BLOCK_COW
	down_read_nested((&EXT4_I(inode)->i_data_sem), cowing);
#else
	down_read((&EXT4_I(inode)->i_data_sem));
#endif
	if (ext4_test_inode_flag(inode, EXT4_INODE_EXTENTS)) {
#ifdef CONFIG_EXT4_FS_SNAPSHOT_HOOKS_EXTENT
		retval = ext4_ext_map_blocks(handle, inode, map,
				flags & (EXT4_GET_BLOCKS_MOVE_ON_WRITE |
				EXT4_GET_BLOCKS_KEEP_SIZE));
#else
		retval = ext4_ext_map_blocks(handle, inode, map, flags &
					     EXT4_GET_BLOCKS_KEEP_SIZE);
#endif
	} else {
#ifdef CONFIG_EXT4_FS_SNAPSHOT_HOOKS_DATA
		retval = ext4_ind_map_blocks(handle, inode, map,
				flags & (EXT4_GET_BLOCKS_MOVE_ON_WRITE |
				EXT4_GET_BLOCKS_MOVE_ON_WRITE));
#else
		retval = ext4_ind_map_blocks(handle, inode, map, flags &
					     EXT4_GET_BLOCKS_KEEP_SIZE);
#endif
	}
	up_read((&EXT4_I(inode)->i_data_sem));

	if (retval > 0 && map->m_flags & EXT4_MAP_MAPPED) {
		int ret = check_block_validity(inode, map);
		if (ret != 0)
			return ret;
	}

#ifdef CONFIG_EXT4_FS_SNAPSHOT_HOOKS_DIO
	if (retval > 0 && (map->m_flags & EXT4_MAP_REMAP) &&
	    (flags & EXT4_GET_BLOCKS_PRE_IO)) {
		/*
		 * If mow is needed on the requested block and
		 * request comes from async-direct-io-write path,
		 * we return an unmapped buffer to fall back to buffered I/O.
		 */
		map->m_flags &= ~EXT4_MAP_MAPPED;
		return 0;
	}
#endif
	/* If it is only a block(s) look up */
	if ((flags & EXT4_GET_BLOCKS_CREATE) == 0)
		return retval;

	/*
	 * Returns if the blocks have already allocated
	 *
	 * Note that if blocks have been preallocated
	 * ext4_ext_get_block() returns the create = 0
	 * with buffer head unmapped.
	 */
#ifdef CONFIG_EXT4_FS_SNAPSHOT_HOOKS_DATA
	if (retval > 0 && map->m_flags & EXT4_MAP_MAPPED &&
		!(map->m_flags & EXT4_MAP_REMAP))
#else
	if (retval > 0 && map->m_flags & EXT4_MAP_MAPPED)
#endif
		return retval;

	/*
	 * When we call get_blocks without the create flag, the
	 * BH_Unwritten flag could have gotten set if the blocks
	 * requested were part of a uninitialized extent.  We need to
	 * clear this flag now that we are committed to convert all or
	 * part of the uninitialized extent to be an initialized
	 * extent.  This is because we need to avoid the combination
	 * of BH_Unwritten and BH_Mapped flags being simultaneously
	 * set on the buffer_head.
	 */
	map->m_flags &= ~EXT4_MAP_UNWRITTEN;

	/*
	 * New blocks allocate and/or writing to uninitialized extent
	 * will possibly result in updating i_data, so we take
	 * the write lock of i_data_sem, and call get_blocks()
	 * with create == 1 flag.
	 */
#ifdef CONFIG_EXT4_FS_SNAPSHOT_BLOCK_COW
	down_write_nested((&EXT4_I(inode)->i_data_sem), cowing);
#else
	down_write((&EXT4_I(inode)->i_data_sem));
#endif

	/*
	 * if the caller is from delayed allocation writeout path
	 * we have already reserved fs blocks for allocation
	 * let the underlying get_block() function know to
	 * avoid double accounting
	 */
	if (flags & EXT4_GET_BLOCKS_DELALLOC_RESERVE)
		ext4_set_inode_state(inode, EXT4_STATE_DELALLOC_RESERVED);
	/*
	 * We need to check for EXT4 here because migrate
	 * could have changed the inode type in between
	 */
	if (ext4_test_inode_flag(inode, EXT4_INODE_EXTENTS)) {
		retval = ext4_ext_map_blocks(handle, inode, map, flags);
	} else {
		retval = ext4_ind_map_blocks(handle, inode, map, flags);

		if (retval > 0 && map->m_flags & EXT4_MAP_NEW) {
			/*
			 * We allocated new blocks which will result in
			 * i_data's format changing.  Force the migrate
			 * to fail by clearing migrate flags
			 */
			ext4_clear_inode_state(inode, EXT4_STATE_EXT_MIGRATE);
		}

		/*
		 * Update reserved blocks/metadata blocks after successful
		 * block allocation which had been deferred till now. We don't
		 * support fallocate for non extent files. So we can update
		 * reserve space here.
		 */
		if ((retval > 0) &&
			(flags & EXT4_GET_BLOCKS_DELALLOC_RESERVE))
			ext4_da_update_reserve_space(inode, retval, 1);
	}
	if (flags & EXT4_GET_BLOCKS_DELALLOC_RESERVE) {
		ext4_clear_inode_state(inode, EXT4_STATE_DELALLOC_RESERVED);

		/* If we have successfully mapped the delayed allocated blocks,
		 * set the BH_Da_Mapped bit on them. Its important to do this
		 * under the protection of i_data_sem.
		 */
		if (retval > 0 && map->m_flags & EXT4_MAP_MAPPED)
			set_buffers_da_mapped(inode, map);
	}

	up_write((&EXT4_I(inode)->i_data_sem));
#ifdef CONFIG_EXT4_FS_SNAPSHOT_HOOKS_DATA
	/* Clear EXT4_MAP_REMAP, it is not needed any more. */
	map->m_flags &= ~EXT4_MAP_REMAP;
#endif
	if (retval > 0 && map->m_flags & EXT4_MAP_MAPPED) {
		int ret = check_block_validity(inode, map);
		if (ret != 0)
			return ret;
	}
	return retval;
}

#ifdef CONFIG_EXT4_FS_SNAPSHOT_HOOKS_DATA
/*
 * Block may need to be moved to snapshot and we need to writeback part of the
 * existing block data to the new block, so make sure the buffer and page are
 * uptodate before moving the existing block to snapshot.
 */
static int ext4_partial_write_begin(struct inode *inode, sector_t iblock,
		struct buffer_head *bh)
{
	struct ext4_map_blocks map;
	int ret;

	BUG_ON(!buffer_partial_write(bh));
	BUG_ON(!bh->b_page || !PageLocked(bh->b_page));
	map.m_lblk = iblock;
	map.m_len = 1;

	ret = ext4_map_blocks(NULL, inode, &map, 0);
	if (ret <= 0)
		return ret;

	if (!buffer_uptodate(bh) && !buffer_unwritten(bh)) {
		/* map existing block for read */
		map_bh(bh, inode->i_sb, map.m_pblk);
		ll_rw_block(READ, 1, &bh);
		wait_on_buffer(bh);
		/* clear existing block mapping */
		clear_buffer_mapped(bh);
		if (!buffer_uptodate(bh))
			return -EIO;
	}
	/* prevent zero out of page with BH_New flag in block_write_begin() */
	SetPageUptodate(bh->b_page);
	return 0;
}

#endif
/* Maximum number of blocks we map for direct IO at once. */
#define DIO_MAX_BLOCKS 4096

static int _ext4_get_block(struct inode *inode, sector_t iblock,
			   struct buffer_head *bh, int flags)
{
	handle_t *handle = ext4_journal_current_handle();
	struct ext4_map_blocks map;
	int ret = 0, started = 0;
	int dio_credits;

	map.m_lblk = iblock;
	map.m_len = bh->b_size >> inode->i_blkbits;

	if (flags && !handle) {
		/* Direct IO write... */
		if (map.m_len > DIO_MAX_BLOCKS)
			map.m_len = DIO_MAX_BLOCKS;
		dio_credits = ext4_chunk_trans_blocks(inode, map.m_len);
		handle = ext4_journal_start(inode, dio_credits);
		if (IS_ERR(handle)) {
			ret = PTR_ERR(handle);
#ifdef CONFIG_EXT4_FS_SNAPSHOT_HOOKS_DATA
			goto out;
#else
			return ret;
#endif
		}
		started = 1;
	}

#ifdef CONFIG_EXT4_FS_SNAPSHOT_HOOKS_DATA
	if ((flags & EXT4_GET_BLOCKS_MOVE_ON_WRITE) &&
	     buffer_partial_write(bh)) {
		/* Read existing block data before moving it to snapshot */
		ret = ext4_partial_write_begin(inode, iblock, bh);
		if (ret < 0)
			goto out;
	}
#endif
	ret = ext4_map_blocks(handle, inode, &map, flags);
	if (ret > 0) {
		map_bh(bh, inode->i_sb, map.m_pblk);
		bh->b_state = (bh->b_state & ~EXT4_MAP_FLAGS) | map.m_flags;
		bh->b_size = inode->i_sb->s_blocksize * map.m_len;
		ret = 0;
	}
#ifdef CONFIG_EXT4_FS_SNAPSHOT_HOOKS_DATA
out:
#endif
	if (started)
		ext4_journal_stop(handle);
#ifdef CONFIG_EXT4_FS_SNAPSHOT_HOOKS_DATA
	/*
	 * BH_Partial_Write flags are only used to pass
	 * hints to this function and should be cleared on exit.
	 */
	clear_buffer_partial_write(bh);
#endif
	return ret;
}

#ifdef CONFIG_EXT4_FS_SNAPSHOT_HOOKS_DATA
/*
 * ext4_get_block_mow is used when a block may be needed to be snapshotted.
 */
int ext4_get_block_mow(struct inode *inode, sector_t iblock,
		   struct buffer_head *bh, int create)
{
	int flags = create ? EXT4_GET_BLOCKS_CREATE : 0;

	if (ext4_snapshot_should_move_data(inode))
		flags |= EXT4_GET_BLOCKS_MOVE_ON_WRITE;
	return _ext4_get_block(inode, iblock, bh, flags);
}

#endif

#ifdef CONFIG_EXT4_FS_SNAPSHOT_HOOKS_DIO
/*
 * ext4_get_block_dio used when preparing for a DIO write
 * to indirect mapped files with snapshots.
 */
int ext4_get_block_dio_write(struct inode *inode, sector_t iblock,
		   struct buffer_head *bh, int create)
{
	int flags = EXT4_GET_BLOCKS_CREATE;

	/*
	 * DIO_SKIP_HOLES may ask to map direct I/O write with create=0,
	 * but we know this is a write, so we need to check if block
	 * needs to be moved to snapshot and fall back to buffered I/O.
	 * ext4_map_blocks() will return an unmapped buffer if block
	 * is not allocated or if it needs to be moved to snapshot.
	 */
	if (ext4_snapshot_should_move_data(inode))
		flags |= EXT4_GET_BLOCKS_MOVE_ON_WRITE|
			EXT4_GET_BLOCKS_PRE_IO;

	return _ext4_get_block(inode, iblock, bh, flags);
}

#endif

int ext4_get_block(struct inode *inode, sector_t iblock,
		   struct buffer_head *bh, int create)
{
	return _ext4_get_block(inode, iblock, bh,
			       create ? EXT4_GET_BLOCKS_CREATE : 0);
}

/*
 * `handle' can be NULL if create is zero
 */
struct buffer_head *ext4_getblk(handle_t *handle, struct inode *inode,
				ext4_lblk_t block, int create, int *errp)
{
	struct ext4_map_blocks map;
	struct buffer_head *bh;
	int fatal = 0, err;

	J_ASSERT(handle != NULL || create == 0);

	map.m_lblk = block;
	map.m_len = 1;
#ifdef CONFIG_EXT4_FS_SNAPSHOT_BLOCK
	/* passing SNAPMAP flags on create argument */
	err = ext4_map_blocks(handle, inode, &map, create);
#else
	err = ext4_map_blocks(handle, inode, &map,
			      create ? EXT4_GET_BLOCKS_CREATE : 0);
#endif

	if (err < 0)
		*errp = err;
	if (err <= 0)
		return NULL;
	*errp = 0;

	bh = sb_getblk(inode->i_sb, map.m_pblk);
	if (!bh) {
		*errp = -EIO;
		return NULL;
	}
	if (map.m_flags & EXT4_MAP_NEW) {
		J_ASSERT(create != 0);
		J_ASSERT(handle != NULL);

#ifdef CONFIG_EXT4_FS_SNAPSHOT_BLOCK_COW
		if (SNAPMAP_ISCOW(create)) {
			/* COWing block or creating COW bitmap */
			lock_buffer(bh);
			clear_buffer_uptodate(bh);
			/* flag locked buffer and return */
			*errp = 1;
			return bh;
		}
#endif
		/*
		 * Now that we do not always journal data, we should
		 * keep in mind whether this should always journal the
		 * new buffer as metadata.  For now, regular file
		 * writes use ext4_get_block instead, so it's not a
		 * problem.
		 */
		lock_buffer(bh);
		BUFFER_TRACE(bh, "call get_create_access");
		fatal = ext4_journal_get_create_access(handle, bh);
		if (!fatal && !buffer_uptodate(bh)) {
			memset(bh->b_data, 0, inode->i_sb->s_blocksize);
			set_buffer_uptodate(bh);
		}
		unlock_buffer(bh);
		BUFFER_TRACE(bh, "call ext4_handle_dirty_metadata");
		err = ext4_handle_dirty_metadata(handle, inode, bh);
		if (!fatal)
			fatal = err;
	} else {
		BUFFER_TRACE(bh, "not a new buffer");
	}
	if (fatal) {
		*errp = fatal;
		brelse(bh);
		bh = NULL;
	}
	return bh;
}

struct buffer_head *ext4_bread(handle_t *handle, struct inode *inode,
			       ext4_lblk_t block, int create, int *err)
{
	struct buffer_head *bh;

	bh = ext4_getblk(handle, inode, block, create, err);
	if (!bh)
		return bh;
	if (buffer_uptodate(bh))
		return bh;
	ll_rw_block(READ | REQ_META | REQ_PRIO, 1, &bh);
	wait_on_buffer(bh);
	if (buffer_uptodate(bh))
		return bh;
	put_bh(bh);
	*err = -EIO;
	return NULL;
}

static int walk_page_buffers(handle_t *handle,
			     struct buffer_head *head,
			     unsigned from,
			     unsigned to,
			     int *partial,
			     int (*fn)(handle_t *handle,
				       struct buffer_head *bh))
{
	struct buffer_head *bh;
	unsigned block_start, block_end;
	unsigned blocksize = head->b_size;
	int err, ret = 0;
	struct buffer_head *next;

	for (bh = head, block_start = 0;
	     ret == 0 && (bh != head || !block_start);
	     block_start = block_end, bh = next) {
		next = bh->b_this_page;
		block_end = block_start + blocksize;
		if (block_end <= from || block_start >= to) {
			if (partial && !buffer_uptodate(bh))
				*partial = 1;
			continue;
		}
		err = (*fn)(handle, bh);
		if (!ret)
			ret = err;
	}
	return ret;
}

/*
 * To preserve ordering, it is essential that the hole instantiation and
 * the data write be encapsulated in a single transaction.  We cannot
 * close off a transaction and start a new one between the ext4_get_block()
 * and the commit_write().  So doing the jbd2_journal_start at the start of
 * prepare_write() is the right place.
 *
 * Also, this function can nest inside ext4_writepage() ->
 * block_write_full_page(). In that case, we *know* that ext4_writepage()
 * has generated enough buffer credits to do the whole page.  So we won't
 * block on the journal in that case, which is good, because the caller may
 * be PF_MEMALLOC.
 *
 * By accident, ext4 can be reentered when a transaction is open via
 * quota file writes.  If we were to commit the transaction while thus
 * reentered, there can be a deadlock - we would be holding a quota
 * lock, and the commit would never complete if another thread had a
 * transaction open and was blocking on the quota lock - a ranking
 * violation.
 *
 * So what we do is to rely on the fact that jbd2_journal_stop/journal_start
 * will _not_ run commit under these circumstances because handle->h_ref
 * is elevated.  We'll still have enough credits for the tiny quotafile
 * write.
 */
static int do_journal_get_write_access(handle_t *handle,
				       struct buffer_head *bh)
{
	int dirty = buffer_dirty(bh);
	int ret;

	if (!buffer_mapped(bh) || buffer_freed(bh))
		return 0;
	/*
	 * __block_write_begin() could have dirtied some buffers. Clean
	 * the dirty bit as jbd2_journal_get_write_access() could complain
	 * otherwise about fs integrity issues. Setting of the dirty bit
	 * by __block_write_begin() isn't a real problem here as we clear
	 * the bit before releasing a page lock and thus writeback cannot
	 * ever write the buffer.
	 */
	if (dirty)
		clear_buffer_dirty(bh);
	ret = ext4_journal_get_write_access(handle, bh);
	if (!ret && dirty)
		ret = ext4_handle_dirty_metadata(handle, NULL, bh);
	return ret;
}

#ifdef CONFIG_EXT4_FS_SNAPSHOT_HOOKS_DATA
/*
 * Prepare for snapshot.
 * Clear mapped flag of buffers,
 * Set partial write flag of buffers in non-delayed-mow case.
 */
static void ext4_snapshot_write_begin(struct inode *inode,
				struct page *page, unsigned len, int delay)
{
	struct buffer_head *bh = NULL;
	/*
	 * XXX: We can also check ext4_snapshot_has_active() here and we don't
	 * need to unmap the buffers is there is no active snapshot, but the
	 * result must be valid throughout the writepage() operation and to
	 * guarantee this we have to know that the transaction is not restarted.
	 * Can we count on that?
	 */
	if (!EXT4_SNAPSHOTS(inode->i_sb) ||
	    !ext4_snapshot_should_move_data(inode))
		return;

	if (!page_has_buffers(page))
		create_empty_buffers(page, inode->i_sb->s_blocksize, 0);
	/* snapshots only work when blocksize == pagesize */
	bh = page_buffers(page);
	/*
	 * make sure that get_block() is called even if the buffer is
	 * mapped, but not if it is already a part of any transaction.
	 * in data=ordered,the only mode supported by ext4, all dirty
	 * data buffers are flushed on snapshot take via freeze_fs()
	 * API.
	 */
	if (!buffer_jbd(bh) && !buffer_delay(bh)) {
		clear_buffer_mapped(bh);
		/* explicitly request move-on-write */
		if (!delay && len < PAGE_CACHE_SIZE)
			/* read block before moving it to snapshot */
			set_buffer_partial_write(bh);
	}
}

#endif
static int ext4_get_block_write(struct inode *inode, sector_t iblock,
		   struct buffer_head *bh_result, int create);
static int ext4_write_begin(struct file *file, struct address_space *mapping,
			    loff_t pos, unsigned len, unsigned flags,
			    struct page **pagep, void **fsdata)
{
	struct inode *inode = mapping->host;
	int ret, needed_blocks;
	handle_t *handle;
	int retries = 0;
	struct page *page;
	pgoff_t index;
	unsigned from, to;

	trace_ext4_write_begin(inode, pos, len, flags);
	/*
	 * Reserve one block more for addition to orphan list in case
	 * we allocate blocks but write fails for some reason
	 */
	needed_blocks = ext4_writepage_trans_blocks(inode) + 1;
	index = pos >> PAGE_CACHE_SHIFT;
	from = pos & (PAGE_CACHE_SIZE - 1);
	to = from + len;

retry:
	handle = ext4_journal_start(inode, needed_blocks);
	if (IS_ERR(handle)) {
		ret = PTR_ERR(handle);
		goto out;
	}

	/* We cannot recurse into the filesystem as the transaction is already
	 * started */
	flags |= AOP_FLAG_NOFS;

	page = grab_cache_page_write_begin(mapping, index, flags);
	if (!page) {
		ext4_journal_stop(handle);
		ret = -ENOMEM;
		goto out;
	}
	*pagep = page;
#ifdef CONFIG_EXT4_FS_SNAPSHOT_HOOKS_DATA
	ext4_snapshot_write_begin(inode, page, len, 0);
#endif

	if (ext4_should_dioread_nolock(inode))
		ret = __block_write_begin(page, pos, len, ext4_get_block_write);
	else
#ifdef CONFIG_EXT4_FS_SNAPSHOT_HOOKS_DATA
		ret = __block_write_begin(page, pos, len, ext4_get_block_mow);
#else
		ret = __block_write_begin(page, pos, len, ext4_get_block);
#endif

	if (!ret && ext4_should_journal_data(inode)) {
		ret = walk_page_buffers(handle, page_buffers(page),
				from, to, NULL, do_journal_get_write_access);
	}

	if (ret) {
		unlock_page(page);
		page_cache_release(page);
		/*
		 * __block_write_begin may have instantiated a few blocks
		 * outside i_size.  Trim these off again. Don't need
		 * i_size_read because we hold i_mutex.
		 *
		 * Add inode to orphan list in case we crash before
		 * truncate finishes
		 */
		if (pos + len > inode->i_size && ext4_can_truncate(inode))
			ext4_orphan_add(handle, inode);

		ext4_journal_stop(handle);
		if (pos + len > inode->i_size) {
			ext4_truncate_failed_write(inode);
			/*
			 * If truncate failed early the inode might
			 * still be on the orphan list; we need to
			 * make sure the inode is removed from the
			 * orphan list in that case.
			 */
			if (inode->i_nlink)
				ext4_orphan_del(NULL, inode);
		}
	}

	if (ret == -ENOSPC && ext4_should_retry_alloc(inode->i_sb, &retries))
		goto retry;
out:
	return ret;
}

/* For write_end() in data=journal mode */
static int write_end_fn(handle_t *handle, struct buffer_head *bh)
{
	if (!buffer_mapped(bh) || buffer_freed(bh))
		return 0;
	set_buffer_uptodate(bh);
	return ext4_handle_dirty_metadata(handle, NULL, bh);
}

static int ext4_generic_write_end(struct file *file,
				  struct address_space *mapping,
				  loff_t pos, unsigned len, unsigned copied,
				  struct page *page, void *fsdata)
{
	int i_size_changed = 0;
	struct inode *inode = mapping->host;
	handle_t *handle = ext4_journal_current_handle();

	copied = block_write_end(file, mapping, pos, len, copied, page, fsdata);

	/*
	 * No need to use i_size_read() here, the i_size
	 * cannot change under us because we hold i_mutex.
	 *
	 * But it's important to update i_size while still holding page lock:
	 * page writeout could otherwise come in and zero beyond i_size.
	 */
	if (pos + copied > inode->i_size) {
		i_size_write(inode, pos + copied);
		i_size_changed = 1;
	}

	if (pos + copied >  EXT4_I(inode)->i_disksize) {
		/* We need to mark inode dirty even if
		 * new_i_size is less that inode->i_size
		 * bu greater than i_disksize.(hint delalloc)
		 */
		ext4_update_i_disksize(inode, (pos + copied));
		i_size_changed = 1;
	}
	unlock_page(page);
	page_cache_release(page);

	/*
	 * Don't mark the inode dirty under page lock. First, it unnecessarily
	 * makes the holding time of page lock longer. Second, it forces lock
	 * ordering of page lock and transaction start for journaling
	 * filesystems.
	 */
	if (i_size_changed)
		ext4_mark_inode_dirty(handle, inode);

	return copied;
}

/*
 * We need to pick up the new inode size which generic_commit_write gave us
 * `file' can be NULL - eg, when called from page_symlink().
 *
 * ext4 never places buffers on inode->i_mapping->private_list.  metadata
 * buffers are managed internally.
 */
static int ext4_ordered_write_end(struct file *file,
				  struct address_space *mapping,
				  loff_t pos, unsigned len, unsigned copied,
				  struct page *page, void *fsdata)
{
	handle_t *handle = ext4_journal_current_handle();
	struct inode *inode = mapping->host;
	int ret = 0, ret2;

	trace_ext4_ordered_write_end(inode, pos, len, copied);
	ret = ext4_jbd2_file_inode(handle, inode);

	if (ret == 0) {
		ret2 = ext4_generic_write_end(file, mapping, pos, len, copied,
							page, fsdata);
		copied = ret2;
		if (pos + len > inode->i_size && ext4_can_truncate(inode))
			/* if we have allocated more blocks and copied
			 * less. We will have blocks allocated outside
			 * inode->i_size. So truncate them
			 */
			ext4_orphan_add(handle, inode);
		if (ret2 < 0)
			ret = ret2;
	} else {
		unlock_page(page);
		page_cache_release(page);
	}

	ret2 = ext4_journal_stop(handle);
	if (!ret)
		ret = ret2;

	if (pos + len > inode->i_size) {
		ext4_truncate_failed_write(inode);
		/*
		 * If truncate failed early the inode might still be
		 * on the orphan list; we need to make sure the inode
		 * is removed from the orphan list in that case.
		 */
		if (inode->i_nlink)
			ext4_orphan_del(NULL, inode);
	}


	return ret ? ret : copied;
}

static int ext4_writeback_write_end(struct file *file,
				    struct address_space *mapping,
				    loff_t pos, unsigned len, unsigned copied,
				    struct page *page, void *fsdata)
{
	handle_t *handle = ext4_journal_current_handle();
	struct inode *inode = mapping->host;
	int ret = 0, ret2;

	trace_ext4_writeback_write_end(inode, pos, len, copied);
	ret2 = ext4_generic_write_end(file, mapping, pos, len, copied,
							page, fsdata);
	copied = ret2;
	if (pos + len > inode->i_size && ext4_can_truncate(inode))
		/* if we have allocated more blocks and copied
		 * less. We will have blocks allocated outside
		 * inode->i_size. So truncate them
		 */
		ext4_orphan_add(handle, inode);

	if (ret2 < 0)
		ret = ret2;

	ret2 = ext4_journal_stop(handle);
	if (!ret)
		ret = ret2;

	if (pos + len > inode->i_size) {
		ext4_truncate_failed_write(inode);
		/*
		 * If truncate failed early the inode might still be
		 * on the orphan list; we need to make sure the inode
		 * is removed from the orphan list in that case.
		 */
		if (inode->i_nlink)
			ext4_orphan_del(NULL, inode);
	}

	return ret ? ret : copied;
}

static int ext4_journalled_write_end(struct file *file,
				     struct address_space *mapping,
				     loff_t pos, unsigned len, unsigned copied,
				     struct page *page, void *fsdata)
{
	handle_t *handle = ext4_journal_current_handle();
	struct inode *inode = mapping->host;
	int ret = 0, ret2;
	int partial = 0;
	unsigned from, to;
	loff_t new_i_size;

	trace_ext4_journalled_write_end(inode, pos, len, copied);
	from = pos & (PAGE_CACHE_SIZE - 1);
	to = from + len;

	BUG_ON(!ext4_handle_valid(handle));

	if (copied < len) {
		if (!PageUptodate(page))
			copied = 0;
		page_zero_new_buffers(page, from+copied, to);
	}

	ret = walk_page_buffers(handle, page_buffers(page), from,
				to, &partial, write_end_fn);
	if (!partial)
		SetPageUptodate(page);
	new_i_size = pos + copied;
	if (new_i_size > inode->i_size)
		i_size_write(inode, pos+copied);
	ext4_set_inode_state(inode, EXT4_STATE_JDATA);
	EXT4_I(inode)->i_datasync_tid = handle->h_transaction->t_tid;
	if (new_i_size > EXT4_I(inode)->i_disksize) {
		ext4_update_i_disksize(inode, new_i_size);
		ret2 = ext4_mark_inode_dirty(handle, inode);
		if (!ret)
			ret = ret2;
	}

	unlock_page(page);
	page_cache_release(page);
	if (pos + len > inode->i_size && ext4_can_truncate(inode))
		/* if we have allocated more blocks and copied
		 * less. We will have blocks allocated outside
		 * inode->i_size. So truncate them
		 */
		ext4_orphan_add(handle, inode);

	ret2 = ext4_journal_stop(handle);
	if (!ret)
		ret = ret2;
	if (pos + len > inode->i_size) {
		ext4_truncate_failed_write(inode);
		/*
		 * If truncate failed early the inode might still be
		 * on the orphan list; we need to make sure the inode
		 * is removed from the orphan list in that case.
		 */
		if (inode->i_nlink)
			ext4_orphan_del(NULL, inode);
	}

	return ret ? ret : copied;
}

/*
 * Reserve a single cluster located at lblock
 */
static int ext4_da_reserve_space(struct inode *inode, ext4_lblk_t lblock)
{
	int retries = 0;
	struct ext4_sb_info *sbi = EXT4_SB(inode->i_sb);
	struct ext4_inode_info *ei = EXT4_I(inode);
	unsigned int md_needed;
	int ret;

	/*
	 * recalculate the amount of metadata blocks to reserve
	 * in order to allocate nrblocks
	 * worse case is one extent per block
	 */
repeat:
	spin_lock(&ei->i_block_reservation_lock);
	md_needed = EXT4_NUM_B2C(sbi,
				 ext4_calc_metadata_amount(inode, lblock));
	trace_ext4_da_reserve_space(inode, md_needed);
	spin_unlock(&ei->i_block_reservation_lock);

	/*
	 * We will charge metadata quota at writeout time; this saves
	 * us from metadata over-estimation, though we may go over by
	 * a small amount in the end.  Here we just reserve for data.
	 */
	ret = dquot_reserve_block(inode, EXT4_C2B(sbi, 1));
	if (ret)
		return ret;
	/*
	 * We do still charge estimated metadata to the sb though;
	 * we cannot afford to run out of free blocks.
	 */
	if (ext4_claim_free_clusters(sbi, md_needed + 1, 0)) {
		dquot_release_reservation_block(inode, EXT4_C2B(sbi, 1));
		if (ext4_should_retry_alloc(inode->i_sb, &retries)) {
			yield();
			goto repeat;
		}
		return -ENOSPC;
	}
	spin_lock(&ei->i_block_reservation_lock);
	ei->i_reserved_data_blocks++;
	ei->i_reserved_meta_blocks += md_needed;
	spin_unlock(&ei->i_block_reservation_lock);

	return 0;       /* success */
}

static void ext4_da_release_space(struct inode *inode, int to_free)
{
	struct ext4_sb_info *sbi = EXT4_SB(inode->i_sb);
	struct ext4_inode_info *ei = EXT4_I(inode);

	if (!to_free)
		return;		/* Nothing to release, exit */

	spin_lock(&EXT4_I(inode)->i_block_reservation_lock);

	trace_ext4_da_release_space(inode, to_free);
	if (unlikely(to_free > ei->i_reserved_data_blocks)) {
		/*
		 * if there aren't enough reserved blocks, then the
		 * counter is messed up somewhere.  Since this
		 * function is called from invalidate page, it's
		 * harmless to return without any action.
		 */
		ext4_msg(inode->i_sb, KERN_NOTICE, "ext4_da_release_space: "
			 "ino %lu, to_free %d with only %d reserved "
			 "data blocks\n", inode->i_ino, to_free,
			 ei->i_reserved_data_blocks);
		WARN_ON(1);
		to_free = ei->i_reserved_data_blocks;
	}
	ei->i_reserved_data_blocks -= to_free;

	if (ei->i_reserved_data_blocks == 0) {
		/*
		 * We can release all of the reserved metadata blocks
		 * only when we have written all of the delayed
		 * allocation blocks.
		 * Note that in case of bigalloc, i_reserved_meta_blocks,
		 * i_reserved_data_blocks, etc. refer to number of clusters.
		 */
		percpu_counter_sub(&sbi->s_dirtyclusters_counter,
				   ei->i_reserved_meta_blocks);
		ei->i_reserved_meta_blocks = 0;
		ei->i_da_metadata_calc_len = 0;
	}

	/* update fs dirty data blocks counter */
	percpu_counter_sub(&sbi->s_dirtyclusters_counter, to_free);

	spin_unlock(&EXT4_I(inode)->i_block_reservation_lock);

	dquot_release_reservation_block(inode, EXT4_C2B(sbi, to_free));
}

static void ext4_da_page_release_reservation(struct page *page,
					     unsigned long offset)
{
	int to_release = 0;
	struct buffer_head *head, *bh;
	unsigned int curr_off = 0;
	struct inode *inode = page->mapping->host;
	struct ext4_sb_info *sbi = EXT4_SB(inode->i_sb);
	int num_clusters;

	head = page_buffers(page);
	bh = head;
	do {
		unsigned int next_off = curr_off + bh->b_size;

		if ((offset <= curr_off) && (buffer_delay(bh))) {
			to_release++;
			clear_buffer_delay(bh);
			clear_buffer_da_mapped(bh);
		}
		curr_off = next_off;
	} while ((bh = bh->b_this_page) != head);

	/* If we have released all the blocks belonging to a cluster, then we
	 * need to release the reserved space for that cluster. */
	num_clusters = EXT4_NUM_B2C(sbi, to_release);
	while (num_clusters > 0) {
		ext4_fsblk_t lblk;
		lblk = (page->index << (PAGE_CACHE_SHIFT - inode->i_blkbits)) +
			((num_clusters - 1) << sbi->s_cluster_bits);
		if (sbi->s_cluster_ratio == 1 ||
		    !ext4_find_delalloc_cluster(inode, lblk, 1))
			ext4_da_release_space(inode, 1);

		num_clusters--;
	}
}

/*
 * Delayed allocation stuff
 */

/*
 * mpage_da_submit_io - walks through extent of pages and try to write
 * them with writepage() call back
 *
 * @mpd->inode: inode
 * @mpd->first_page: first page of the extent
 * @mpd->next_page: page after the last page of the extent
 *
 * By the time mpage_da_submit_io() is called we expect all blocks
 * to be allocated. this may be wrong if allocation failed.
 *
 * As pages are already locked by write_cache_pages(), we can't use it
 */
static int mpage_da_submit_io(struct mpage_da_data *mpd,
			      struct ext4_map_blocks *map)
{
	struct pagevec pvec;
	unsigned long index, end;
	int ret = 0, err, nr_pages, i;
	struct inode *inode = mpd->inode;
	struct address_space *mapping = inode->i_mapping;
	loff_t size = i_size_read(inode);
	unsigned int len, block_start;
	struct buffer_head *bh, *page_bufs = NULL;
	int journal_data = ext4_should_journal_data(inode);
	sector_t pblock = 0, cur_logical = 0;
	struct ext4_io_submit io_submit;

	BUG_ON(mpd->next_page <= mpd->first_page);
	memset(&io_submit, 0, sizeof(io_submit));
	/*
	 * We need to start from the first_page to the next_page - 1
	 * to make sure we also write the mapped dirty buffer_heads.
	 * If we look at mpd->b_blocknr we would only be looking
	 * at the currently mapped buffer_heads.
	 */
	index = mpd->first_page;
	end = mpd->next_page - 1;

	pagevec_init(&pvec, 0);
	while (index <= end) {
		nr_pages = pagevec_lookup(&pvec, mapping, index, PAGEVEC_SIZE);
		if (nr_pages == 0)
			break;
		for (i = 0; i < nr_pages; i++) {
			int commit_write = 0, skip_page = 0;
			struct page *page = pvec.pages[i];

			index = page->index;
			if (index > end)
				break;

			if (index == size >> PAGE_CACHE_SHIFT)
				len = size & ~PAGE_CACHE_MASK;
			else
				len = PAGE_CACHE_SIZE;
			if (map) {
				cur_logical = index << (PAGE_CACHE_SHIFT -
							inode->i_blkbits);
				pblock = map->m_pblk + (cur_logical -
							map->m_lblk);
			}
			index++;

			BUG_ON(!PageLocked(page));
			BUG_ON(PageWriteback(page));

			/*
			 * If the page does not have buffers (for
			 * whatever reason), try to create them using
			 * __block_write_begin.  If this fails,
			 * skip the page and move on.
			 */
			if (!page_has_buffers(page)) {
				if (__block_write_begin(page, 0, len,
						noalloc_get_block_write)) {
				skip_page:
					unlock_page(page);
					continue;
				}
				commit_write = 1;
			}

			bh = page_bufs = page_buffers(page);
			block_start = 0;
			do {
				if (!bh)
					goto skip_page;
				if (map && (cur_logical >= map->m_lblk) &&
				    (cur_logical <= (map->m_lblk +
						     (map->m_len - 1)))) {
					if (buffer_delay(bh)) {
						clear_buffer_delay(bh);
						bh->b_blocknr = pblock;
					}
#ifdef CONFIG_EXT4_FS_SNAPSHOT_HOOKS_DATA
					if (buffer_remap(bh)) {
						clear_buffer_remap(bh);
						bh->b_blocknr = pblock;
					}
#endif
					if (buffer_da_mapped(bh))
						clear_buffer_da_mapped(bh);
					if (buffer_unwritten(bh) ||
					    buffer_mapped(bh))
						BUG_ON(bh->b_blocknr != pblock);
					if (map->m_flags & EXT4_MAP_UNINIT)
						set_buffer_uninit(bh);
					clear_buffer_unwritten(bh);
				}

				/* skip page if block allocation undone */
#ifdef CONFIG_EXT4_FS_SNAPSHOT_HOOKS_DATA
				if (ext4_bh_delay_or_unwritten_or_remap(NULL, bh))
#else
				/*
				 * skip page if block allocation undone and
				 * block is dirty
				 */
				if (ext4_bh_delay_or_unwritten(NULL, bh))
#endif
					skip_page = 1;
				bh = bh->b_this_page;
				block_start += bh->b_size;
				cur_logical++;
				pblock++;
			} while (bh != page_bufs);

			if (skip_page)
				goto skip_page;

			if (commit_write)
				/* mark the buffer_heads as dirty & uptodate */
				block_commit_write(page, 0, len);

			clear_page_dirty_for_io(page);
			/*
			 * Delalloc doesn't support data journalling,
			 * but eventually maybe we'll lift this
			 * restriction.
			 */
			if (unlikely(journal_data && PageChecked(page)))
				err = __ext4_journalled_writepage(page, len);
			else if (test_opt(inode->i_sb, MBLK_IO_SUBMIT))
				err = ext4_bio_write_page(&io_submit, page,
							  len, mpd->wbc);
			else if (buffer_uninit(page_bufs)) {
				ext4_set_bh_endio(page_bufs, inode);
				err = block_write_full_page_endio(page,
					noalloc_get_block_write,
					mpd->wbc, ext4_end_io_buffer_write);
			} else
				err = block_write_full_page(page,
					noalloc_get_block_write, mpd->wbc);

			if (!err)
				mpd->pages_written++;
			/*
			 * In error case, we have to continue because
			 * remaining pages are still locked
			 */
			if (ret == 0)
				ret = err;
		}
		pagevec_release(&pvec);
	}
	ext4_io_submit(&io_submit);
	return ret;
}

static void ext4_da_block_invalidatepages(struct mpage_da_data *mpd)
{
	int nr_pages, i;
	pgoff_t index, end;
	struct pagevec pvec;
	struct inode *inode = mpd->inode;
	struct address_space *mapping = inode->i_mapping;

	index = mpd->first_page;
	end   = mpd->next_page - 1;
	while (index <= end) {
		nr_pages = pagevec_lookup(&pvec, mapping, index, PAGEVEC_SIZE);
		if (nr_pages == 0)
			break;
		for (i = 0; i < nr_pages; i++) {
			struct page *page = pvec.pages[i];
			if (page->index > end)
				break;
			BUG_ON(!PageLocked(page));
			BUG_ON(PageWriteback(page));
			block_invalidatepage(page, 0);
			ClearPageUptodate(page);
			unlock_page(page);
		}
		index = pvec.pages[nr_pages - 1]->index + 1;
		pagevec_release(&pvec);
	}
	return;
}

static void ext4_print_free_blocks(struct inode *inode)
{
	struct ext4_sb_info *sbi = EXT4_SB(inode->i_sb);
	printk(KERN_CRIT "Total free blocks count %lld\n",
	       EXT4_C2B(EXT4_SB(inode->i_sb),
			ext4_count_free_clusters(inode->i_sb)));
	printk(KERN_CRIT "Free/Dirty block details\n");
	printk(KERN_CRIT "free_blocks=%lld\n",
	       (long long) EXT4_C2B(EXT4_SB(inode->i_sb),
		percpu_counter_sum(&sbi->s_freeclusters_counter)));
	printk(KERN_CRIT "dirty_blocks=%lld\n",
	       (long long) EXT4_C2B(EXT4_SB(inode->i_sb),
		percpu_counter_sum(&sbi->s_dirtyclusters_counter)));
	printk(KERN_CRIT "Block reservation details\n");
	printk(KERN_CRIT "i_reserved_data_blocks=%u\n",
	       EXT4_I(inode)->i_reserved_data_blocks);
	printk(KERN_CRIT "i_reserved_meta_blocks=%u\n",
	       EXT4_I(inode)->i_reserved_meta_blocks);
	return;
}

/*
 * mpage_da_map_and_submit - go through given space, map them
 *       if necessary, and then submit them for I/O
 *
 * @mpd - bh describing space
 *
 * The function skips space we know is already mapped to disk blocks.
 *
 */
static void mpage_da_map_and_submit(struct mpage_da_data *mpd)
{
	int err, blks, get_blocks_flags;
	struct ext4_map_blocks map, *mapp = NULL;
	sector_t next = mpd->b_blocknr;
	unsigned max_blocks = mpd->b_size >> mpd->inode->i_blkbits;
	loff_t disksize = EXT4_I(mpd->inode)->i_disksize;
	handle_t *handle = NULL;

	/*
	 * If the blocks are mapped already, or we couldn't accumulate
	 * any blocks, then proceed immediately to the submission stage.
	 */
	if ((mpd->b_size == 0) ||
	    ((mpd->b_state  & (1 << BH_Mapped)) &&
	     !(mpd->b_state & (1 << BH_Delay)) &&
#ifdef CONFIG_EXT4_FS_SNAPSHOT_HOOKS_DATA
	     !(mpd->b_state & (1 << BH_Unwritten)) &&
		 !(mpd->b_state & (1 << BH_Remap))))
#else
	     !(mpd->b_state & (1 << BH_Unwritten))))
#endif
		goto submit_io;

	handle = ext4_journal_current_handle();
	BUG_ON(!handle);

	/*
	 * Call ext4_map_blocks() to allocate any delayed allocation
	 * blocks, or to convert an uninitialized extent to be
	 * initialized (in the case where we have written into
	 * one or more preallocated blocks).
	 *
	 * We pass in the magic EXT4_GET_BLOCKS_DELALLOC_RESERVE to
	 * indicate that we are on the delayed allocation path.  This
	 * affects functions in many different parts of the allocation
	 * call path.  This flag exists primarily because we don't
	 * want to change *many* call functions, so ext4_map_blocks()
	 * will set the EXT4_STATE_DELALLOC_RESERVED flag once the
	 * inode's allocation semaphore is taken.
	 *
	 * If the blocks in questions were delalloc blocks, set
	 * EXT4_GET_BLOCKS_DELALLOC_RESERVE so the delalloc accounting
	 * variables are updated after the blocks have been allocated.
	 */
	map.m_lblk = next;
	map.m_len = max_blocks;
	get_blocks_flags = EXT4_GET_BLOCKS_CREATE;
	if (ext4_should_dioread_nolock(mpd->inode))
		get_blocks_flags |= EXT4_GET_BLOCKS_IO_CREATE_EXT;
	if (mpd->b_state & (1 << BH_Delay))
		get_blocks_flags |= EXT4_GET_BLOCKS_DELALLOC_RESERVE;
#ifdef CONFIG_EXT4_FS_SNAPSHOT_HOOKS_DATA
	if (mpd->b_state & (1 << BH_Remap))
		get_blocks_flags |= EXT4_GET_BLOCKS_MOVE_ON_WRITE |
				EXT4_GET_BLOCKS_DELALLOC_RESERVE;
#endif

	blks = ext4_map_blocks(handle, mpd->inode, &map, get_blocks_flags);
	if (blks < 0) {
		struct super_block *sb = mpd->inode->i_sb;

		err = blks;
		/*
		 * If get block returns EAGAIN or ENOSPC and there
		 * appears to be free blocks we will just let
		 * mpage_da_submit_io() unlock all of the pages.
		 */
		if (err == -EAGAIN)
			goto submit_io;

		if (err == -ENOSPC && ext4_count_free_clusters(sb)) {
			mpd->retval = err;
			goto submit_io;
		}

		/*
		 * get block failure will cause us to loop in
		 * writepages, because a_ops->writepage won't be able
		 * to make progress. The page will be redirtied by
		 * writepage and writepages will again try to write
		 * the same.
		 */
		if (!(EXT4_SB(sb)->s_mount_flags & EXT4_MF_FS_ABORTED)) {
			ext4_msg(sb, KERN_CRIT,
				 "delayed block allocation failed for inode %lu "
				 "at logical offset %llu with max blocks %zd "
				 "with error %d", mpd->inode->i_ino,
				 (unsigned long long) next,
				 mpd->b_size >> mpd->inode->i_blkbits, err);
			ext4_msg(sb, KERN_CRIT,
				"This should not happen!! Data will be lost\n");
			if (err == -ENOSPC)
				ext4_print_free_blocks(mpd->inode);
		}
		/* invalidate all the pages */
		ext4_da_block_invalidatepages(mpd);

		/* Mark this page range as having been completed */
		mpd->io_done = 1;
		return;
	}
	BUG_ON(blks == 0);

	mapp = &map;
	if (map.m_flags & EXT4_MAP_NEW) {
		struct block_device *bdev = mpd->inode->i_sb->s_bdev;
		int i;

		for (i = 0; i < map.m_len; i++)
			unmap_underlying_metadata(bdev, map.m_pblk + i);

		if (ext4_should_order_data(mpd->inode)) {
			err = ext4_jbd2_file_inode(handle, mpd->inode);
			if (err) {
				/* Only if the journal is aborted */
				mpd->retval = err;
				goto submit_io;
			}
		}
	}

	/*
	 * Update on-disk size along with block allocation.
	 */
	disksize = ((loff_t) next + blks) << mpd->inode->i_blkbits;
	if (disksize > i_size_read(mpd->inode))
		disksize = i_size_read(mpd->inode);
	if (disksize > EXT4_I(mpd->inode)->i_disksize) {
		ext4_update_i_disksize(mpd->inode, disksize);
		err = ext4_mark_inode_dirty(handle, mpd->inode);
		if (err)
			ext4_error(mpd->inode->i_sb,
				   "Failed to mark inode %lu dirty",
				   mpd->inode->i_ino);
	}

submit_io:
	mpage_da_submit_io(mpd, mapp);
	mpd->io_done = 1;
}

#ifdef CONFIG_EXT4_FS_SNAPSHOT_HOOKS_DATA
#define BH_FLAGS ((1 << BH_Uptodate) | (1 << BH_Mapped) | \
		(1 << BH_Delay) | (1 << BH_Unwritten) | (1 << BH_Remap))
#else
#define BH_FLAGS ((1 << BH_Uptodate) | (1 << BH_Mapped) | \
		(1 << BH_Delay) | (1 << BH_Unwritten))
#endif

/*
 * mpage_add_bh_to_extent - try to add one more block to extent of blocks
 *
 * @mpd->lbh - extent of blocks
 * @logical - logical number of the block in the file
 * @bh - bh of the block (used to access block's state)
 *
 * the function is used to collect contig. blocks in same state
 */
static void mpage_add_bh_to_extent(struct mpage_da_data *mpd,
				   sector_t logical, size_t b_size,
				   unsigned long b_state)
{
	sector_t next;
	int nrblocks = mpd->b_size >> mpd->inode->i_blkbits;

	/*
	 * XXX Don't go larger than mballoc is willing to allocate
	 * This is a stopgap solution.  We eventually need to fold
	 * mpage_da_submit_io() into this function and then call
	 * ext4_map_blocks() multiple times in a loop
	 */
	if (nrblocks >= 8*1024*1024/mpd->inode->i_sb->s_blocksize)
		goto flush_it;

	/* check if thereserved journal credits might overflow */
	if (!(ext4_test_inode_flag(mpd->inode, EXT4_INODE_EXTENTS))) {
		if (nrblocks >= EXT4_MAX_TRANS_DATA) {
			/*
			 * With non-extent format we are limited by the journal
			 * credit available.  Total credit needed to insert
			 * nrblocks contiguous blocks is dependent on the
			 * nrblocks.  So limit nrblocks.
			 */
			goto flush_it;
		} else if ((nrblocks + (b_size >> mpd->inode->i_blkbits)) >
				EXT4_MAX_TRANS_DATA) {
			/*
			 * Adding the new buffer_head would make it cross the
			 * allowed limit for which we have journal credit
			 * reserved. So limit the new bh->b_size
			 */
			b_size = (EXT4_MAX_TRANS_DATA - nrblocks) <<
						mpd->inode->i_blkbits;
			/* we will do mpage_da_submit_io in the next loop */
		}
	}
	/*
	 * First block in the extent
	 */
	if (mpd->b_size == 0) {
		mpd->b_blocknr = logical;
		mpd->b_size = b_size;
		mpd->b_state = b_state & BH_FLAGS;
		return;
	}

	next = mpd->b_blocknr + nrblocks;
	/*
	 * Can we merge the block to our big extent?
	 */
	if (logical == next && (b_state & BH_FLAGS) == mpd->b_state) {
		mpd->b_size += b_size;
		return;
	}

flush_it:
	/*
	 * We couldn't merge the block to our extent, so we
	 * need to flush current  extent and start new one
	 */
	mpage_da_map_and_submit(mpd);
	return;
}

#ifdef CONFIG_EXT4_FS_SNAPSHOT_HOOKS_DATA
static int ext4_bh_delay_or_unwritten_or_remap(handle_t *handle,
		struct buffer_head *bh)
{
	return ((buffer_delay(bh) || buffer_unwritten(bh)) &&
		buffer_dirty(bh)) || buffer_remap(bh);
}
#else
static int ext4_bh_delay_or_unwritten(handle_t *handle, struct buffer_head *bh)
{
	return (buffer_delay(bh) || buffer_unwritten(bh)) && buffer_dirty(bh);
}
#endif

/*
 * This function is grabs code from the very beginning of
 * ext4_map_blocks, but assumes that the caller is from delayed write
 * time. This function looks up the requested blocks and sets the
 * buffer delay bit under the protection of i_data_sem.
 */
static int ext4_da_map_blocks(struct inode *inode, sector_t iblock,
			      struct ext4_map_blocks *map,
			      struct buffer_head *bh)
{
	int retval;
#ifdef CONFIG_EXT4_FS_SNAPSHOT_HOOKS_DATA
	handle_t *handle = ext4_journal_current_handle();
	int flags = 0;
#endif

	sector_t invalid_block = ~((sector_t) 0xffff);

	if (invalid_block < ext4_blocks_count(EXT4_SB(inode->i_sb)->s_es))
		invalid_block = ~0;

#ifdef CONFIG_EXT4_FS_SNAPSHOT_HOOKS_DATA
	if (ext4_snapshot_should_move_data(inode))
		flags |= EXT4_GET_BLOCKS_MOVE_ON_WRITE;

#endif

	map->m_flags = 0;
	ext_debug("ext4_da_map_blocks(): inode %lu, max_blocks %u,"
		  "logical block %lu\n", inode->i_ino, map->m_len,
		  (unsigned long) map->m_lblk);
	/*
	 * Try to see if we can get the block without requesting a new
	 * file system block.
	 */
	down_read((&EXT4_I(inode)->i_data_sem));
	if (ext4_test_inode_flag(inode, EXT4_INODE_EXTENTS))
#ifdef CONFIG_EXT4_FS_SNAPSHOT_HOOKS_DATA
		retval = ext4_ext_map_blocks(handle, inode, map, flags);
#else
		retval = ext4_ext_map_blocks(NULL, inode, map, 0);
#endif
	else
#ifdef CONFIG_EXT4_FS_SNAPSHOT_HOOKS_DATA
		retval = ext4_ind_map_blocks(handle, inode, map, flags);
#else
		retval = ext4_ind_map_blocks(NULL, inode, map, 0);
#endif

	if (retval == 0) {
		/*
		 * XXX: __block_prepare_write() unmaps passed block,
		 * is it OK?
		 */
		/* If the block was allocated from previously allocated cluster,
		 * then we dont need to reserve it again. */
		if (!(map->m_flags & EXT4_MAP_FROM_CLUSTER)) {
			retval = ext4_da_reserve_space(inode, iblock);
			if (retval)
				/* not enough space to reserve */
				goto out_unlock;
		}

		/* Clear EXT4_MAP_FROM_CLUSTER flag since its purpose is served
		 * and it should not appear on the bh->b_state.
		 */
		map->m_flags &= ~EXT4_MAP_FROM_CLUSTER;

		map_bh(bh, inode->i_sb, invalid_block);
		set_buffer_new(bh);
		set_buffer_delay(bh);
	}
#ifdef CONFIG_EXT4_FS_SNAPSHOT_HOOKS_DATA
	if (retval > 0 && map->m_flags&EXT4_MAP_REMAP) {
		int ret;
		ret = ext4_da_reserve_space(inode, iblock);
		if (ret < 0)
			retval = ret;
	}
#endif
out_unlock:
	up_read((&EXT4_I(inode)->i_data_sem));

	return retval;
}

/*
 * This is a special get_blocks_t callback which is used by
 * ext4_da_write_begin().  It will either return mapped block or
 * reserve space for a single block.
 *
 * For delayed buffer_head we have BH_Mapped, BH_New, BH_Delay set.
 * We also have b_blocknr = -1 and b_bdev initialized properly
 *
 * For unwritten buffer_head we have BH_Mapped, BH_New, BH_Unwritten set.
 * We also have b_blocknr = physicalblock mapping unwritten extent and b_bdev
 * initialized properly.
 */
static int ext4_da_get_block_prep(struct inode *inode, sector_t iblock,
				  struct buffer_head *bh, int create)
{
	struct ext4_map_blocks map;
	int ret = 0;

	BUG_ON(create == 0);
	BUG_ON(bh->b_size != inode->i_sb->s_blocksize);

	map.m_lblk = iblock;
	map.m_len = 1;

	/*
	 * first, we need to know whether the block is allocated already
	 * preallocated blocks are unmapped but should treated
	 * the same as allocated blocks.
	 */
	ret = ext4_da_map_blocks(inode, iblock, &map, bh);
	if (ret <= 0)
		return ret;

	map_bh(bh, inode->i_sb, map.m_pblk);
	bh->b_state = (bh->b_state & ~EXT4_MAP_FLAGS) | map.m_flags;
	if (buffer_unwritten(bh)) {
		/* A delayed write to unwritten bh should be marked
		 * new and mapped.  Mapped ensures that we don't do
		 * get_block multiple times when we write to the same
		 * offset and new ensures that we do proper zero out
		 * for partial write.
		 */
		set_buffer_new(bh);
		set_buffer_mapped(bh);
	}
	return 0;
}

/*
 * This function is used as a standard get_block_t calback function
 * when there is no desire to allocate any blocks.  It is used as a
 * callback function for block_write_begin() and block_write_full_page().
 * These functions should only try to map a single block at a time.
 *
 * Since this function doesn't do block allocations even if the caller
 * requests it by passing in create=1, it is critically important that
 * any caller checks to make sure that any buffer heads are returned
 * by this function are either all already mapped or marked for
 * delayed allocation before calling  block_write_full_page().  Otherwise,
 * b_blocknr could be left unitialized, and the page write functions will
 * be taken by surprise.
 */
static int noalloc_get_block_write(struct inode *inode, sector_t iblock,
				   struct buffer_head *bh_result, int create)
{
	BUG_ON(bh_result->b_size != inode->i_sb->s_blocksize);
	return _ext4_get_block(inode, iblock, bh_result, 0);
}

static int bget_one(handle_t *handle, struct buffer_head *bh)
{
	get_bh(bh);
	return 0;
}

static int bput_one(handle_t *handle, struct buffer_head *bh)
{
	put_bh(bh);
	return 0;
}

static int __ext4_journalled_writepage(struct page *page,
				       unsigned int len)
{
	struct address_space *mapping = page->mapping;
	struct inode *inode = mapping->host;
	struct buffer_head *page_bufs;
	handle_t *handle = NULL;
	int ret = 0;
	int err;

	ClearPageChecked(page);
	page_bufs = page_buffers(page);
	BUG_ON(!page_bufs);
	walk_page_buffers(handle, page_bufs, 0, len, NULL, bget_one);
	/* As soon as we unlock the page, it can go away, but we have
	 * references to buffers so we are safe */
	unlock_page(page);

	handle = ext4_journal_start(inode, ext4_writepage_trans_blocks(inode));
	if (IS_ERR(handle)) {
		ret = PTR_ERR(handle);
		goto out;
	}

	BUG_ON(!ext4_handle_valid(handle));

	ret = walk_page_buffers(handle, page_bufs, 0, len, NULL,
				do_journal_get_write_access);

	err = walk_page_buffers(handle, page_bufs, 0, len, NULL,
				write_end_fn);
	if (ret == 0)
		ret = err;
	EXT4_I(inode)->i_datasync_tid = handle->h_transaction->t_tid;
	err = ext4_journal_stop(handle);
	if (!ret)
		ret = err;

	walk_page_buffers(handle, page_bufs, 0, len, NULL, bput_one);
	ext4_set_inode_state(inode, EXT4_STATE_JDATA);
out:
	return ret;
}

static int ext4_set_bh_endio(struct buffer_head *bh, struct inode *inode);
static void ext4_end_io_buffer_write(struct buffer_head *bh, int uptodate);

/*
 * Note that we don't need to start a transaction unless we're journaling data
 * because we should have holes filled from ext4_page_mkwrite(). We even don't
 * need to file the inode to the transaction's list in ordered mode because if
 * we are writing back data added by write(), the inode is already there and if
 * we are writing back data modified via mmap(), no one guarantees in which
 * transaction the data will hit the disk. In case we are journaling data, we
 * cannot start transaction directly because transaction start ranks above page
 * lock so we have to do some magic.
 *
 * This function can get called via...
 *   - ext4_da_writepages after taking page lock (have journal handle)
 *   - journal_submit_inode_data_buffers (no journal handle)
 *   - shrink_page_list via pdflush (no journal handle)
 *   - grab_page_cache when doing write_begin (have journal handle)
 *
 * We don't do any block allocation in this function. If we have page with
 * multiple blocks we need to write those buffer_heads that are mapped. This
 * is important for mmaped based write. So if we do with blocksize 1K
 * truncate(f, 1024);
 * a = mmap(f, 0, 4096);
 * a[0] = 'a';
 * truncate(f, 4096);
 * we have in the page first buffer_head mapped via page_mkwrite call back
 * but other buffer_heads would be unmapped but dirty (dirty done via the
 * do_wp_page). So writepage should write the first block. If we modify
 * the mmap area beyond 1024 we will again get a page_fault and the
 * page_mkwrite callback will do the block allocation and mark the
 * buffer_heads mapped.
 *
 * We redirty the page if we have any buffer_heads that is either delay or
 * unwritten in the page.
 *
 * We can get recursively called as show below.
 *
 *	ext4_writepage() -> kmalloc() -> __alloc_pages() -> page_launder() ->
 *		ext4_writepage()
 *
 * But since we don't do any block allocation we should not deadlock.
 * Page also have the dirty flag cleared so we don't get recurive page_lock.
 */
static int ext4_writepage(struct page *page,
			  struct writeback_control *wbc)
{
	int ret = 0, commit_write = 0;
	loff_t size;
	unsigned int len;
	struct buffer_head *page_bufs = NULL;
	struct inode *inode = page->mapping->host;

	trace_ext4_writepage(page);
	size = i_size_read(inode);
	if (page->index == size >> PAGE_CACHE_SHIFT)
		len = size & ~PAGE_CACHE_MASK;
	else
		len = PAGE_CACHE_SIZE;

	/*
	 * If the page does not have buffers (for whatever reason),
	 * try to create them using __block_write_begin.  If this
	 * fails, redirty the page and move on.
	 */
	if (!page_has_buffers(page)) {
		if (__block_write_begin(page, 0, len,
					noalloc_get_block_write)) {
		redirty_page:
			redirty_page_for_writepage(wbc, page);
			unlock_page(page);
			return 0;
		}
		commit_write = 1;
	}
	page_bufs = page_buffers(page);
	if (walk_page_buffers(NULL, page_bufs, 0, len, NULL,
#ifdef CONFIG_EXT4_FS_SNAPSHOT_HOOKS_DATA
			      ext4_bh_delay_or_unwritten_or_remap)) {
#else
			      ext4_bh_delay_or_unwritten)) {
#endif
		/*
		 * We don't want to do block allocation, so redirty
		 * the page and return.  We may reach here when we do
		 * a journal commit via journal_submit_inode_data_buffers.
		 * We can also reach here via shrink_page_list but it
		 * should never be for direct reclaim so warn if that
		 * happens
		 */
		WARN_ON_ONCE((current->flags & (PF_MEMALLOC|PF_KSWAPD)) ==
								PF_MEMALLOC);
		goto redirty_page;
	}
	if (commit_write)
		/* now mark the buffer_heads as dirty and uptodate */
		block_commit_write(page, 0, len);

	if (PageChecked(page) && ext4_should_journal_data(inode))
		/*
		 * It's mmapped pagecache.  Add buffers and journal it.  There
		 * doesn't seem much point in redirtying the page here.
		 */
		return __ext4_journalled_writepage(page, len);

	if (buffer_uninit(page_bufs)) {
		ext4_set_bh_endio(page_bufs, inode);
		ret = block_write_full_page_endio(page, noalloc_get_block_write,
					    wbc, ext4_end_io_buffer_write);
	} else
		ret = block_write_full_page(page, noalloc_get_block_write,
					    wbc);

	return ret;
}

/*
 * This is called via ext4_da_writepages() to
 * calculate the total number of credits to reserve to fit
 * a single extent allocation into a single transaction,
 * ext4_da_writpeages() will loop calling this before
 * the block allocation.
 */

static int ext4_da_writepages_trans_blocks(struct inode *inode)
{
	int max_blocks = EXT4_I(inode)->i_reserved_data_blocks;

	/*
	 * With non-extent format the journal credit needed to
	 * insert nrblocks contiguous block is dependent on
	 * number of contiguous block. So we will limit
	 * number of contiguous block to a sane value
	 */
	if (!(ext4_test_inode_flag(inode, EXT4_INODE_EXTENTS)) &&
	    (max_blocks > EXT4_MAX_TRANS_DATA))
		max_blocks = EXT4_MAX_TRANS_DATA;

	return ext4_chunk_trans_blocks(inode, max_blocks);
}

/*
 * write_cache_pages_da - walk the list of dirty pages of the given
 * address space and accumulate pages that need writing, and call
 * mpage_da_map_and_submit to map a single contiguous memory region
 * and then write them.
 */
static int write_cache_pages_da(struct address_space *mapping,
				struct writeback_control *wbc,
				struct mpage_da_data *mpd,
				pgoff_t *done_index)
{
	struct buffer_head	*bh, *head;
	struct inode		*inode = mapping->host;
	struct pagevec		pvec;
	unsigned int		nr_pages;
	sector_t		logical;
	pgoff_t			index, end;
	long			nr_to_write = wbc->nr_to_write;
	int			i, tag, ret = 0;

	memset(mpd, 0, sizeof(struct mpage_da_data));
	mpd->wbc = wbc;
	mpd->inode = inode;
	pagevec_init(&pvec, 0);
	index = wbc->range_start >> PAGE_CACHE_SHIFT;
	end = wbc->range_end >> PAGE_CACHE_SHIFT;

	if (wbc->sync_mode == WB_SYNC_ALL || wbc->tagged_writepages)
		tag = PAGECACHE_TAG_TOWRITE;
	else
		tag = PAGECACHE_TAG_DIRTY;

	*done_index = index;
	while (index <= end) {
		nr_pages = pagevec_lookup_tag(&pvec, mapping, &index, tag,
			      min(end - index, (pgoff_t)PAGEVEC_SIZE-1) + 1);
		if (nr_pages == 0)
			return 0;

		for (i = 0; i < nr_pages; i++) {
			struct page *page = pvec.pages[i];

			/*
			 * At this point, the page may be truncated or
			 * invalidated (changing page->mapping to NULL), or
			 * even swizzled back from swapper_space to tmpfs file
			 * mapping. However, page->index will not change
			 * because we have a reference on the page.
			 */
			if (page->index > end)
				goto out;

			*done_index = page->index + 1;

			/*
			 * If we can't merge this page, and we have
			 * accumulated an contiguous region, write it
			 */
			if ((mpd->next_page != page->index) &&
			    (mpd->next_page != mpd->first_page)) {
				mpage_da_map_and_submit(mpd);
				goto ret_extent_tail;
			}

			lock_page(page);

			/*
			 * If the page is no longer dirty, or its
			 * mapping no longer corresponds to inode we
			 * are writing (which means it has been
			 * truncated or invalidated), or the page is
			 * already under writeback and we are not
			 * doing a data integrity writeback, skip the page
			 */
			if (!PageDirty(page) ||
			    (PageWriteback(page) &&
			     (wbc->sync_mode == WB_SYNC_NONE)) ||
			    unlikely(page->mapping != mapping)) {
				unlock_page(page);
				continue;
			}

			wait_on_page_writeback(page);
			BUG_ON(PageWriteback(page));

			if (mpd->next_page != page->index)
				mpd->first_page = page->index;
			mpd->next_page = page->index + 1;
			logical = (sector_t) page->index <<
				(PAGE_CACHE_SHIFT - inode->i_blkbits);

			if (!page_has_buffers(page)) {
				mpage_add_bh_to_extent(mpd, logical,
						       PAGE_CACHE_SIZE,
						       (1 << BH_Dirty) | (1 << BH_Uptodate));
				if (mpd->io_done)
					goto ret_extent_tail;
			} else {
				/*
				 * Page with regular buffer heads,
				 * just add all dirty ones
				 */
				head = page_buffers(page);
				bh = head;
				do {
					BUG_ON(buffer_locked(bh));
					/*
					 * We need to try to allocate
					 * unmapped blocks in the same page.
					 * Otherwise we won't make progress
					 * with the page in ext4_writepage
					 */
#ifdef CONFIG_EXT4_FS_SNAPSHOT_HOOKS_DATA
					if (ext4_bh_delay_or_unwritten_or_remap(
								NULL, bh)) {
#else
					if (ext4_bh_delay_or_unwritten(NULL, bh)) {
#endif
						mpage_add_bh_to_extent(mpd, logical,
								       bh->b_size,
								       bh->b_state);
						if (mpd->io_done)
							goto ret_extent_tail;
					} else if (buffer_dirty(bh) && (buffer_mapped(bh))) {
						/*
						 * mapped dirty buffer. We need
						 * to update the b_state
						 * because we look at b_state
						 * in mpage_da_map_blocks.  We
						 * don't update b_size because
						 * if we find an unmapped
						 * buffer_head later we need to
						 * use the b_state flag of that
						 * buffer_head.
						 */
						if (mpd->b_size == 0)
							mpd->b_state = bh->b_state & BH_FLAGS;
					}
					logical++;
				} while ((bh = bh->b_this_page) != head);
			}

			if (nr_to_write > 0) {
				nr_to_write--;
				if (nr_to_write == 0 &&
				    wbc->sync_mode == WB_SYNC_NONE)
					/*
					 * We stop writing back only if we are
					 * not doing integrity sync. In case of
					 * integrity sync we have to keep going
					 * because someone may be concurrently
					 * dirtying pages, and we might have
					 * synced a lot of newly appeared dirty
					 * pages, but have not synced all of the
					 * old dirty pages.
					 */
					goto out;
			}
		}
		pagevec_release(&pvec);
		cond_resched();
	}
	return 0;
ret_extent_tail:
	ret = MPAGE_DA_EXTENT_TAIL;
out:
	pagevec_release(&pvec);
	cond_resched();
	return ret;
}


static int ext4_da_writepages(struct address_space *mapping,
			      struct writeback_control *wbc)
{
	pgoff_t	index;
	int range_whole = 0;
	handle_t *handle = NULL;
	struct mpage_da_data mpd;
	struct inode *inode = mapping->host;
	int pages_written = 0;
	unsigned int max_pages;
	int range_cyclic, cycled = 1, io_done = 0;
	int needed_blocks, ret = 0;
	long desired_nr_to_write, nr_to_writebump = 0;
	loff_t range_start = wbc->range_start;
	struct ext4_sb_info *sbi = EXT4_SB(mapping->host->i_sb);
	pgoff_t done_index = 0;
	pgoff_t end;
	struct blk_plug plug;

	trace_ext4_da_writepages(inode, wbc);

	/*
	 * No pages to write? This is mainly a kludge to avoid starting
	 * a transaction for special inodes like journal inode on last iput()
	 * because that could violate lock ordering on umount
	 */
	if (!mapping->nrpages || !mapping_tagged(mapping, PAGECACHE_TAG_DIRTY))
		return 0;

	/*
	 * If the filesystem has aborted, it is read-only, so return
	 * right away instead of dumping stack traces later on that
	 * will obscure the real source of the problem.  We test
	 * EXT4_MF_FS_ABORTED instead of sb->s_flag's MS_RDONLY because
	 * the latter could be true if the filesystem is mounted
	 * read-only, and in that case, ext4_da_writepages should
	 * *never* be called, so if that ever happens, we would want
	 * the stack trace.
	 */
	if (unlikely(sbi->s_mount_flags & EXT4_MF_FS_ABORTED))
		return -EROFS;

	if (wbc->range_start == 0 && wbc->range_end == LLONG_MAX)
		range_whole = 1;

	range_cyclic = wbc->range_cyclic;
	if (wbc->range_cyclic) {
		index = mapping->writeback_index;
		if (index)
			cycled = 0;
		wbc->range_start = index << PAGE_CACHE_SHIFT;
		wbc->range_end  = LLONG_MAX;
		wbc->range_cyclic = 0;
		end = -1;
	} else {
		index = wbc->range_start >> PAGE_CACHE_SHIFT;
		end = wbc->range_end >> PAGE_CACHE_SHIFT;
	}

	/*
	 * This works around two forms of stupidity.  The first is in
	 * the writeback code, which caps the maximum number of pages
	 * written to be 1024 pages.  This is wrong on multiple
	 * levels; different architectues have a different page size,
	 * which changes the maximum amount of data which gets
	 * written.  Secondly, 4 megabytes is way too small.  XFS
	 * forces this value to be 16 megabytes by multiplying
	 * nr_to_write parameter by four, and then relies on its
	 * allocator to allocate larger extents to make them
	 * contiguous.  Unfortunately this brings us to the second
	 * stupidity, which is that ext4's mballoc code only allocates
	 * at most 2048 blocks.  So we force contiguous writes up to
	 * the number of dirty blocks in the inode, or
	 * sbi->max_writeback_mb_bump whichever is smaller.
	 */
	max_pages = sbi->s_max_writeback_mb_bump << (20 - PAGE_CACHE_SHIFT);
	if (!range_cyclic && range_whole) {
		if (wbc->nr_to_write == LONG_MAX)
			desired_nr_to_write = wbc->nr_to_write;
		else
			desired_nr_to_write = wbc->nr_to_write * 8;
	} else
		desired_nr_to_write = ext4_num_dirty_pages(inode, index,
							   max_pages);
	if (desired_nr_to_write > max_pages)
		desired_nr_to_write = max_pages;

	if (wbc->nr_to_write < desired_nr_to_write) {
		nr_to_writebump = desired_nr_to_write - wbc->nr_to_write;
		wbc->nr_to_write = desired_nr_to_write;
	}

retry:
	if (wbc->sync_mode == WB_SYNC_ALL || wbc->tagged_writepages)
		tag_pages_for_writeback(mapping, index, end);

	blk_start_plug(&plug);
	while (!ret && wbc->nr_to_write > 0) {

		/*
		 * we  insert one extent at a time. So we need
		 * credit needed for single extent allocation.
		 * journalled mode is currently not supported
		 * by delalloc
		 */
		BUG_ON(ext4_should_journal_data(inode));
		needed_blocks = ext4_da_writepages_trans_blocks(inode);

		/* start a new transaction*/
		handle = ext4_journal_start(inode, needed_blocks);
		if (IS_ERR(handle)) {
			ret = PTR_ERR(handle);
			ext4_msg(inode->i_sb, KERN_CRIT, "%s: jbd2_start: "
			       "%ld pages, ino %lu; err %d", __func__,
				wbc->nr_to_write, inode->i_ino, ret);
			blk_finish_plug(&plug);
			goto out_writepages;
		}

		/*
		 * Now call write_cache_pages_da() to find the next
		 * contiguous region of logical blocks that need
		 * blocks to be allocated by ext4 and submit them.
		 */
		ret = write_cache_pages_da(mapping, wbc, &mpd, &done_index);
		/*
		 * If we have a contiguous extent of pages and we
		 * haven't done the I/O yet, map the blocks and submit
		 * them for I/O.
		 */
		if (!mpd.io_done && mpd.next_page != mpd.first_page) {
			mpage_da_map_and_submit(&mpd);
			ret = MPAGE_DA_EXTENT_TAIL;
		}
		trace_ext4_da_write_pages(inode, &mpd);
		wbc->nr_to_write -= mpd.pages_written;

		ext4_journal_stop(handle);

		if ((mpd.retval == -ENOSPC) && sbi->s_journal) {
			/* commit the transaction which would
			 * free blocks released in the transaction
			 * and try again
			 */
			jbd2_journal_force_commit_nested(sbi->s_journal);
			ret = 0;
		} else if (ret == MPAGE_DA_EXTENT_TAIL) {
			/*
			 * Got one extent now try with rest of the pages.
			 * If mpd.retval is set -EIO, journal is aborted.
			 * So we don't need to write any more.
			 */
			pages_written += mpd.pages_written;
			ret = mpd.retval;
			io_done = 1;
		} else if (wbc->nr_to_write)
			/*
			 * There is no more writeout needed
			 * or we requested for a noblocking writeout
			 * and we found the device congested
			 */
			break;
	}
	blk_finish_plug(&plug);
	if (!io_done && !cycled) {
		cycled = 1;
		index = 0;
		wbc->range_start = index << PAGE_CACHE_SHIFT;
		wbc->range_end  = mapping->writeback_index - 1;
		goto retry;
	}

	/* Update index */
	wbc->range_cyclic = range_cyclic;
	if (wbc->range_cyclic || (range_whole && wbc->nr_to_write > 0))
		/*
		 * set the writeback_index so that range_cyclic
		 * mode will write it back later
		 */
		mapping->writeback_index = done_index;

out_writepages:
	wbc->nr_to_write -= nr_to_writebump;
	wbc->range_start = range_start;
	trace_ext4_da_writepages_result(inode, wbc, ret, pages_written);
	return ret;
}

#define FALL_BACK_TO_NONDELALLOC 1
static int ext4_nonda_switch(struct super_block *sb)
{
	s64 free_blocks, dirty_blocks;
	struct ext4_sb_info *sbi = EXT4_SB(sb);

	/*
	 * switch to non delalloc mode if we are running low
	 * on free block. The free block accounting via percpu
	 * counters can get slightly wrong with percpu_counter_batch getting
	 * accumulated on each CPU without updating global counters
	 * Delalloc need an accurate free block accounting. So switch
	 * to non delalloc when we are near to error range.
	 */
	free_blocks  = EXT4_C2B(sbi,
		percpu_counter_read_positive(&sbi->s_freeclusters_counter));
	dirty_blocks = percpu_counter_read_positive(&sbi->s_dirtyclusters_counter);
	if (2 * free_blocks < 3 * dirty_blocks ||
		free_blocks < (dirty_blocks + EXT4_FREECLUSTERS_WATERMARK)) {
		/*
		 * free block count is less than 150% of dirty blocks
		 * or free blocks is less than watermark
		 */
		return 1;
	}
	/*
	 * Even if we don't switch but are nearing capacity,
	 * start pushing delalloc when 1/2 of free blocks are dirty.
	 */
	if (free_blocks < 2 * dirty_blocks)
		writeback_inodes_sb_if_idle(sb, WB_REASON_FS_FREE_SPACE);

	return 0;
}

static int ext4_da_write_begin(struct file *file, struct address_space *mapping,
			       loff_t pos, unsigned len, unsigned flags,
			       struct page **pagep, void **fsdata)
{
	int ret, retries = 0;
	struct page *page;
	pgoff_t index;
	struct inode *inode = mapping->host;
	handle_t *handle;

	index = pos >> PAGE_CACHE_SHIFT;

	if (ext4_nonda_switch(inode->i_sb)) {
		*fsdata = (void *)FALL_BACK_TO_NONDELALLOC;
		return ext4_write_begin(file, mapping, pos,
					len, flags, pagep, fsdata);
	}
	*fsdata = (void *)0;
	trace_ext4_da_write_begin(inode, pos, len, flags);
retry:
	/*
	 * With delayed allocation, we don't log the i_disksize update
	 * if there is delayed block allocation. But we still need
	 * to journalling the i_disksize update if writes to the end
	 * of file which has an already mapped buffer.
	 */
	handle = ext4_journal_start(inode, 1);
	if (IS_ERR(handle)) {
		ret = PTR_ERR(handle);
		goto out;
	}
	/* We cannot recurse into the filesystem as the transaction is already
	 * started */
	flags |= AOP_FLAG_NOFS;

	page = grab_cache_page_write_begin(mapping, index, flags);
	if (!page) {
		ext4_journal_stop(handle);
		ret = -ENOMEM;
		goto out;
	}
	*pagep = page;
#ifdef CONFIG_EXT4_FS_SNAPSHOT_HOOKS_DATA
	ext4_snapshot_write_begin(inode, page, len, 1);
#endif

	ret = __block_write_begin(page, pos, len, ext4_da_get_block_prep);
	if (ret < 0) {
		unlock_page(page);
		ext4_journal_stop(handle);
		page_cache_release(page);
		/*
		 * block_write_begin may have instantiated a few blocks
		 * outside i_size.  Trim these off again. Don't need
		 * i_size_read because we hold i_mutex.
		 */
		if (pos + len > inode->i_size)
			ext4_truncate_failed_write(inode);
	}

	if (ret == -ENOSPC && ext4_should_retry_alloc(inode->i_sb, &retries))
		goto retry;
out:
	return ret;
}

/*
 * Check if we should update i_disksize
 * when write to the end of file but not require block allocation
 */
static int ext4_da_should_update_i_disksize(struct page *page,
					    unsigned long offset)
{
	struct buffer_head *bh;
	struct inode *inode = page->mapping->host;
	unsigned int idx;
	int i;

	bh = page_buffers(page);
	idx = offset >> inode->i_blkbits;

	for (i = 0; i < idx; i++)
		bh = bh->b_this_page;

	if (!buffer_mapped(bh) || (buffer_delay(bh)) || buffer_unwritten(bh))
		return 0;
	return 1;
}

static int ext4_da_write_end(struct file *file,
			     struct address_space *mapping,
			     loff_t pos, unsigned len, unsigned copied,
			     struct page *page, void *fsdata)
{
	struct inode *inode = mapping->host;
	int ret = 0, ret2;
	handle_t *handle = ext4_journal_current_handle();
	loff_t new_i_size;
	unsigned long start, end;
	int write_mode = (int)(unsigned long)fsdata;

	if (write_mode == FALL_BACK_TO_NONDELALLOC) {
		if (ext4_should_order_data(inode)) {
			return ext4_ordered_write_end(file, mapping, pos,
					len, copied, page, fsdata);
		} else if (ext4_should_writeback_data(inode)) {
			return ext4_writeback_write_end(file, mapping, pos,
					len, copied, page, fsdata);
		} else {
			BUG();
		}
	}

	trace_ext4_da_write_end(inode, pos, len, copied);
	start = pos & (PAGE_CACHE_SIZE - 1);
	end = start + copied - 1;

	/*
	 * generic_write_end() will run mark_inode_dirty() if i_size
	 * changes.  So let's piggyback the i_disksize mark_inode_dirty
	 * into that.
	 */

	new_i_size = pos + copied;
	if (copied && new_i_size > EXT4_I(inode)->i_disksize) {
		if (ext4_da_should_update_i_disksize(page, end)) {
			down_write(&EXT4_I(inode)->i_data_sem);
			if (new_i_size > EXT4_I(inode)->i_disksize) {
				/*
				 * Updating i_disksize when extending file
				 * without needing block allocation
				 */
				if (ext4_should_order_data(inode))
					ret = ext4_jbd2_file_inode(handle,
								   inode);

				EXT4_I(inode)->i_disksize = new_i_size;
			}
			up_write(&EXT4_I(inode)->i_data_sem);
			/* We need to mark inode dirty even if
			 * new_i_size is less that inode->i_size
			 * bu greater than i_disksize.(hint delalloc)
			 */
			ext4_mark_inode_dirty(handle, inode);
		}
	}
	ret2 = generic_write_end(file, mapping, pos, len, copied,
							page, fsdata);
	copied = ret2;
	if (ret2 < 0)
		ret = ret2;
	ret2 = ext4_journal_stop(handle);
	if (!ret)
		ret = ret2;

	return ret ? ret : copied;
}

static void ext4_da_invalidatepage(struct page *page, unsigned long offset)
{
	/*
	 * Drop reserved blocks
	 */
	BUG_ON(!PageLocked(page));
	if (!page_has_buffers(page))
		goto out;

	ext4_da_page_release_reservation(page, offset);

out:
	ext4_invalidatepage(page, offset);

	return;
}

/*
 * Force all delayed allocation blocks to be allocated for a given inode.
 */
int ext4_alloc_da_blocks(struct inode *inode)
{
	trace_ext4_alloc_da_blocks(inode);

	if (!EXT4_I(inode)->i_reserved_data_blocks &&
	    !EXT4_I(inode)->i_reserved_meta_blocks)
		return 0;

	/*
	 * We do something simple for now.  The filemap_flush() will
	 * also start triggering a write of the data blocks, which is
	 * not strictly speaking necessary (and for users of
	 * laptop_mode, not even desirable).  However, to do otherwise
	 * would require replicating code paths in:
	 *
	 * ext4_da_writepages() ->
	 *    write_cache_pages() ---> (via passed in callback function)
	 *        __mpage_da_writepage() -->
	 *           mpage_add_bh_to_extent()
	 *           mpage_da_map_blocks()
	 *
	 * The problem is that write_cache_pages(), located in
	 * mm/page-writeback.c, marks pages clean in preparation for
	 * doing I/O, which is not desirable if we're not planning on
	 * doing I/O at all.
	 *
	 * We could call write_cache_pages(), and then redirty all of
	 * the pages by calling redirty_page_for_writepage() but that
	 * would be ugly in the extreme.  So instead we would need to
	 * replicate parts of the code in the above functions,
	 * simplifying them because we wouldn't actually intend to
	 * write out the pages, but rather only collect contiguous
	 * logical block extents, call the multi-block allocator, and
	 * then update the buffer heads with the block allocations.
	 *
	 * For now, though, we'll cheat by calling filemap_flush(),
	 * which will map the blocks, and start the I/O, but not
	 * actually wait for the I/O to complete.
	 */
	return filemap_flush(inode->i_mapping);
}

/*
 * bmap() is special.  It gets used by applications such as lilo and by
 * the swapper to find the on-disk block of a specific piece of data.
 *
 * Naturally, this is dangerous if the block concerned is still in the
 * journal.  If somebody makes a swapfile on an ext4 data-journaling
 * filesystem and enables swap, then they may get a nasty shock when the
 * data getting swapped to that swapfile suddenly gets overwritten by
 * the original zero's written out previously to the journal and
 * awaiting writeback in the kernel's buffer cache.
 *
 * So, if we see any bmap calls here on a modified, data-journaled file,
 * take extra steps to flush any blocks which might be in the cache.
 */
static sector_t ext4_bmap(struct address_space *mapping, sector_t block)
{
	struct inode *inode = mapping->host;
	journal_t *journal;
	int err;

	if (mapping_tagged(mapping, PAGECACHE_TAG_DIRTY) &&
			test_opt(inode->i_sb, DELALLOC)) {
		/*
		 * With delalloc we want to sync the file
		 * so that we can make sure we allocate
		 * blocks for file
		 */
		filemap_write_and_wait(mapping);
	}

	if (EXT4_JOURNAL(inode) &&
	    ext4_test_inode_state(inode, EXT4_STATE_JDATA)) {
		/*
		 * This is a REALLY heavyweight approach, but the use of
		 * bmap on dirty files is expected to be extremely rare:
		 * only if we run lilo or swapon on a freshly made file
		 * do we expect this to happen.
		 *
		 * (bmap requires CAP_SYS_RAWIO so this does not
		 * represent an unprivileged user DOS attack --- we'd be
		 * in trouble if mortal users could trigger this path at
		 * will.)
		 *
		 * NB. EXT4_STATE_JDATA is not set on files other than
		 * regular files.  If somebody wants to bmap a directory
		 * or symlink and gets confused because the buffer
		 * hasn't yet been flushed to disk, they deserve
		 * everything they get.
		 */

		ext4_clear_inode_state(inode, EXT4_STATE_JDATA);
		journal = EXT4_JOURNAL(inode);
		jbd2_journal_lock_updates(journal);
		err = jbd2_journal_flush(journal);
		jbd2_journal_unlock_updates(journal);

		if (err)
			return 0;
	}

	return generic_block_bmap(mapping, block, ext4_get_block);
}

static int ext4_readpage(struct file *file, struct page *page)
{
	trace_ext4_readpage(page);
	return mpage_readpage(page, ext4_get_block);
}

static int
ext4_readpages(struct file *file, struct address_space *mapping,
		struct list_head *pages, unsigned nr_pages)
{
	return mpage_readpages(mapping, pages, nr_pages, ext4_get_block);
}

static void ext4_invalidatepage_free_endio(struct page *page, unsigned long offset)
{
	struct buffer_head *head, *bh;
	unsigned int curr_off = 0;

	if (!page_has_buffers(page))
		return;
	head = bh = page_buffers(page);
	do {
		if (offset <= curr_off && test_clear_buffer_uninit(bh)
					&& bh->b_private) {
			ext4_free_io_end(bh->b_private);
			bh->b_private = NULL;
			bh->b_end_io = NULL;
		}
		curr_off = curr_off + bh->b_size;
		bh = bh->b_this_page;
	} while (bh != head);
}

static void ext4_invalidatepage(struct page *page, unsigned long offset)
{
	journal_t *journal = EXT4_JOURNAL(page->mapping->host);

	trace_ext4_invalidatepage(page, offset);

	/*
	 * free any io_end structure allocated for buffers to be discarded
	 */
	if (ext4_should_dioread_nolock(page->mapping->host))
		ext4_invalidatepage_free_endio(page, offset);
	/*
	 * If it's a full truncate we just forget about the pending dirtying
	 */
	if (offset == 0)
		ClearPageChecked(page);

	if (journal)
		jbd2_journal_invalidatepage(journal, page, offset);
	else
		block_invalidatepage(page, offset);
}


static int ext4_releasepage(struct page *page, gfp_t wait)
{
	journal_t *journal = EXT4_JOURNAL(page->mapping->host);

	trace_ext4_releasepage(page);

	WARN_ON(PageChecked(page));
	if (!page_has_buffers(page))
		return 0;
	if (journal)
		return jbd2_journal_try_to_free_buffers(journal, page, wait);
	else
		return try_to_free_buffers(page);
}

/*
 * ext4_get_block used when preparing for a DIO write or buffer write.
 * We allocate an uinitialized extent if blocks haven't been allocated.
 * The extent will be converted to initialized after the IO is complete.
 */
static int ext4_get_block_write(struct inode *inode, sector_t iblock,
		   struct buffer_head *bh_result, int create)
{
#ifdef CONFIG_EXT4_FS_SNAPSHOT_HOOKS_DIO
	int flags = EXT4_GET_BLOCKS_IO_CREATE_EXT;

	ext4_debug("ext4_get_block_write: inode %lu, create flag %d\n",
		   inode->i_ino, create);
	if (ext4_snapshot_should_move_data(inode))
		flags |= EXT4_GET_BLOCKS_MOVE_ON_WRITE;
	return _ext4_get_block(inode, iblock, bh_result, flags);
#else
	ext4_debug("ext4_get_block_write: inode %lu, create flag %d\n",
		   inode->i_ino, create);
	return _ext4_get_block(inode, iblock, bh_result,
			       EXT4_GET_BLOCKS_IO_CREATE_EXT);
#endif
}

static void ext4_end_io_dio(struct kiocb *iocb, loff_t offset,
			    ssize_t size, void *private, int ret,
			    bool is_async)
{
	struct inode *inode = iocb->ki_filp->f_path.dentry->d_inode;
        ext4_io_end_t *io_end = iocb->private;
	struct workqueue_struct *wq;
	unsigned long flags;
	struct ext4_inode_info *ei;

	/* if not async direct IO or dio with 0 bytes write, just return */
	if (!io_end || !size)
		goto out;

	ext_debug("ext4_end_io_dio(): io_end 0x%p "
		  "for inode %lu, iocb 0x%p, offset %llu, size %llu\n",
 		  iocb->private, io_end->inode->i_ino, iocb, offset,
		  size);

	iocb->private = NULL;

	/* if not aio dio with unwritten extents, just free io and return */
	if (!(io_end->flag & EXT4_IO_END_UNWRITTEN)) {
		ext4_free_io_end(io_end);
out:
		if (is_async)
			aio_complete(iocb, ret, 0);
		inode_dio_done(inode);
		return;
	}

	io_end->offset = offset;
	io_end->size = size;
	if (is_async) {
		io_end->iocb = iocb;
		io_end->result = ret;
	}
	wq = EXT4_SB(io_end->inode->i_sb)->dio_unwritten_wq;

	/* Add the io_end to per-inode completed aio dio list*/
	ei = EXT4_I(io_end->inode);
	spin_lock_irqsave(&ei->i_completed_io_lock, flags);
	list_add_tail(&io_end->list, &ei->i_completed_io_list);
	spin_unlock_irqrestore(&ei->i_completed_io_lock, flags);

	/* queue the work to convert unwritten extents to written */
	queue_work(wq, &io_end->work);

	/* XXX: probably should move into the real I/O completion handler */
	inode_dio_done(inode);
}

static void ext4_end_io_buffer_write(struct buffer_head *bh, int uptodate)
{
	ext4_io_end_t *io_end = bh->b_private;
	struct workqueue_struct *wq;
	struct inode *inode;
	unsigned long flags;

	if (!test_clear_buffer_uninit(bh) || !io_end)
		goto out;

	if (!(io_end->inode->i_sb->s_flags & MS_ACTIVE)) {
		printk("sb umounted, discard end_io request for inode %lu\n",
			io_end->inode->i_ino);
		ext4_free_io_end(io_end);
		goto out;
	}

	/*
	 * It may be over-defensive here to check EXT4_IO_END_UNWRITTEN now,
	 * but being more careful is always safe for the future change.
	 */
	inode = io_end->inode;
	ext4_set_io_unwritten_flag(inode, io_end);

	/* Add the io_end to per-inode completed io list*/
	spin_lock_irqsave(&EXT4_I(inode)->i_completed_io_lock, flags);
	list_add_tail(&io_end->list, &EXT4_I(inode)->i_completed_io_list);
	spin_unlock_irqrestore(&EXT4_I(inode)->i_completed_io_lock, flags);

	wq = EXT4_SB(inode->i_sb)->dio_unwritten_wq;
	/* queue the work to convert unwritten extents to written */
	queue_work(wq, &io_end->work);
out:
	bh->b_private = NULL;
	bh->b_end_io = NULL;
	clear_buffer_uninit(bh);
	end_buffer_async_write(bh, uptodate);
}

static int ext4_set_bh_endio(struct buffer_head *bh, struct inode *inode)
{
	ext4_io_end_t *io_end;
	struct page *page = bh->b_page;
	loff_t offset = (sector_t)page->index << PAGE_CACHE_SHIFT;
	size_t size = bh->b_size;

retry:
	io_end = ext4_init_io_end(inode, GFP_ATOMIC);
	if (!io_end) {
		pr_warn_ratelimited("%s: allocation fail\n", __func__);
		schedule();
		goto retry;
	}
	io_end->offset = offset;
	io_end->size = size;
	/*
	 * We need to hold a reference to the page to make sure it
	 * doesn't get evicted before ext4_end_io_work() has a chance
	 * to convert the extent from written to unwritten.
	 */
	io_end->page = page;
	get_page(io_end->page);

	bh->b_private = io_end;
	bh->b_end_io = ext4_end_io_buffer_write;
	return 0;
}

/*
 * For ext4 extent files, ext4 will do direct-io write to holes,
 * preallocated extents, and those write extend the file, no need to
 * fall back to buffered IO.
 *
 * For holes, we fallocate those blocks, mark them as uninitialized
 * If those blocks were preallocated, we mark sure they are splited, but
 * still keep the range to write as uninitialized.
 *
 * The unwrritten extents will be converted to written when DIO is completed.
 * For async direct IO, since the IO may still pending when return, we
 * set up an end_io call back function, which will do the conversion
 * when async direct IO completed.
 *
 * If the O_DIRECT write will extend the file then add this inode to the
 * orphan list.  So recovery will truncate it back to the original size
 * if the machine crashes during the write.
 *
 */
static ssize_t ext4_ext_direct_IO(int rw, struct kiocb *iocb,
			      const struct iovec *iov, loff_t offset,
			      unsigned long nr_segs)
{
	struct file *file = iocb->ki_filp;
	struct inode *inode = file->f_mapping->host;
	ssize_t ret;
	size_t count = iov_length(iov, nr_segs);

	loff_t final_size = offset + count;
	if (rw == WRITE && final_size <= inode->i_size) {
		/*
 		 * We could direct write to holes and fallocate.
		 *
 		 * Allocated blocks to fill the hole are marked as uninitialized
 		 * to prevent parallel buffered read to expose the stale data
 		 * before DIO complete the data IO.
		 *
 		 * As to previously fallocated extents, ext4 get_block
 		 * will just simply mark the buffer mapped but still
 		 * keep the extents uninitialized.
 		 *
		 * for non AIO case, we will convert those unwritten extents
		 * to written after return back from blockdev_direct_IO.
		 *
		 * for async DIO, the conversion needs to be defered when
		 * the IO is completed. The ext4 end_io callback function
		 * will be called to take care of the conversion work.
		 * Here for async case, we allocate an io_end structure to
		 * hook to the iocb.
 		 */
		iocb->private = NULL;
		EXT4_I(inode)->cur_aio_dio = NULL;
		if (!is_sync_kiocb(iocb)) {
			iocb->private = ext4_init_io_end(inode, GFP_NOFS);
			if (!iocb->private)
				return -ENOMEM;
			/*
			 * we save the io structure for current async
			 * direct IO, so that later ext4_map_blocks()
			 * could flag the io structure whether there
			 * is a unwritten extents needs to be converted
			 * when IO is completed.
			 */
			EXT4_I(inode)->cur_aio_dio = iocb->private;
		}

		ret = __blockdev_direct_IO(rw, iocb, inode,
					 inode->i_sb->s_bdev, iov,
					 offset, nr_segs,
					 ext4_get_block_write,
					 ext4_end_io_dio,
					 NULL,
					 DIO_LOCKING | DIO_SKIP_HOLES);
		if (iocb->private)
			EXT4_I(inode)->cur_aio_dio = NULL;
		/*
		 * The io_end structure takes a reference to the inode,
		 * that structure needs to be destroyed and the
		 * reference to the inode need to be dropped, when IO is
		 * complete, even with 0 byte write, or failed.
		 *
		 * In the successful AIO DIO case, the io_end structure will be
		 * desctroyed and the reference to the inode will be dropped
		 * after the end_io call back function is called.
		 *
		 * In the case there is 0 byte write, or error case, since
		 * VFS direct IO won't invoke the end_io call back function,
		 * we need to free the end_io structure here.
		 */
		if (ret != -EIOCBQUEUED && ret <= 0 && iocb->private) {
			ext4_free_io_end(iocb->private);
			iocb->private = NULL;
		} else if (ret > 0 && ext4_test_inode_state(inode,
						EXT4_STATE_DIO_UNWRITTEN)) {
			int err;
			/*
			 * for non AIO case, since the IO is already
			 * completed, we could do the conversion right here
			 */
			err = ext4_convert_unwritten_extents(inode,
							     offset, ret);
			if (err < 0)
				ret = err;
			ext4_clear_inode_state(inode, EXT4_STATE_DIO_UNWRITTEN);
		}
		return ret;
	}

	/* for write the the end of file case, we fall back to old way */
	return ext4_ind_direct_IO(rw, iocb, iov, offset, nr_segs);
}

static ssize_t ext4_direct_IO(int rw, struct kiocb *iocb,
			      const struct iovec *iov, loff_t offset,
			      unsigned long nr_segs)
{
	struct file *file = iocb->ki_filp;
	struct inode *inode = file->f_mapping->host;
	ssize_t ret;

	/*
	 * If we are doing data journalling we don't support O_DIRECT
	 */
	if (ext4_should_journal_data(inode))
		return 0;

	trace_ext4_direct_IO_enter(inode, offset, iov_length(iov, nr_segs), rw);
	if (ext4_test_inode_flag(inode, EXT4_INODE_EXTENTS))
		ret = ext4_ext_direct_IO(rw, iocb, iov, offset, nr_segs);
	else
		ret = ext4_ind_direct_IO(rw, iocb, iov, offset, nr_segs);
	trace_ext4_direct_IO_exit(inode, offset,
				iov_length(iov, nr_segs), rw, ret);
	return ret;
}

/*
 * Pages can be marked dirty completely asynchronously from ext4's journalling
 * activity.  By filemap_sync_pte(), try_to_unmap_one(), etc.  We cannot do
 * much here because ->set_page_dirty is called under VFS locks.  The page is
 * not necessarily locked.
 *
 * We cannot just dirty the page and leave attached buffers clean, because the
 * buffers' dirty state is "definitive".  We cannot just set the buffers dirty
 * or jbddirty because all the journalling code will explode.
 *
 * So what we do is to mark the page "pending dirty" and next time writepage
 * is called, propagate that into the buffers appropriately.
 */
static int ext4_journalled_set_page_dirty(struct page *page)
{
	SetPageChecked(page);
	return __set_page_dirty_nobuffers(page);
}

static const struct address_space_operations ext4_ordered_aops = {
	.readpage		= ext4_readpage,
	.readpages		= ext4_readpages,
	.writepage		= ext4_writepage,
	.write_begin		= ext4_write_begin,
	.write_end		= ext4_ordered_write_end,
	.bmap			= ext4_bmap,
	.invalidatepage		= ext4_invalidatepage,
	.releasepage		= ext4_releasepage,
	.direct_IO		= ext4_direct_IO,
	.migratepage		= buffer_migrate_page,
	.is_partially_uptodate  = block_is_partially_uptodate,
	.error_remove_page	= generic_error_remove_page,
};

static const struct address_space_operations ext4_writeback_aops = {
	.readpage		= ext4_readpage,
	.readpages		= ext4_readpages,
	.writepage		= ext4_writepage,
	.write_begin		= ext4_write_begin,
	.write_end		= ext4_writeback_write_end,
	.bmap			= ext4_bmap,
	.invalidatepage		= ext4_invalidatepage,
	.releasepage		= ext4_releasepage,
	.direct_IO		= ext4_direct_IO,
	.migratepage		= buffer_migrate_page,
	.is_partially_uptodate  = block_is_partially_uptodate,
	.error_remove_page	= generic_error_remove_page,
};

static const struct address_space_operations ext4_journalled_aops = {
	.readpage		= ext4_readpage,
	.readpages		= ext4_readpages,
	.writepage		= ext4_writepage,
	.write_begin		= ext4_write_begin,
	.write_end		= ext4_journalled_write_end,
	.set_page_dirty		= ext4_journalled_set_page_dirty,
	.bmap			= ext4_bmap,
	.invalidatepage		= ext4_invalidatepage,
	.releasepage		= ext4_releasepage,
	.direct_IO		= ext4_direct_IO,
	.is_partially_uptodate  = block_is_partially_uptodate,
	.error_remove_page	= generic_error_remove_page,
};

static const struct address_space_operations ext4_da_aops = {
	.readpage		= ext4_readpage,
	.readpages		= ext4_readpages,
	.writepage		= ext4_writepage,
	.writepages		= ext4_da_writepages,
	.write_begin		= ext4_da_write_begin,
	.write_end		= ext4_da_write_end,
	.bmap			= ext4_bmap,
	.invalidatepage		= ext4_da_invalidatepage,
	.releasepage		= ext4_releasepage,
	.direct_IO		= ext4_direct_IO,
	.migratepage		= buffer_migrate_page,
	.is_partially_uptodate  = block_is_partially_uptodate,
	.error_remove_page	= generic_error_remove_page,
};
#ifdef CONFIG_EXT4_FS_SNAPSHOT_FILE
static int ext4_no_writepage(struct page *page,
				struct writeback_control *wbc)
{
	unlock_page(page);
	return -EIO;
}

/*
 * Snapshot file page operations:
 * always readpage (by page) with buffer tracked read.
 * user cannot writepage or direct_IO to a snapshot file.
 *
 * snapshot file pages are written to disk after a COW operation in "ordered"
 * mode and are never changed after that again, so there is no data corruption
 * risk when using "ordered" mode on snapshot files.
 * some snapshot data pages are written to disk by sync_dirty_buffer(), namely
 * the snapshot COW bitmaps and a few initial blocks copied on snapshot_take().
 */
static const struct address_space_operations ext4_snapfile_aops = {
#ifdef CONFIG_EXT4_FS_SNAPSHOT_FILE_READ
	.readpage		= ext4_snapshot_readpage,
#else
	.readpage		= ext4_readpage,
	.readpages		= ext4_readpages,
#endif
	.writepage		= ext4_no_writepage,
	.bmap			= ext4_bmap,
	.invalidatepage		= ext4_invalidatepage,
	.releasepage		= ext4_releasepage,
};
#endif

void ext4_set_aops(struct inode *inode)
{
#ifdef CONFIG_EXT4_FS_SNAPSHOT_FILE
	if (ext4_snapshot_file(inode))
		inode->i_mapping->a_ops = &ext4_snapfile_aops;
	else
#endif
	if (ext4_should_order_data(inode) &&
		test_opt(inode->i_sb, DELALLOC))
		inode->i_mapping->a_ops = &ext4_da_aops;
	else if (ext4_should_order_data(inode))
		inode->i_mapping->a_ops = &ext4_ordered_aops;
	else if (ext4_should_writeback_data(inode) &&
		 test_opt(inode->i_sb, DELALLOC))
		inode->i_mapping->a_ops = &ext4_da_aops;
	else if (ext4_should_writeback_data(inode))
		inode->i_mapping->a_ops = &ext4_writeback_aops;
	else
		inode->i_mapping->a_ops = &ext4_journalled_aops;
}


/*
 * ext4_discard_partial_page_buffers()
 * Wrapper function for ext4_discard_partial_page_buffers_no_lock.
 * This function finds and locks the page containing the offset
 * "from" and passes it to ext4_discard_partial_page_buffers_no_lock.
 * Calling functions that already have the page locked should call
 * ext4_discard_partial_page_buffers_no_lock directly.
 */
int ext4_discard_partial_page_buffers(handle_t *handle,
		struct address_space *mapping, loff_t from,
		loff_t length, int flags)
{
	struct inode *inode = mapping->host;
	struct page *page;
	int err = 0;

	page = find_or_create_page(mapping, from >> PAGE_CACHE_SHIFT,
				   mapping_gfp_mask(mapping) & ~__GFP_FS);
	if (!page)
		return -ENOMEM;

	err = ext4_discard_partial_page_buffers_no_lock(handle, inode, page,
		from, length, flags);

	unlock_page(page);
	page_cache_release(page);
	return err;
}

/*
 * ext4_discard_partial_page_buffers_no_lock()
 * Zeros a page range of length 'length' starting from offset 'from'.
 * Buffer heads that correspond to the block aligned regions of the
 * zeroed range will be unmapped.  Unblock aligned regions
 * will have the corresponding buffer head mapped if needed so that
 * that region of the page can be updated with the partial zero out.
 *
 * This function assumes that the page has already been  locked.  The
 * The range to be discarded must be contained with in the given page.
 * If the specified range exceeds the end of the page it will be shortened
 * to the end of the page that corresponds to 'from'.  This function is
 * appropriate for updating a page and it buffer heads to be unmapped and
 * zeroed for blocks that have been either released, or are going to be
 * released.
 *
 * handle: The journal handle
 * inode:  The files inode
 * page:   A locked page that contains the offset "from"
 * from:   The starting byte offset (from the begining of the file)
 *         to begin discarding
 * len:    The length of bytes to discard
 * flags:  Optional flags that may be used:
 *
 *         EXT4_DISCARD_PARTIAL_PG_ZERO_UNMAPPED
 *         Only zero the regions of the page whose buffer heads
 *         have already been unmapped.  This flag is appropriate
 *         for updateing the contents of a page whose blocks may
 *         have already been released, and we only want to zero
 *         out the regions that correspond to those released blocks.
 *
 * Returns zero on sucess or negative on failure.
 */
static int ext4_discard_partial_page_buffers_no_lock(handle_t *handle,
		struct inode *inode, struct page *page, loff_t from,
		loff_t length, int flags)
{
	ext4_fsblk_t index = from >> PAGE_CACHE_SHIFT;
	unsigned int offset = from & (PAGE_CACHE_SIZE-1);
	unsigned int blocksize, max, pos;
	ext4_lblk_t iblock;
	struct buffer_head *bh;
	int err = 0;

	blocksize = inode->i_sb->s_blocksize;
	max = PAGE_CACHE_SIZE - offset;

	if (index != page->index)
		return -EINVAL;

	/*
	 * correct length if it does not fall between
	 * 'from' and the end of the page
	 */
	if (length > max || length < 0)
		length = max;

	iblock = index << (PAGE_CACHE_SHIFT - inode->i_sb->s_blocksize_bits);

	if (!page_has_buffers(page))
		create_empty_buffers(page, blocksize, 0);

	/* Find the buffer that contains "offset" */
	bh = page_buffers(page);
	pos = blocksize;
	while (offset >= pos) {
		bh = bh->b_this_page;
		iblock++;
		pos += blocksize;
	}

	pos = offset;
	while (pos < offset + length) {
		unsigned int end_of_block, range_to_discard;

		err = 0;

		/* The length of space left to zero and unmap */
		range_to_discard = offset + length - pos;

		/* The length of space until the end of the block */
		end_of_block = blocksize - (pos & (blocksize-1));

		/*
		 * Do not unmap or zero past end of block
		 * for this buffer head
		 */
		if (range_to_discard > end_of_block)
			range_to_discard = end_of_block;


		/*
		 * Skip this buffer head if we are only zeroing unampped
		 * regions of the page
		 */
		if (flags & EXT4_DISCARD_PARTIAL_PG_ZERO_UNMAPPED &&
			buffer_mapped(bh))
				goto next;

		/* If the range is block aligned, unmap */
		if (range_to_discard == blocksize) {
			clear_buffer_dirty(bh);
			bh->b_bdev = NULL;
			clear_buffer_mapped(bh);
			clear_buffer_req(bh);
			clear_buffer_new(bh);
			clear_buffer_delay(bh);
			clear_buffer_unwritten(bh);
			clear_buffer_uptodate(bh);
			zero_user(page, pos, range_to_discard);
			BUFFER_TRACE(bh, "Buffer discarded");
			goto next;
		}

		/*
		 * If this block is not completely contained in the range
		 * to be discarded, then it is not going to be released. Because
		 * we need to keep this block, we need to make sure this part
		 * of the page is uptodate before we modify it by writeing
		 * partial zeros on it.
		 */
		if (!buffer_mapped(bh)) {
			/*
			 * Buffer head must be mapped before we can read
			 * from the block
			 */
			BUFFER_TRACE(bh, "unmapped");
			ext4_get_block(inode, iblock, bh, 0);
			/* unmapped? It's a hole - nothing to do */
			if (!buffer_mapped(bh)) {
				BUFFER_TRACE(bh, "still unmapped");
				goto next;
			}
		}

		/* Ok, it's mapped. Make sure it's up-to-date */
		if (PageUptodate(page))
			set_buffer_uptodate(bh);

		if (!buffer_uptodate(bh)) {
			err = -EIO;
			ll_rw_block(READ, 1, &bh);
			wait_on_buffer(bh);
			/* Uhhuh. Read error. Complain and punt.*/
			if (!buffer_uptodate(bh))
				goto next;
		}

		if (ext4_should_journal_data(inode)) {
			BUFFER_TRACE(bh, "get write access");
			err = ext4_journal_get_write_access(handle, bh);
			if (err)
				goto next;
		}

		zero_user(page, pos, range_to_discard);

		err = 0;
		if (ext4_should_journal_data(inode)) {
			err = ext4_handle_dirty_metadata(handle, inode, bh);
		} else
			mark_buffer_dirty(bh);

		BUFFER_TRACE(bh, "Partial buffer zeroed");
next:
		bh = bh->b_this_page;
		iblock++;
		pos += range_to_discard;
	}

	return err;
}

<<<<<<< HEAD
/*
 * ext4_block_truncate_page() zeroes out a mapping from file offset `from'
 * up to the end of the block which corresponds to `from'.
 * This required during truncate. We need to physically zero the tail end
 * of that block so it doesn't yield old data if the file is later grown.
 */
int ext4_block_truncate_page(handle_t *handle,
		struct address_space *mapping, loff_t from)
{
	unsigned offset = from & (PAGE_CACHE_SIZE-1);
	unsigned length;
	unsigned blocksize;
	struct inode *inode = mapping->host;

	blocksize = inode->i_sb->s_blocksize;
	length = blocksize - (offset & (blocksize - 1));

	return ext4_block_zero_page_range(handle, mapping, from, length);
}

/*
 * ext4_block_zero_page_range() zeros out a mapping of length 'length'
 * starting from file offset 'from'.  The range to be zero'd must
 * be contained with in one block.  If the specified range exceeds
 * the end of the block it will be shortened to end of the block
 * that cooresponds to 'from'
 */
int ext4_block_zero_page_range(handle_t *handle,
		struct address_space *mapping, loff_t from, loff_t length)
{
	ext4_fsblk_t index = from >> PAGE_CACHE_SHIFT;
	unsigned offset = from & (PAGE_CACHE_SIZE-1);
	unsigned blocksize, max, pos;
	ext4_lblk_t iblock;
	struct inode *inode = mapping->host;
	struct buffer_head *bh;
	struct page *page;
	int err = 0;

	page = find_or_create_page(mapping, from >> PAGE_CACHE_SHIFT,
				   mapping_gfp_mask(mapping) & ~__GFP_FS);
	if (!page)
		return -ENOMEM;

	blocksize = inode->i_sb->s_blocksize;
	max = blocksize - (offset & (blocksize - 1));

	/*
	 * correct length if it does not fall between
	 * 'from' and the end of the block
	 */
	if (length > max || length < 0)
		length = max;

	iblock = index << (PAGE_CACHE_SHIFT - inode->i_sb->s_blocksize_bits);

	if (!page_has_buffers(page))
		create_empty_buffers(page, blocksize, 0);

	/* Find the buffer that contains "offset" */
	bh = page_buffers(page);
	pos = blocksize;
	while (offset >= pos) {
		bh = bh->b_this_page;
		iblock++;
		pos += blocksize;
	}

	err = 0;
	if (buffer_freed(bh)) {
		BUFFER_TRACE(bh, "freed: skip");
		goto unlock;
	}

	if (!buffer_mapped(bh)) {
		BUFFER_TRACE(bh, "unmapped");
		ext4_get_block(inode, iblock, bh, 0);
		/* unmapped? It's a hole - nothing to do */
		if (!buffer_mapped(bh)) {
			BUFFER_TRACE(bh, "still unmapped");
			goto unlock;
		}
	}

	/* Ok, it's mapped. Make sure it's up-to-date */
	if (PageUptodate(page))
		set_buffer_uptodate(bh);

	if (!buffer_uptodate(bh)) {
		err = -EIO;
		ll_rw_block(READ, 1, &bh);
		wait_on_buffer(bh);
		/* Uhhuh. Read error. Complain and punt. */
		if (!buffer_uptodate(bh))
			goto unlock;
	}

#ifdef CONFIG_EXT4_FS_SNAPSHOT_HOOKS_DATA
	/* check if block needs to be moved to snapshot before zeroing */
	if (ext4_snapshot_should_move_data(inode)) {
		err = ext4_get_block_mow(inode, iblock, bh, 1);
		if (err)
			goto unlock;
		if (buffer_new(bh)) {
			unmap_underlying_metadata(bh->b_bdev,
					bh->b_blocknr);
			clear_buffer_new(bh);
		}
	}

#endif
	if (ext4_should_journal_data(inode)) {
		BUFFER_TRACE(bh, "get write access");
		err = ext4_journal_get_write_access(handle, bh);
		if (err)
			goto unlock;
	}

	zero_user(page, offset, length);

	BUFFER_TRACE(bh, "zeroed end of block");

	err = 0;
	if (ext4_should_journal_data(inode)) {
		err = ext4_handle_dirty_metadata(handle, inode, bh);
	} else
		mark_buffer_dirty(bh);

unlock:
	unlock_page(page);
	page_cache_release(page);
	return err;
}

=======
>>>>>>> c16fa4f2
int ext4_can_truncate(struct inode *inode)
{
	if (S_ISREG(inode->i_mode))
		return 1;
	if (S_ISDIR(inode->i_mode))
		return 1;
	if (S_ISLNK(inode->i_mode))
		return !ext4_inode_is_fast_symlink(inode);
	return 0;
}

/*
 * ext4_punch_hole: punches a hole in a file by releaseing the blocks
 * associated with the given offset and length
 *
 * @inode:  File inode
 * @offset: The offset where the hole will begin
 * @len:    The length of the hole
 *
 * Returns: 0 on sucess or negative on failure
 */

int ext4_punch_hole(struct file *file, loff_t offset, loff_t length)
{
	struct inode *inode = file->f_path.dentry->d_inode;
	if (!S_ISREG(inode->i_mode))
		return -ENOTSUPP;

	if (!ext4_test_inode_flag(inode, EXT4_INODE_EXTENTS)) {
		/* TODO: Add support for non extent hole punching */
		return -ENOTSUPP;
	}

	if (EXT4_SB(inode->i_sb)->s_cluster_ratio > 1) {
		/* TODO: Add support for bigalloc file systems */
		return -ENOTSUPP;
	}

	return ext4_ext_punch_hole(file, offset, length);
}

/*
 * ext4_truncate()
 *
 * We block out ext4_get_block() block instantiations across the entire
 * transaction, and VFS/VM ensures that ext4_truncate() cannot run
 * simultaneously on behalf of the same inode.
 *
 * As we work through the truncate and commit bits of it to the journal there
 * is one core, guiding principle: the file's tree must always be consistent on
 * disk.  We must be able to restart the truncate after a crash.
 *
 * The file's tree may be transiently inconsistent in memory (although it
 * probably isn't), but whenever we close off and commit a journal transaction,
 * the contents of (the filesystem + the journal) must be consistent and
 * restartable.  It's pretty simple, really: bottom up, right to left (although
 * left-to-right works OK too).
 *
 * Note that at recovery time, journal replay occurs *before* the restart of
 * truncate against the orphan inode list.
 *
 * The committed inode has the new, desired i_size (which is the same as
 * i_disksize in this case).  After a crash, ext4_orphan_cleanup() will see
 * that this inode's truncate did not complete and it will again call
 * ext4_truncate() to have another go.  So there will be instantiated blocks
 * to the right of the truncation point in a crashed ext4 filesystem.  But
 * that's fine - as long as they are linked from the inode, the post-crash
 * ext4_truncate() run will find them and release them.
 */
void ext4_truncate(struct inode *inode)
{
	trace_ext4_truncate_enter(inode);

#ifdef CONFIG_EXT4_FS_SNAPSHOT_FILE_PERM
	/* prevent truncate of files on snapshot list */
	if (ext4_snapshot_list(inode)) {
		snapshot_debug(1, "snapshot (%u) cannot be truncated!\n",
				inode->i_generation);
		return;
	}

#endif

	if (!ext4_can_truncate(inode))
		return;

	ext4_clear_inode_flag(inode, EXT4_INODE_EOFBLOCKS);

	if (inode->i_size == 0 && !test_opt(inode->i_sb, NO_AUTO_DA_ALLOC))
		ext4_set_inode_state(inode, EXT4_STATE_DA_ALLOC_CLOSE);

	if (ext4_test_inode_flag(inode, EXT4_INODE_EXTENTS))
		ext4_ext_truncate(inode);
	else
		ext4_ind_truncate(inode);

	trace_ext4_truncate_exit(inode);
}

/*
 * ext4_get_inode_loc returns with an extra refcount against the inode's
 * underlying buffer_head on success. If 'in_mem' is true, we have all
 * data in memory that is needed to recreate the on-disk version of this
 * inode.
 */
static int __ext4_get_inode_loc(struct inode *inode,
				struct ext4_iloc *iloc, int in_mem)
{
	struct ext4_group_desc	*gdp;
	struct buffer_head	*bh;
	struct super_block	*sb = inode->i_sb;
	ext4_fsblk_t		block;
	int			inodes_per_block, inode_offset;

	iloc->bh = NULL;
	if (!ext4_valid_inum(sb, inode->i_ino))
		return -EIO;

	iloc->block_group = (inode->i_ino - 1) / EXT4_INODES_PER_GROUP(sb);
	gdp = ext4_get_group_desc(sb, iloc->block_group, NULL);
	if (!gdp)
		return -EIO;

	/*
	 * Figure out the offset within the block group inode table
	 */
	inodes_per_block = EXT4_SB(sb)->s_inodes_per_block;
	inode_offset = ((inode->i_ino - 1) %
			EXT4_INODES_PER_GROUP(sb));
	block = ext4_inode_table(sb, gdp) + (inode_offset / inodes_per_block);
	iloc->offset = (inode_offset % inodes_per_block) * EXT4_INODE_SIZE(sb);

	bh = sb_getblk(sb, block);
	if (!bh) {
		EXT4_ERROR_INODE_BLOCK(inode, block,
				       "unable to read itable block");
		return -EIO;
	}
	if (!buffer_uptodate(bh)) {
		lock_buffer(bh);

		/*
		 * If the buffer has the write error flag, we have failed
		 * to write out another inode in the same block.  In this
		 * case, we don't have to read the block because we may
		 * read the old inode data successfully.
		 */
		if (buffer_write_io_error(bh) && !buffer_uptodate(bh))
			set_buffer_uptodate(bh);

		if (buffer_uptodate(bh)) {
			/* someone brought it uptodate while we waited */
			unlock_buffer(bh);
			goto has_buffer;
		}

		/*
		 * If we have all information of the inode in memory and this
		 * is the only valid inode in the block, we need not read the
		 * block.
		 */
		if (in_mem) {
			struct buffer_head *bitmap_bh;
			int i, start;

			start = inode_offset & ~(inodes_per_block - 1);

			/* Is the inode bitmap in cache? */
			bitmap_bh = sb_getblk(sb, ext4_inode_bitmap(sb, gdp));
			if (!bitmap_bh)
				goto make_io;

			/*
			 * If the inode bitmap isn't in cache then the
			 * optimisation may end up performing two reads instead
			 * of one, so skip it.
			 */
			if (!buffer_uptodate(bitmap_bh)) {
				brelse(bitmap_bh);
				goto make_io;
			}
			for (i = start; i < start + inodes_per_block; i++) {
				if (i == inode_offset)
					continue;
				if (ext4_test_bit(i, bitmap_bh->b_data))
					break;
			}
			brelse(bitmap_bh);
			if (i == start + inodes_per_block) {
				/* all other inodes are free, so skip I/O */
				memset(bh->b_data, 0, bh->b_size);
				set_buffer_uptodate(bh);
				unlock_buffer(bh);
				goto has_buffer;
			}
		}

make_io:
		/*
		 * If we need to do any I/O, try to pre-readahead extra
		 * blocks from the inode table.
		 */
		if (EXT4_SB(sb)->s_inode_readahead_blks) {
			ext4_fsblk_t b, end, table;
			unsigned num;

			table = ext4_inode_table(sb, gdp);
			/* s_inode_readahead_blks is always a power of 2 */
			b = block & ~(EXT4_SB(sb)->s_inode_readahead_blks-1);
			if (table > b)
				b = table;
			end = b + EXT4_SB(sb)->s_inode_readahead_blks;
			num = EXT4_INODES_PER_GROUP(sb);
			if (EXT4_HAS_RO_COMPAT_FEATURE(sb,
				       EXT4_FEATURE_RO_COMPAT_GDT_CSUM))
				num -= ext4_itable_unused_count(sb, gdp);
			table += num / inodes_per_block;
			if (end > table)
				end = table;
			while (b <= end)
				sb_breadahead(sb, b++);
		}

		/*
		 * There are other valid inodes in the buffer, this inode
		 * has in-inode xattrs, or we don't have this inode in memory.
		 * Read the block from disk.
		 */
		trace_ext4_load_inode(inode);
		get_bh(bh);
		bh->b_end_io = end_buffer_read_sync;
		submit_bh(READ | REQ_META | REQ_PRIO, bh);
		wait_on_buffer(bh);
		if (!buffer_uptodate(bh)) {
			EXT4_ERROR_INODE_BLOCK(inode, block,
					       "unable to read itable block");
			brelse(bh);
			return -EIO;
		}
	}
has_buffer:
	iloc->bh = bh;
	return 0;
}

int ext4_get_inode_loc(struct inode *inode, struct ext4_iloc *iloc)
{
#ifdef CONFIG_EXT4_FS_SNAPSHOT_HOOKS_JBD
	int in_mem = (!EXT4_SNAPSHOTS(inode->i_sb) &&
		!ext4_test_inode_state(inode, EXT4_STATE_XATTR));

	/*
	 * We have all inode's data except xattrs in memory here,
	 * but we must always read-in the entire inode block for COW.
	 */
	return __ext4_get_inode_loc(inode, iloc, in_mem);
#else
	/* We have all inode data except xattrs in memory here. */
	return __ext4_get_inode_loc(inode, iloc,
		!ext4_test_inode_state(inode, EXT4_STATE_XATTR));
#endif
}

void ext4_set_inode_flags(struct inode *inode)
{
	unsigned int flags = EXT4_I(inode)->i_flags;

	inode->i_flags &= ~(S_SYNC|S_APPEND|S_IMMUTABLE|S_NOATIME|S_DIRSYNC);
	if (flags & EXT4_SYNC_FL)
		inode->i_flags |= S_SYNC;
	if (flags & EXT4_APPEND_FL)
		inode->i_flags |= S_APPEND;
	if (flags & EXT4_IMMUTABLE_FL)
		inode->i_flags |= S_IMMUTABLE;
	if (flags & EXT4_NOATIME_FL)
		inode->i_flags |= S_NOATIME;
	if (flags & EXT4_DIRSYNC_FL)
		inode->i_flags |= S_DIRSYNC;
}

/* Propagate flags from i_flags to EXT4_I(inode)->i_flags */
void ext4_get_inode_flags(struct ext4_inode_info *ei)
{
	unsigned int vfs_fl;
	unsigned long old_fl, new_fl;

	do {
		vfs_fl = ei->vfs_inode.i_flags;
		old_fl = ei->i_flags;
		new_fl = old_fl & ~(EXT4_SYNC_FL|EXT4_APPEND_FL|
				EXT4_IMMUTABLE_FL|EXT4_NOATIME_FL|
				EXT4_DIRSYNC_FL);
		if (vfs_fl & S_SYNC)
			new_fl |= EXT4_SYNC_FL;
		if (vfs_fl & S_APPEND)
			new_fl |= EXT4_APPEND_FL;
		if (vfs_fl & S_IMMUTABLE)
			new_fl |= EXT4_IMMUTABLE_FL;
		if (vfs_fl & S_NOATIME)
			new_fl |= EXT4_NOATIME_FL;
		if (vfs_fl & S_DIRSYNC)
			new_fl |= EXT4_DIRSYNC_FL;
	} while (cmpxchg(&ei->i_flags, old_fl, new_fl) != old_fl);
}

#ifdef CONFIG_EXT4_FS_SNAPSHOT_CTL_FIX
blkcnt_t ext4_inode_blocks(struct ext4_inode *raw_inode,
			  struct ext4_inode_info *ei)
#else
static blkcnt_t ext4_inode_blocks(struct ext4_inode *raw_inode,
				  struct ext4_inode_info *ei)
#endif
{
	blkcnt_t i_blocks ;
	struct inode *inode = &(ei->vfs_inode);
	struct super_block *sb = inode->i_sb;

#ifdef CONFIG_EXT4_FS_SNAPSHOT_FILE_HUGE
	if (EXT4_HAS_RO_COMPAT_FEATURE(sb,
				EXT4_FEATURE_RO_COMPAT_HUGE_FILE) ||
			ext4_snapshot_file(inode)) {
#else
	if (EXT4_HAS_RO_COMPAT_FEATURE(sb,
				EXT4_FEATURE_RO_COMPAT_HUGE_FILE)) {
#endif
		/* we are using combined 48 bit field */
		i_blocks = ((u64)le16_to_cpu(raw_inode->i_blocks_high)) << 32 |
					le32_to_cpu(raw_inode->i_blocks_lo);
		if (ext4_test_inode_flag(inode, EXT4_INODE_HUGE_FILE)) {
			/* i_blocks represent file system block size */
			return i_blocks  << (inode->i_blkbits - 9);
		} else {
			return i_blocks;
		}
	} else {
		return le32_to_cpu(raw_inode->i_blocks_lo);
	}
}

struct inode *ext4_iget(struct super_block *sb, unsigned long ino)
{
	struct ext4_iloc iloc;
	struct ext4_inode *raw_inode;
	struct ext4_inode_info *ei;
	struct inode *inode;
	journal_t *journal = EXT4_SB(sb)->s_journal;
	long ret;
	int block;

	inode = iget_locked(sb, ino);
	if (!inode)
		return ERR_PTR(-ENOMEM);
	if (!(inode->i_state & I_NEW))
		return inode;

	ei = EXT4_I(inode);
	iloc.bh = NULL;

	ret = __ext4_get_inode_loc(inode, &iloc, 0);
	if (ret < 0)
		goto bad_inode;
	raw_inode = ext4_raw_inode(&iloc);
	inode->i_mode = le16_to_cpu(raw_inode->i_mode);
	inode->i_uid = (uid_t)le16_to_cpu(raw_inode->i_uid_low);
	inode->i_gid = (gid_t)le16_to_cpu(raw_inode->i_gid_low);
	if (!(test_opt(inode->i_sb, NO_UID32))) {
		inode->i_uid |= le16_to_cpu(raw_inode->i_uid_high) << 16;
		inode->i_gid |= le16_to_cpu(raw_inode->i_gid_high) << 16;
	}
	set_nlink(inode, le16_to_cpu(raw_inode->i_links_count));

	ext4_clear_state_flags(ei);	/* Only relevant on 32-bit archs */
	ei->i_dir_start_lookup = 0;
	ei->i_dtime = le32_to_cpu(raw_inode->i_dtime);
	/* We now have enough fields to check if the inode was active or not.
	 * This is needed because nfsd might try to access dead inodes
	 * the test is that same one that e2fsck uses
	 * NeilBrown 1999oct15
	 */
	if (inode->i_nlink == 0) {
		if (inode->i_mode == 0 ||
		    !(EXT4_SB(inode->i_sb)->s_mount_state & EXT4_ORPHAN_FS)) {
			/* this inode is deleted */
			ret = -ESTALE;
			goto bad_inode;
		}
		/* The only unlinked inodes we let through here have
		 * valid i_mode and are being read by the orphan
		 * recovery code: that's fine, we're about to complete
		 * the process of deleting those. */
	}
	ei->i_flags = le32_to_cpu(raw_inode->i_flags);
	inode->i_blocks = ext4_inode_blocks(raw_inode, ei);
	ei->i_file_acl = le32_to_cpu(raw_inode->i_file_acl_lo);
	if (EXT4_HAS_INCOMPAT_FEATURE(sb, EXT4_FEATURE_INCOMPAT_64BIT))
		ei->i_file_acl |=
			((__u64)le16_to_cpu(raw_inode->i_file_acl_high)) << 32;
	inode->i_size = ext4_isize(raw_inode);
	ei->i_disksize = inode->i_size;
#ifdef CONFIG_QUOTA
	ei->i_reserved_quota = 0;
#endif
	inode->i_generation = le32_to_cpu(raw_inode->i_generation);
	ei->i_block_group = iloc.block_group;
	ei->i_last_alloc_group = ~0;
	/*
	 * NOTE! The in-memory inode i_data array is in little-endian order
	 * even on big-endian machines: we do NOT byteswap the block numbers!
	 */
	for (block = 0; block < EXT4_N_BLOCKS; block++)
		ei->i_data[block] = raw_inode->i_block[block];
#ifdef CONFIG_EXT4_FS_SNAPSHOT_FILE_STORE
	/* snapshot on-disk list is stored in snapshot inode on-disk version */
	if (ext4_snapshot_file(inode)) {
		ei->i_next_snapshot_ino =
			le32_to_cpu(raw_inode->i_disk_version);
		/*
		 * snapshot volume size is stored in i_disksize.
		 * in-memory i_size of snapshot files is set to 0 (disabled).
		 * enabling a snapshot is setting i_size to i_disksize.
		 */
		inode->i_size = 0;
	}
#endif
	INIT_LIST_HEAD(&ei->i_orphan);

	/*
	 * Set transaction id's of transactions that have to be committed
	 * to finish f[data]sync. We set them to currently running transaction
	 * as we cannot be sure that the inode or some of its metadata isn't
	 * part of the transaction - the inode could have been reclaimed and
	 * now it is reread from disk.
	 */
	if (journal) {
		transaction_t *transaction;
		tid_t tid;

		read_lock(&journal->j_state_lock);
		if (journal->j_running_transaction)
			transaction = journal->j_running_transaction;
		else
			transaction = journal->j_committing_transaction;
		if (transaction)
			tid = transaction->t_tid;
		else
			tid = journal->j_commit_sequence;
		read_unlock(&journal->j_state_lock);
		ei->i_sync_tid = tid;
		ei->i_datasync_tid = tid;
	}

	if (EXT4_INODE_SIZE(inode->i_sb) > EXT4_GOOD_OLD_INODE_SIZE) {
		ei->i_extra_isize = le16_to_cpu(raw_inode->i_extra_isize);
		if (EXT4_GOOD_OLD_INODE_SIZE + ei->i_extra_isize >
		    EXT4_INODE_SIZE(inode->i_sb)) {
			ret = -EIO;
			goto bad_inode;
		}
		if (ei->i_extra_isize == 0) {
			/* The extra space is currently unused. Use it. */
			ei->i_extra_isize = sizeof(struct ext4_inode) -
					    EXT4_GOOD_OLD_INODE_SIZE;
		} else {
			__le32 *magic = (void *)raw_inode +
					EXT4_GOOD_OLD_INODE_SIZE +
					ei->i_extra_isize;
			if (*magic == cpu_to_le32(EXT4_XATTR_MAGIC))
				ext4_set_inode_state(inode, EXT4_STATE_XATTR);
		}
	} else
		ei->i_extra_isize = 0;

	EXT4_INODE_GET_XTIME(i_ctime, inode, raw_inode);
	EXT4_INODE_GET_XTIME(i_mtime, inode, raw_inode);
	EXT4_INODE_GET_XTIME(i_atime, inode, raw_inode);
	EXT4_EINODE_GET_XTIME(i_crtime, ei, raw_inode);

	inode->i_version = le32_to_cpu(raw_inode->i_disk_version);
	if (EXT4_INODE_SIZE(inode->i_sb) > EXT4_GOOD_OLD_INODE_SIZE) {
		if (EXT4_FITS_IN_INODE(raw_inode, ei, i_version_hi))
			inode->i_version |=
			(__u64)(le32_to_cpu(raw_inode->i_version_hi)) << 32;
	}

	ret = 0;
	if (ei->i_file_acl &&
	    !ext4_data_block_valid(EXT4_SB(sb), ei->i_file_acl, 1)) {
		EXT4_ERROR_INODE(inode, "bad extended attribute block %llu",
				 ei->i_file_acl);
		ret = -EIO;
		goto bad_inode;
	} else if (ext4_test_inode_flag(inode, EXT4_INODE_EXTENTS)) {
		if (S_ISREG(inode->i_mode) || S_ISDIR(inode->i_mode) ||
		    (S_ISLNK(inode->i_mode) &&
		     !ext4_inode_is_fast_symlink(inode)))
			/* Validate extent which is part of inode */
			ret = ext4_ext_check_inode(inode);
	} else if (S_ISREG(inode->i_mode) || S_ISDIR(inode->i_mode) ||
		   (S_ISLNK(inode->i_mode) &&
		    !ext4_inode_is_fast_symlink(inode))) {
		/* Validate block references which are part of inode */
		ret = ext4_ind_check_inode(inode);
	}
	if (ret)
		goto bad_inode;

	if (S_ISREG(inode->i_mode)) {
		inode->i_op = &ext4_file_inode_operations;
		inode->i_fop = &ext4_file_operations;
		ext4_set_aops(inode);
	} else if (S_ISDIR(inode->i_mode)) {
		inode->i_op = &ext4_dir_inode_operations;
		inode->i_fop = &ext4_dir_operations;
	} else if (S_ISLNK(inode->i_mode)) {
		if (ext4_inode_is_fast_symlink(inode)) {
			inode->i_op = &ext4_fast_symlink_inode_operations;
			nd_terminate_link(ei->i_data, inode->i_size,
				sizeof(ei->i_data) - 1);
		} else {
			inode->i_op = &ext4_symlink_inode_operations;
			ext4_set_aops(inode);
		}
	} else if (S_ISCHR(inode->i_mode) || S_ISBLK(inode->i_mode) ||
	      S_ISFIFO(inode->i_mode) || S_ISSOCK(inode->i_mode)) {
		inode->i_op = &ext4_special_inode_operations;
		if (raw_inode->i_block[0])
			init_special_inode(inode, inode->i_mode,
			   old_decode_dev(le32_to_cpu(raw_inode->i_block[0])));
		else
			init_special_inode(inode, inode->i_mode,
			   new_decode_dev(le32_to_cpu(raw_inode->i_block[1])));
	} else {
		ret = -EIO;
		EXT4_ERROR_INODE(inode, "bogus i_mode (%o)", inode->i_mode);
		goto bad_inode;
	}
	brelse(iloc.bh);
	ext4_set_inode_flags(inode);
	unlock_new_inode(inode);
	return inode;

bad_inode:
	brelse(iloc.bh);
	iget_failed(inode);
	return ERR_PTR(ret);
}

static int ext4_inode_blocks_set(handle_t *handle,
				struct ext4_inode *raw_inode,
				struct ext4_inode_info *ei)
{
	struct inode *inode = &(ei->vfs_inode);
	u64 i_blocks = inode->i_blocks;
	struct super_block *sb = inode->i_sb;

	if (i_blocks <= ~0U) {
		/*
		 * i_blocks can be represnted in a 32 bit variable
		 * as multiple of 512 bytes
		 */
		raw_inode->i_blocks_lo   = cpu_to_le32(i_blocks);
		raw_inode->i_blocks_high = 0;
		ext4_clear_inode_flag(inode, EXT4_INODE_HUGE_FILE);
		return 0;
	}
#ifdef CONFIG_EXT4_FS_SNAPSHOT_FILE_HUGE
	/* snapshot files may be represented as huge files */
	if (!EXT4_HAS_RO_COMPAT_FEATURE(sb, EXT4_FEATURE_RO_COMPAT_HUGE_FILE) &&
			!ext4_snapshot_file(inode))
		return -EFBIG;
#else
	if (!EXT4_HAS_RO_COMPAT_FEATURE(sb, EXT4_FEATURE_RO_COMPAT_HUGE_FILE))
		return -EFBIG;
#endif

	if (i_blocks <= 0xffffffffffffULL) {
		/*
		 * i_blocks can be represented in a 48 bit variable
		 * as multiple of 512 bytes
		 */
		raw_inode->i_blocks_lo   = cpu_to_le32(i_blocks);
		raw_inode->i_blocks_high = cpu_to_le16(i_blocks >> 32);
		ext4_clear_inode_flag(inode, EXT4_INODE_HUGE_FILE);
	} else {
		ext4_set_inode_flag(inode, EXT4_INODE_HUGE_FILE);
		/* i_block is stored in file system block size */
		i_blocks = i_blocks >> (inode->i_blkbits - 9);
		raw_inode->i_blocks_lo   = cpu_to_le32(i_blocks);
		raw_inode->i_blocks_high = cpu_to_le16(i_blocks >> 32);
	}
	return 0;
}

/*
 * Post the struct inode info into an on-disk inode location in the
 * buffer-cache.  This gobbles the caller's reference to the
 * buffer_head in the inode location struct.
 *
 * The caller must have write access to iloc->bh.
 */
static int ext4_do_update_inode(handle_t *handle,
				struct inode *inode,
				struct ext4_iloc *iloc)
{
	struct ext4_inode *raw_inode = ext4_raw_inode(iloc);
	struct ext4_inode_info *ei = EXT4_I(inode);
	struct buffer_head *bh = iloc->bh;
	int err = 0, rc, block;

	/* For fields not not tracking in the in-memory inode,
	 * initialise them to zero for new inodes. */
	if (ext4_test_inode_state(inode, EXT4_STATE_NEW))
		memset(raw_inode, 0, EXT4_SB(inode->i_sb)->s_inode_size);

	ext4_get_inode_flags(ei);
	raw_inode->i_mode = cpu_to_le16(inode->i_mode);
	if (!(test_opt(inode->i_sb, NO_UID32))) {
		raw_inode->i_uid_low = cpu_to_le16(low_16_bits(inode->i_uid));
		raw_inode->i_gid_low = cpu_to_le16(low_16_bits(inode->i_gid));
/*
 * Fix up interoperability with old kernels. Otherwise, old inodes get
 * re-used with the upper 16 bits of the uid/gid intact
 */
		if (!ei->i_dtime) {
			raw_inode->i_uid_high =
				cpu_to_le16(high_16_bits(inode->i_uid));
			raw_inode->i_gid_high =
				cpu_to_le16(high_16_bits(inode->i_gid));
		} else {
			raw_inode->i_uid_high = 0;
			raw_inode->i_gid_high = 0;
		}
	} else {
		raw_inode->i_uid_low =
			cpu_to_le16(fs_high2lowuid(inode->i_uid));
		raw_inode->i_gid_low =
			cpu_to_le16(fs_high2lowgid(inode->i_gid));
		raw_inode->i_uid_high = 0;
		raw_inode->i_gid_high = 0;
	}
	raw_inode->i_links_count = cpu_to_le16(inode->i_nlink);

	EXT4_INODE_SET_XTIME(i_ctime, inode, raw_inode);
	EXT4_INODE_SET_XTIME(i_mtime, inode, raw_inode);
	EXT4_INODE_SET_XTIME(i_atime, inode, raw_inode);
	EXT4_EINODE_SET_XTIME(i_crtime, ei, raw_inode);

	if (ext4_inode_blocks_set(handle, raw_inode, ei))
		goto out_brelse;
	raw_inode->i_dtime = cpu_to_le32(ei->i_dtime);
	raw_inode->i_flags = cpu_to_le32(ei->i_flags & 0xFFFFFFFF);
	if (EXT4_SB(inode->i_sb)->s_es->s_creator_os !=
	    cpu_to_le32(EXT4_OS_HURD))
		raw_inode->i_file_acl_high =
			cpu_to_le16(ei->i_file_acl >> 32);
	raw_inode->i_file_acl_lo = cpu_to_le32(ei->i_file_acl);
	ext4_isize_set(raw_inode, ei->i_disksize);
	if (ei->i_disksize > 0x7fffffffULL) {
		struct super_block *sb = inode->i_sb;
		if (!EXT4_HAS_RO_COMPAT_FEATURE(sb,
				EXT4_FEATURE_RO_COMPAT_LARGE_FILE) ||
				EXT4_SB(sb)->s_es->s_rev_level ==
				cpu_to_le32(EXT4_GOOD_OLD_REV)) {
			/* If this is the first large file
			 * created, add a flag to the superblock.
			 */
			err = ext4_journal_get_write_access(handle,
					EXT4_SB(sb)->s_sbh);
			if (err)
				goto out_brelse;
			ext4_update_dynamic_rev(sb);
			EXT4_SET_RO_COMPAT_FEATURE(sb,
					EXT4_FEATURE_RO_COMPAT_LARGE_FILE);
			sb->s_dirt = 1;
			ext4_handle_sync(handle);
			err = ext4_handle_dirty_metadata(handle, NULL,
					EXT4_SB(sb)->s_sbh);
		}
	}
	raw_inode->i_generation = cpu_to_le32(inode->i_generation);
	if (S_ISCHR(inode->i_mode) || S_ISBLK(inode->i_mode)) {
		if (old_valid_dev(inode->i_rdev)) {
			raw_inode->i_block[0] =
				cpu_to_le32(old_encode_dev(inode->i_rdev));
			raw_inode->i_block[1] = 0;
		} else {
			raw_inode->i_block[0] = 0;
			raw_inode->i_block[1] =
				cpu_to_le32(new_encode_dev(inode->i_rdev));
			raw_inode->i_block[2] = 0;
		}
	} else
		for (block = 0; block < EXT4_N_BLOCKS; block++)
			raw_inode->i_block[block] = ei->i_data[block];

#ifdef CONFIG_EXT4_FS_SNAPSHOT_FILE_STORE
	if (ext4_snapshot_file(inode)) {
		/*
		 * Snapshot on-disk list overrides snapshot on-disk version.
		 * Snapshot files are not writable and have a fixed version.
		 */
		raw_inode->i_disk_version =
			cpu_to_le32(ei->i_next_snapshot_ino);
	} else {
		raw_inode->i_disk_version = cpu_to_le32(inode->i_version);
		if (ei->i_extra_isize) {
			if (EXT4_FITS_IN_INODE(raw_inode, ei, i_version_hi))
				raw_inode->i_version_hi =
					cpu_to_le32(inode->i_version >> 32);
			raw_inode->i_extra_isize =
				cpu_to_le16(ei->i_extra_isize);
		}
	}
#else
	raw_inode->i_disk_version = cpu_to_le32(inode->i_version);
	if (ei->i_extra_isize) {
		if (EXT4_FITS_IN_INODE(raw_inode, ei, i_version_hi))
			raw_inode->i_version_hi =
			cpu_to_le32(inode->i_version >> 32);
		raw_inode->i_extra_isize = cpu_to_le16(ei->i_extra_isize);
	}
#endif

	BUFFER_TRACE(bh, "call ext4_handle_dirty_metadata");
	rc = ext4_handle_dirty_metadata(handle, NULL, bh);
	if (!err)
		err = rc;
	ext4_clear_inode_state(inode, EXT4_STATE_NEW);

	ext4_update_inode_fsync_trans(handle, inode, 0);
out_brelse:
	brelse(bh);
	ext4_std_error(inode->i_sb, err);
	return err;
}

/*
 * ext4_write_inode()
 *
 * We are called from a few places:
 *
 * - Within generic_file_write() for O_SYNC files.
 *   Here, there will be no transaction running. We wait for any running
 *   trasnaction to commit.
 *
 * - Within sys_sync(), kupdate and such.
 *   We wait on commit, if tol to.
 *
 * - Within prune_icache() (PF_MEMALLOC == true)
 *   Here we simply return.  We can't afford to block kswapd on the
 *   journal commit.
 *
 * In all cases it is actually safe for us to return without doing anything,
 * because the inode has been copied into a raw inode buffer in
 * ext4_mark_inode_dirty().  This is a correctness thing for O_SYNC and for
 * knfsd.
 *
 * Note that we are absolutely dependent upon all inode dirtiers doing the
 * right thing: they *must* call mark_inode_dirty() after dirtying info in
 * which we are interested.
 *
 * It would be a bug for them to not do this.  The code:
 *
 *	mark_inode_dirty(inode)
 *	stuff();
 *	inode->i_size = expr;
 *
 * is in error because a kswapd-driven write_inode() could occur while
 * `stuff()' is running, and the new i_size will be lost.  Plus the inode
 * will no longer be on the superblock's dirty inode list.
 */
int ext4_write_inode(struct inode *inode, struct writeback_control *wbc)
{
	int err;

	if (current->flags & PF_MEMALLOC)
		return 0;

	if (EXT4_SB(inode->i_sb)->s_journal) {
		if (ext4_journal_current_handle()) {
			jbd_debug(1, "called recursively, non-PF_MEMALLOC!\n");
			dump_stack();
			return -EIO;
		}

		if (wbc->sync_mode != WB_SYNC_ALL)
			return 0;

		err = ext4_force_commit(inode->i_sb);
	} else {
		struct ext4_iloc iloc;

		err = __ext4_get_inode_loc(inode, &iloc, 0);
		if (err)
			return err;
		if (wbc->sync_mode == WB_SYNC_ALL)
			sync_dirty_buffer(iloc.bh);
		if (buffer_req(iloc.bh) && !buffer_uptodate(iloc.bh)) {
			EXT4_ERROR_INODE_BLOCK(inode, iloc.bh->b_blocknr,
					 "IO error syncing inode");
			err = -EIO;
		}
		brelse(iloc.bh);
	}
	return err;
}

/*
 * ext4_setattr()
 *
 * Called from notify_change.
 *
 * We want to trap VFS attempts to truncate the file as soon as
 * possible.  In particular, we want to make sure that when the VFS
 * shrinks i_size, we put the inode on the orphan list and modify
 * i_disksize immediately, so that during the subsequent flushing of
 * dirty pages and freeing of disk blocks, we can guarantee that any
 * commit will leave the blocks being flushed in an unused state on
 * disk.  (On recovery, the inode will get truncated and the blocks will
 * be freed, so we have a strong guarantee that no future commit will
 * leave these blocks visible to the user.)
 *
 * Another thing we have to assure is that if we are in ordered mode
 * and inode is still attached to the committing transaction, we must
 * we start writeout of all the dirty pages which are being truncated.
 * This way we are sure that all the data written in the previous
 * transaction are already on disk (truncate waits for pages under
 * writeback).
 *
 * Called with inode->i_mutex down.
 */
int ext4_setattr(struct dentry *dentry, struct iattr *attr)
{
	struct inode *inode = dentry->d_inode;
	int error, rc = 0;
	int orphan = 0;
	const unsigned int ia_valid = attr->ia_valid;

	error = inode_change_ok(inode, attr);
	if (error)
		return error;

	if (is_quota_modification(inode, attr))
		dquot_initialize(inode);
	if ((ia_valid & ATTR_UID && attr->ia_uid != inode->i_uid) ||
		(ia_valid & ATTR_GID && attr->ia_gid != inode->i_gid)) {
		handle_t *handle;

		/* (user+group)*(old+new) structure, inode write (sb,
		 * inode block, ? - but truncate inode update has it) */
		handle = ext4_journal_start(inode, (EXT4_MAXQUOTAS_INIT_BLOCKS(inode->i_sb)+
					EXT4_MAXQUOTAS_DEL_BLOCKS(inode->i_sb))+3);
		if (IS_ERR(handle)) {
			error = PTR_ERR(handle);
			goto err_out;
		}
		error = dquot_transfer(inode, attr);
		if (error) {
			ext4_journal_stop(handle);
			return error;
		}
		/* Update corresponding info in inode so that everything is in
		 * one transaction */
		if (attr->ia_valid & ATTR_UID)
			inode->i_uid = attr->ia_uid;
		if (attr->ia_valid & ATTR_GID)
			inode->i_gid = attr->ia_gid;
		error = ext4_mark_inode_dirty(handle, inode);
		ext4_journal_stop(handle);
	}

	if (attr->ia_valid & ATTR_SIZE) {
#ifdef CONFIG_EXT4_FS_SNAPSHOT_FILE_HUGE
		/* prevent size modification of snapshot files */
		if (ext4_snapshot_file(inode) && attr->ia_size != 0) {
			snapshot_debug(1, "snapshot file (%lu) can only be "
					"truncated to 0!\n", inode->i_ino);
			return -EPERM;
		}
#endif
		inode_dio_wait(inode);

		if (!(ext4_test_inode_flag(inode, EXT4_INODE_EXTENTS))) {
			struct ext4_sb_info *sbi = EXT4_SB(inode->i_sb);

			if (attr->ia_size > sbi->s_bitmap_maxbytes)
				return -EFBIG;
		}
	}

	if (S_ISREG(inode->i_mode) &&
	    attr->ia_valid & ATTR_SIZE &&
	    (attr->ia_size < inode->i_size)) {
		handle_t *handle;

		handle = ext4_journal_start(inode, 3);
		if (IS_ERR(handle)) {
			error = PTR_ERR(handle);
			goto err_out;
		}
		if (ext4_handle_valid(handle)) {
			error = ext4_orphan_add(handle, inode);
			orphan = 1;
		}
		EXT4_I(inode)->i_disksize = attr->ia_size;
		rc = ext4_mark_inode_dirty(handle, inode);
		if (!error)
			error = rc;
		ext4_journal_stop(handle);

		if (ext4_should_order_data(inode)) {
			error = ext4_begin_ordered_truncate(inode,
							    attr->ia_size);
			if (error) {
				/* Do as much error cleanup as possible */
				handle = ext4_journal_start(inode, 3);
				if (IS_ERR(handle)) {
					ext4_orphan_del(NULL, inode);
					goto err_out;
				}
				ext4_orphan_del(handle, inode);
				orphan = 0;
				ext4_journal_stop(handle);
				goto err_out;
			}
		}
	}

	if (attr->ia_valid & ATTR_SIZE) {
		if (attr->ia_size != i_size_read(inode)) {
			truncate_setsize(inode, attr->ia_size);
			ext4_truncate(inode);
		} else if (ext4_test_inode_flag(inode, EXT4_INODE_EOFBLOCKS))
			ext4_truncate(inode);
	}

	if (!rc) {
		setattr_copy(inode, attr);
		mark_inode_dirty(inode);
	}

	/*
	 * If the call to ext4_truncate failed to get a transaction handle at
	 * all, we need to clean up the in-core orphan list manually.
	 */
	if (orphan && inode->i_nlink)
		ext4_orphan_del(NULL, inode);

	if (!rc && (ia_valid & ATTR_MODE))
		rc = ext4_acl_chmod(inode);

err_out:
	ext4_std_error(inode->i_sb, error);
	if (!error)
		error = rc;
	return error;
}

int ext4_getattr(struct vfsmount *mnt, struct dentry *dentry,
		 struct kstat *stat)
{
	struct inode *inode;
	unsigned long delalloc_blocks;

	inode = dentry->d_inode;
	generic_fillattr(inode, stat);

	/*
	 * We can't update i_blocks if the block allocation is delayed
	 * otherwise in the case of system crash before the real block
	 * allocation is done, we will have i_blocks inconsistent with
	 * on-disk file blocks.
	 * We always keep i_blocks updated together with real
	 * allocation. But to not confuse with user, stat
	 * will return the blocks that include the delayed allocation
	 * blocks for this file.
	 */
	delalloc_blocks = EXT4_I(inode)->i_reserved_data_blocks;

	stat->blocks += (delalloc_blocks << inode->i_sb->s_blocksize_bits)>>9;
	return 0;
}

static int ext4_index_trans_blocks(struct inode *inode, int nrblocks, int chunk)
{
	if (!(ext4_test_inode_flag(inode, EXT4_INODE_EXTENTS)))
		return ext4_ind_trans_blocks(inode, nrblocks, chunk);
	return ext4_ext_index_trans_blocks(inode, nrblocks, chunk);
}

/*
 * Account for index blocks, block groups bitmaps and block group
 * descriptor blocks if modify datablocks and index blocks
 * worse case, the indexs blocks spread over different block groups
 *
 * If datablocks are discontiguous, they are possible to spread over
 * different block groups too. If they are contiuguous, with flexbg,
 * they could still across block group boundary.
 *
 * Also account for superblock, inode, quota and xattr blocks
 */
static int ext4_meta_trans_blocks(struct inode *inode, int nrblocks, int chunk)
{
	ext4_group_t groups, ngroups = ext4_get_groups_count(inode->i_sb);
	int gdpblocks;
	int idxblocks;
	int ret = 0;

	/*
	 * How many index blocks need to touch to modify nrblocks?
	 * The "Chunk" flag indicating whether the nrblocks is
	 * physically contiguous on disk
	 *
	 * For Direct IO and fallocate, they calls get_block to allocate
	 * one single extent at a time, so they could set the "Chunk" flag
	 */
	idxblocks = ext4_index_trans_blocks(inode, nrblocks, chunk);

	ret = idxblocks;

	/*
	 * Now let's see how many group bitmaps and group descriptors need
	 * to account
	 */
	groups = idxblocks;
	if (chunk)
		groups += 1;
	else
		groups += nrblocks;

	gdpblocks = groups;
	if (groups > ngroups)
		groups = ngroups;
	if (groups > EXT4_SB(inode->i_sb)->s_gdb_count)
		gdpblocks = EXT4_SB(inode->i_sb)->s_gdb_count;

	/* bitmaps and block group descriptor blocks */
	ret += groups + gdpblocks;

	/* Blocks for super block, inode, quota and xattr blocks */
	ret += EXT4_META_TRANS_BLOCKS(inode->i_sb);

	return ret;
}

/*
 * Calculate the total number of credits to reserve to fit
 * the modification of a single pages into a single transaction,
 * which may include multiple chunks of block allocations.
 *
 * This could be called via ext4_write_begin()
 *
 * We need to consider the worse case, when
 * one new block per extent.
 */
int ext4_writepage_trans_blocks(struct inode *inode)
{
	int bpp = ext4_journal_blocks_per_page(inode);
	int ret;

	ret = ext4_meta_trans_blocks(inode, bpp, 0);

	/* Account for data blocks for journalled mode */
	if (ext4_should_journal_data(inode))
		ret += bpp;
	return ret;
}

/*
 * Calculate the journal credits for a chunk of data modification.
 *
 * This is called from DIO, fallocate or whoever calling
 * ext4_map_blocks() to map/allocate a chunk of contiguous disk blocks.
 *
 * journal buffers for data blocks are not included here, as DIO
 * and fallocate do no need to journal data buffers.
 */
int ext4_chunk_trans_blocks(struct inode *inode, int nrblocks)
{
	return ext4_meta_trans_blocks(inode, nrblocks, 1);
}

/*
 * The caller must have previously called ext4_reserve_inode_write().
 * Give this, we know that the caller already has write access to iloc->bh.
 */
int ext4_mark_iloc_dirty(handle_t *handle,
			 struct inode *inode, struct ext4_iloc *iloc)
{
	int err = 0;

	if (test_opt(inode->i_sb, I_VERSION))
		inode_inc_iversion(inode);

	/* the do_update_inode consumes one bh->b_count */
	get_bh(iloc->bh);

	/* ext4_do_update_inode() does jbd2_journal_dirty_metadata */
	err = ext4_do_update_inode(handle, inode, iloc);
	put_bh(iloc->bh);
	return err;
}

/*
 * On success, We end up with an outstanding reference count against
 * iloc->bh.  This _must_ be cleaned up later.
 */

int
ext4_reserve_inode_write(handle_t *handle, struct inode *inode,
			 struct ext4_iloc *iloc)
{
	int err;

	err = ext4_get_inode_loc(inode, iloc);
	if (!err) {
		BUFFER_TRACE(iloc->bh, "get_write_access");
		err = ext4_journal_get_write_access(handle, iloc->bh);
		if (err) {
			brelse(iloc->bh);
			iloc->bh = NULL;
		}
	}
	ext4_std_error(inode->i_sb, err);
	return err;
}

/*
 * Expand an inode by new_extra_isize bytes.
 * Returns 0 on success or negative error number on failure.
 */
static int ext4_expand_extra_isize(struct inode *inode,
				   unsigned int new_extra_isize,
				   struct ext4_iloc iloc,
				   handle_t *handle)
{
	struct ext4_inode *raw_inode;
	struct ext4_xattr_ibody_header *header;

	if (EXT4_I(inode)->i_extra_isize >= new_extra_isize)
		return 0;

	raw_inode = ext4_raw_inode(&iloc);

	header = IHDR(inode, raw_inode);

	/* No extended attributes present */
	if (!ext4_test_inode_state(inode, EXT4_STATE_XATTR) ||
	    header->h_magic != cpu_to_le32(EXT4_XATTR_MAGIC)) {
		memset((void *)raw_inode + EXT4_GOOD_OLD_INODE_SIZE, 0,
			new_extra_isize);
		EXT4_I(inode)->i_extra_isize = new_extra_isize;
		return 0;
	}

	/* try to expand with EAs present */
	return ext4_expand_extra_isize_ea(inode, new_extra_isize,
					  raw_inode, handle);
}

/*
 * What we do here is to mark the in-core inode as clean with respect to inode
 * dirtiness (it may still be data-dirty).
 * This means that the in-core inode may be reaped by prune_icache
 * without having to perform any I/O.  This is a very good thing,
 * because *any* task may call prune_icache - even ones which
 * have a transaction open against a different journal.
 *
 * Is this cheating?  Not really.  Sure, we haven't written the
 * inode out, but prune_icache isn't a user-visible syncing function.
 * Whenever the user wants stuff synced (sys_sync, sys_msync, sys_fsync)
 * we start and wait on commits.
 *
 * Is this efficient/effective?  Well, we're being nice to the system
 * by cleaning up our inodes proactively so they can be reaped
 * without I/O.  But we are potentially leaving up to five seconds'
 * worth of inodes floating about which prune_icache wants us to
 * write out.  One way to fix that would be to get prune_icache()
 * to do a write_super() to free up some memory.  It has the desired
 * effect.
 */
int ext4_mark_inode_dirty(handle_t *handle, struct inode *inode)
{
	struct ext4_iloc iloc;
	struct ext4_sb_info *sbi = EXT4_SB(inode->i_sb);
	static unsigned int mnt_count;
	int err, ret;

	might_sleep();
	trace_ext4_mark_inode_dirty(inode, _RET_IP_);
	err = ext4_reserve_inode_write(handle, inode, &iloc);
	if (ext4_handle_valid(handle) &&
	    EXT4_I(inode)->i_extra_isize < sbi->s_want_extra_isize &&
	    !ext4_test_inode_state(inode, EXT4_STATE_NO_EXPAND)) {
		/*
		 * We need extra buffer credits since we may write into EA block
		 * with this same handle. If journal_extend fails, then it will
		 * only result in a minor loss of functionality for that inode.
		 * If this is felt to be critical, then e2fsck should be run to
		 * force a large enough s_min_extra_isize.
		 */
		if ((jbd2_journal_extend(handle,
			     EXT4_DATA_TRANS_BLOCKS(inode->i_sb))) == 0) {
			ret = ext4_expand_extra_isize(inode,
						      sbi->s_want_extra_isize,
						      iloc, handle);
			if (ret) {
				ext4_set_inode_state(inode,
						     EXT4_STATE_NO_EXPAND);
				if (mnt_count !=
					le16_to_cpu(sbi->s_es->s_mnt_count)) {
					ext4_warning(inode->i_sb,
					"Unable to expand inode %lu. Delete"
					" some EAs or run e2fsck.",
					inode->i_ino);
					mnt_count =
					  le16_to_cpu(sbi->s_es->s_mnt_count);
				}
			}
		}
	}
	if (!err)
		err = ext4_mark_iloc_dirty(handle, inode, &iloc);
	return err;
}

/*
 * ext4_dirty_inode() is called from __mark_inode_dirty()
 *
 * We're really interested in the case where a file is being extended.
 * i_size has been changed by generic_commit_write() and we thus need
 * to include the updated inode in the current transaction.
 *
 * Also, dquot_alloc_block() will always dirty the inode when blocks
 * are allocated to the file.
 *
 * If the inode is marked synchronous, we don't honour that here - doing
 * so would cause a commit on atime updates, which we don't bother doing.
 * We handle synchronous inodes at the highest possible level.
 */
void ext4_dirty_inode(struct inode *inode, int flags)
{
	handle_t *handle;

	handle = ext4_journal_start(inode, 2);
	if (IS_ERR(handle))
		goto out;

	ext4_mark_inode_dirty(handle, inode);

	ext4_journal_stop(handle);
out:
	return;
}

#if 0
/*
 * Bind an inode's backing buffer_head into this transaction, to prevent
 * it from being flushed to disk early.  Unlike
 * ext4_reserve_inode_write, this leaves behind no bh reference and
 * returns no iloc structure, so the caller needs to repeat the iloc
 * lookup to mark the inode dirty later.
 */
static int ext4_pin_inode(handle_t *handle, struct inode *inode)
{
	struct ext4_iloc iloc;

	int err = 0;
	if (handle) {
		err = ext4_get_inode_loc(inode, &iloc);
		if (!err) {
			BUFFER_TRACE(iloc.bh, "get_write_access");
			err = jbd2_journal_get_write_access(handle, iloc.bh);
			if (!err)
				err = ext4_handle_dirty_metadata(handle,
								 NULL,
								 iloc.bh);
			brelse(iloc.bh);
		}
	}
	ext4_std_error(inode->i_sb, err);
	return err;
}
#endif

int ext4_change_inode_journal_flag(struct inode *inode, int val)
{
	journal_t *journal;
	handle_t *handle;
	int err;

	/*
	 * We have to be very careful here: changing a data block's
	 * journaling status dynamically is dangerous.  If we write a
	 * data block to the journal, change the status and then delete
	 * that block, we risk forgetting to revoke the old log record
	 * from the journal and so a subsequent replay can corrupt data.
	 * So, first we make sure that the journal is empty and that
	 * nobody is changing anything.
	 */

	journal = EXT4_JOURNAL(inode);
	if (!journal)
		return 0;
	if (is_journal_aborted(journal))
		return -EROFS;
	/* We have to allocate physical blocks for delalloc blocks
	 * before flushing journal. otherwise delalloc blocks can not
	 * be allocated any more. even more truncate on delalloc blocks
	 * could trigger BUG by flushing delalloc blocks in journal.
	 * There is no delalloc block in non-journal data mode.
	 */
	if (val && test_opt(inode->i_sb, DELALLOC)) {
		err = ext4_alloc_da_blocks(inode);
		if (err < 0)
			return err;
	}

	jbd2_journal_lock_updates(journal);

	/*
	 * OK, there are no updates running now, and all cached data is
	 * synced to disk.  We are now in a completely consistent state
	 * which doesn't have anything in the journal, and we know that
	 * no filesystem updates are running, so it is safe to modify
	 * the inode's in-core data-journaling state flag now.
	 */

	if (val)
		ext4_set_inode_flag(inode, EXT4_INODE_JOURNAL_DATA);
	else {
		jbd2_journal_flush(journal);
		ext4_clear_inode_flag(inode, EXT4_INODE_JOURNAL_DATA);
	}
	ext4_set_aops(inode);

	jbd2_journal_unlock_updates(journal);

	/* Finally we can mark the inode as dirty. */

	handle = ext4_journal_start(inode, 1);
	if (IS_ERR(handle))
		return PTR_ERR(handle);

	err = ext4_mark_inode_dirty(handle, inode);
	ext4_handle_sync(handle);
	ext4_journal_stop(handle);
	ext4_std_error(inode->i_sb, err);

	return err;
}

static int ext4_bh_unmapped(handle_t *handle, struct buffer_head *bh)
{
	return !buffer_mapped(bh);
}

int ext4_page_mkwrite(struct vm_area_struct *vma, struct vm_fault *vmf)
{
	struct page *page = vmf->page;
	loff_t size;
	unsigned long len;
	int ret;
	struct file *file = vma->vm_file;
	struct inode *inode = file->f_path.dentry->d_inode;
	struct address_space *mapping = inode->i_mapping;
#ifdef CONFIG_EXT4_FS_SNAPSHOT_HOOKS_DATA
	handle_t *handle = NULL;
#else
	handle_t *handle;
#endif
	get_block_t *get_block;
	int retries = 0;

	/*
	 * This check is racy but catches the common case. We rely on
	 * __block_page_mkwrite() to do a reliable check.
	 */
	vfs_check_frozen(inode->i_sb, SB_FREEZE_WRITE);
#ifdef CONFIG_EXT4_FS_SNAPSHOT_HOOKS_DATA
	ext4_snapshot_write_begin(inode, page, PAGE_CACHE_SIZE, 0);
#endif
	/* Delalloc case is easy... */
	if (test_opt(inode->i_sb, DELALLOC) &&
	    !ext4_should_journal_data(inode) &&
	    !ext4_nonda_switch(inode->i_sb)) {
#ifdef CONFIG_EXT4_FS_SNAPSHOT_HOOKS_DATA
		if (ext4_snapshot_should_move_data(inode)) {
			handle = ext4_journal_start(inode, 1);
			if (IS_ERR(handle)) {
				ret = VM_FAULT_SIGBUS;
				goto out;
			}
		}
#endif
		do {
			ret = __block_page_mkwrite(vma, vmf,
						   ext4_da_get_block_prep);
		} while (ret == -ENOSPC &&
		       ext4_should_retry_alloc(inode->i_sb, &retries));
#ifdef CONFIG_EXT4_FS_SNAPSHOT_HOOKS_DATA
		if (handle)
			ext4_journal_stop(handle);
#endif
		goto out_ret;
	}

	lock_page(page);
	size = i_size_read(inode);
	/* Page got truncated from under us? */
	if (page->mapping != mapping || page_offset(page) > size) {
		unlock_page(page);
		ret = VM_FAULT_NOPAGE;
		goto out;
	}

	if (page->index == size >> PAGE_CACHE_SHIFT)
		len = size & ~PAGE_CACHE_MASK;
	else
		len = PAGE_CACHE_SIZE;
	/*
	 * Return if we have all the buffers mapped. This avoids the need to do
	 * journal_start/journal_stop which can block and take a long time
	 */
	if (page_has_buffers(page)) {
		if (!walk_page_buffers(NULL, page_buffers(page), 0, len, NULL,
					ext4_bh_unmapped)) {
			/* Wait so that we don't change page under IO */
			wait_on_page_writeback(page);
			ret = VM_FAULT_LOCKED;
			goto out;
		}
	}
	unlock_page(page);
	/* OK, we need to fill the hole... */
	if (ext4_should_dioread_nolock(inode))
		get_block = ext4_get_block_write;
	else
#ifdef CONFIG_EXT4_FS_SNAPSHOT_HOOKS_DATA
		get_block = ext4_get_block_mow;
#else
		get_block = ext4_get_block;
#endif
retry_alloc:
	handle = ext4_journal_start(inode, ext4_writepage_trans_blocks(inode));
	if (IS_ERR(handle)) {
		ret = VM_FAULT_SIGBUS;
		goto out;
	}
	ret = __block_page_mkwrite(vma, vmf, get_block);
	if (!ret && ext4_should_journal_data(inode)) {
		if (walk_page_buffers(handle, page_buffers(page), 0,
			  PAGE_CACHE_SIZE, NULL, do_journal_get_write_access)) {
			unlock_page(page);
			ret = VM_FAULT_SIGBUS;
			ext4_journal_stop(handle);
			goto out;
		}
		ext4_set_inode_state(inode, EXT4_STATE_JDATA);
	}
	ext4_journal_stop(handle);
	if (ret == -ENOSPC && ext4_should_retry_alloc(inode->i_sb, &retries))
		goto retry_alloc;
out_ret:
	ret = block_page_mkwrite_return(ret);
out:
	return ret;
}<|MERGE_RESOLUTION|>--- conflicted
+++ resolved
@@ -78,13 +78,10 @@
 		struct buffer_head *bh);
 #else
 static int ext4_bh_delay_or_unwritten(handle_t *handle, struct buffer_head *bh);
-<<<<<<< HEAD
-#endif
-=======
+#endif
 static int ext4_discard_partial_page_buffers_no_lock(handle_t *handle,
 		struct inode *inode, struct page *page, loff_t from,
 		loff_t length, int flags);
->>>>>>> c16fa4f2
 
 /*
  * Test whether an inode is a fast symlink.
@@ -3668,143 +3665,6 @@
 	return err;
 }
 
-<<<<<<< HEAD
-/*
- * ext4_block_truncate_page() zeroes out a mapping from file offset `from'
- * up to the end of the block which corresponds to `from'.
- * This required during truncate. We need to physically zero the tail end
- * of that block so it doesn't yield old data if the file is later grown.
- */
-int ext4_block_truncate_page(handle_t *handle,
-		struct address_space *mapping, loff_t from)
-{
-	unsigned offset = from & (PAGE_CACHE_SIZE-1);
-	unsigned length;
-	unsigned blocksize;
-	struct inode *inode = mapping->host;
-
-	blocksize = inode->i_sb->s_blocksize;
-	length = blocksize - (offset & (blocksize - 1));
-
-	return ext4_block_zero_page_range(handle, mapping, from, length);
-}
-
-/*
- * ext4_block_zero_page_range() zeros out a mapping of length 'length'
- * starting from file offset 'from'.  The range to be zero'd must
- * be contained with in one block.  If the specified range exceeds
- * the end of the block it will be shortened to end of the block
- * that cooresponds to 'from'
- */
-int ext4_block_zero_page_range(handle_t *handle,
-		struct address_space *mapping, loff_t from, loff_t length)
-{
-	ext4_fsblk_t index = from >> PAGE_CACHE_SHIFT;
-	unsigned offset = from & (PAGE_CACHE_SIZE-1);
-	unsigned blocksize, max, pos;
-	ext4_lblk_t iblock;
-	struct inode *inode = mapping->host;
-	struct buffer_head *bh;
-	struct page *page;
-	int err = 0;
-
-	page = find_or_create_page(mapping, from >> PAGE_CACHE_SHIFT,
-				   mapping_gfp_mask(mapping) & ~__GFP_FS);
-	if (!page)
-		return -ENOMEM;
-
-	blocksize = inode->i_sb->s_blocksize;
-	max = blocksize - (offset & (blocksize - 1));
-
-	/*
-	 * correct length if it does not fall between
-	 * 'from' and the end of the block
-	 */
-	if (length > max || length < 0)
-		length = max;
-
-	iblock = index << (PAGE_CACHE_SHIFT - inode->i_sb->s_blocksize_bits);
-
-	if (!page_has_buffers(page))
-		create_empty_buffers(page, blocksize, 0);
-
-	/* Find the buffer that contains "offset" */
-	bh = page_buffers(page);
-	pos = blocksize;
-	while (offset >= pos) {
-		bh = bh->b_this_page;
-		iblock++;
-		pos += blocksize;
-	}
-
-	err = 0;
-	if (buffer_freed(bh)) {
-		BUFFER_TRACE(bh, "freed: skip");
-		goto unlock;
-	}
-
-	if (!buffer_mapped(bh)) {
-		BUFFER_TRACE(bh, "unmapped");
-		ext4_get_block(inode, iblock, bh, 0);
-		/* unmapped? It's a hole - nothing to do */
-		if (!buffer_mapped(bh)) {
-			BUFFER_TRACE(bh, "still unmapped");
-			goto unlock;
-		}
-	}
-
-	/* Ok, it's mapped. Make sure it's up-to-date */
-	if (PageUptodate(page))
-		set_buffer_uptodate(bh);
-
-	if (!buffer_uptodate(bh)) {
-		err = -EIO;
-		ll_rw_block(READ, 1, &bh);
-		wait_on_buffer(bh);
-		/* Uhhuh. Read error. Complain and punt. */
-		if (!buffer_uptodate(bh))
-			goto unlock;
-	}
-
-#ifdef CONFIG_EXT4_FS_SNAPSHOT_HOOKS_DATA
-	/* check if block needs to be moved to snapshot before zeroing */
-	if (ext4_snapshot_should_move_data(inode)) {
-		err = ext4_get_block_mow(inode, iblock, bh, 1);
-		if (err)
-			goto unlock;
-		if (buffer_new(bh)) {
-			unmap_underlying_metadata(bh->b_bdev,
-					bh->b_blocknr);
-			clear_buffer_new(bh);
-		}
-	}
-
-#endif
-	if (ext4_should_journal_data(inode)) {
-		BUFFER_TRACE(bh, "get write access");
-		err = ext4_journal_get_write_access(handle, bh);
-		if (err)
-			goto unlock;
-	}
-
-	zero_user(page, offset, length);
-
-	BUFFER_TRACE(bh, "zeroed end of block");
-
-	err = 0;
-	if (ext4_should_journal_data(inode)) {
-		err = ext4_handle_dirty_metadata(handle, inode, bh);
-	} else
-		mark_buffer_dirty(bh);
-
-unlock:
-	unlock_page(page);
-	page_cache_release(page);
-	return err;
-}
-
-=======
->>>>>>> c16fa4f2
 int ext4_can_truncate(struct inode *inode)
 {
 	if (S_ISREG(inode->i_mode))
