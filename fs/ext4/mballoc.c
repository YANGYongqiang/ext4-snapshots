/*
 * Copyright (c) 2003-2006, Cluster File Systems, Inc, info@clusterfs.com
 * Written by Alex Tomas <alex@clusterfs.com>
 *
 * This program is free software; you can redistribute it and/or modify
 * it under the terms of the GNU General Public License version 2 as
 * published by the Free Software Foundation.
 *
 * This program is distributed in the hope that it will be useful,
 * but WITHOUT ANY WARRANTY; without even the implied warranty of
 * MERCHANTABILITY or FITNESS FOR A PARTICULAR PURPOSE.  See the
 * GNU General Public License for more details.
 *
 * You should have received a copy of the GNU General Public Licens
 * along with this program; if not, write to the Free Software
 * Foundation, Inc., 59 Temple Place, Suite 330, Boston, MA  02111-
 */


/*
 * mballoc.c contains the multiblocks allocation routines
 */

#include "mballoc.h"
#include <linux/debugfs.h>
#include <linux/slab.h>
#include <trace/events/ext4.h>

/*
 * MUSTDO:
 *   - test ext4_ext_search_left() and ext4_ext_search_right()
 *   - search for metadata in few groups
 *
 * TODO v4:
 *   - normalization should take into account whether file is still open
 *   - discard preallocations if no free space left (policy?)
 *   - don't normalize tails
 *   - quota
 *   - reservation for superuser
 *
 * TODO v3:
 *   - bitmap read-ahead (proposed by Oleg Drokin aka green)
 *   - track min/max extents in each group for better group selection
 *   - mb_mark_used() may allocate chunk right after splitting buddy
 *   - tree of groups sorted by number of free blocks
 *   - error handling
 */

/*
 * The allocation request involve request for multiple number of blocks
 * near to the goal(block) value specified.
 *
 * During initialization phase of the allocator we decide to use the
 * group preallocation or inode preallocation depending on the size of
 * the file. The size of the file could be the resulting file size we
 * would have after allocation, or the current file size, which ever
 * is larger. If the size is less than sbi->s_mb_stream_request we
 * select to use the group preallocation. The default value of
 * s_mb_stream_request is 16 blocks. This can also be tuned via
 * /sys/fs/ext4/<partition>/mb_stream_req. The value is represented in
 * terms of number of blocks.
 *
 * The main motivation for having small file use group preallocation is to
 * ensure that we have small files closer together on the disk.
 *
 * First stage the allocator looks at the inode prealloc list,
 * ext4_inode_info->i_prealloc_list, which contains list of prealloc
 * spaces for this particular inode. The inode prealloc space is
 * represented as:
 *
 * pa_lstart -> the logical start block for this prealloc space
 * pa_pstart -> the physical start block for this prealloc space
 * pa_len    -> length for this prealloc space
 * pa_free   ->  free space available in this prealloc space
 *
 * The inode preallocation space is used looking at the _logical_ start
 * block. If only the logical file block falls within the range of prealloc
 * space we will consume the particular prealloc space. This make sure that
 * that the we have contiguous physical blocks representing the file blocks
 *
 * The important thing to be noted in case of inode prealloc space is that
 * we don't modify the values associated to inode prealloc space except
 * pa_free.
 *
 * If we are not able to find blocks in the inode prealloc space and if we
 * have the group allocation flag set then we look at the locality group
 * prealloc space. These are per CPU prealloc list repreasented as
 *
 * ext4_sb_info.s_locality_groups[smp_processor_id()]
 *
 * The reason for having a per cpu locality group is to reduce the contention
 * between CPUs. It is possible to get scheduled at this point.
 *
 * The locality group prealloc space is used looking at whether we have
 * enough free space (pa_free) within the prealloc space.
 *
 * If we can't allocate blocks via inode prealloc or/and locality group
 * prealloc then we look at the buddy cache. The buddy cache is represented
 * by ext4_sb_info.s_buddy_cache (struct inode) whose file offset gets
 * mapped to the buddy and bitmap information regarding different
 * groups. The buddy information is attached to buddy cache inode so that
 * we can access them through the page cache. The information regarding
 * each group is loaded via ext4_mb_load_buddy.  The information involve
 * block bitmap and buddy information. The information are stored in the
 * inode as:
 *
 *  {                        page                        }
 *  [ group 0 bitmap][ group 0 buddy] [group 1][ group 1]...
 *
 *
 * one block each for bitmap and buddy information.  So for each group we
 * take up 2 blocks. A page can contain blocks_per_page (PAGE_CACHE_SIZE /
 * blocksize) blocks.  So it can have information regarding groups_per_page
 * which is blocks_per_page/2
 *
 * The buddy cache inode is not stored on disk. The inode is thrown
 * away when the filesystem is unmounted.
 *
 * We look for count number of blocks in the buddy cache. If we were able
 * to locate that many free blocks we return with additional information
 * regarding rest of the contiguous physical block available
 *
 * Before allocating blocks via buddy cache we normalize the request
 * blocks. This ensure we ask for more blocks that we needed. The extra
 * blocks that we get after allocation is added to the respective prealloc
 * list. In case of inode preallocation we follow a list of heuristics
 * based on file size. This can be found in ext4_mb_normalize_request. If
 * we are doing a group prealloc we try to normalize the request to
 * sbi->s_mb_group_prealloc. Default value of s_mb_group_prealloc is
 * 512 blocks. This can be tuned via
 * /sys/fs/ext4/<partition/mb_group_prealloc. The value is represented in
 * terms of number of blocks. If we have mounted the file system with -O
 * stripe=<value> option the group prealloc request is normalized to the
 * stripe value (sbi->s_stripe)
 *
 * The regular allocator(using the buddy cache) supports few tunables.
 *
 * /sys/fs/ext4/<partition>/mb_min_to_scan
 * /sys/fs/ext4/<partition>/mb_max_to_scan
 * /sys/fs/ext4/<partition>/mb_order2_req
 *
 * The regular allocator uses buddy scan only if the request len is power of
 * 2 blocks and the order of allocation is >= sbi->s_mb_order2_reqs. The
 * value of s_mb_order2_reqs can be tuned via
 * /sys/fs/ext4/<partition>/mb_order2_req.  If the request len is equal to
 * stripe size (sbi->s_stripe), we try to search for contiguous block in
 * stripe size. This should result in better allocation on RAID setups. If
 * not, we search in the specific group using bitmap for best extents. The
 * tunable min_to_scan and max_to_scan control the behaviour here.
 * min_to_scan indicate how long the mballoc __must__ look for a best
 * extent and max_to_scan indicates how long the mballoc __can__ look for a
 * best extent in the found extents. Searching for the blocks starts with
 * the group specified as the goal value in allocation context via
 * ac_g_ex. Each group is first checked based on the criteria whether it
 * can used for allocation. ext4_mb_good_group explains how the groups are
 * checked.
 *
 * Both the prealloc space are getting populated as above. So for the first
 * request we will hit the buddy cache which will result in this prealloc
 * space getting filled. The prealloc space is then later used for the
 * subsequent request.
 */

/*
 * mballoc operates on the following data:
 *  - on-disk bitmap
 *  - in-core buddy (actually includes buddy and bitmap)
 *  - preallocation descriptors (PAs)
 *
 * there are two types of preallocations:
 *  - inode
 *    assiged to specific inode and can be used for this inode only.
 *    it describes part of inode's space preallocated to specific
 *    physical blocks. any block from that preallocated can be used
 *    independent. the descriptor just tracks number of blocks left
 *    unused. so, before taking some block from descriptor, one must
 *    make sure corresponded logical block isn't allocated yet. this
 *    also means that freeing any block within descriptor's range
 *    must discard all preallocated blocks.
 *  - locality group
 *    assigned to specific locality group which does not translate to
 *    permanent set of inodes: inode can join and leave group. space
 *    from this type of preallocation can be used for any inode. thus
 *    it's consumed from the beginning to the end.
 *
 * relation between them can be expressed as:
 *    in-core buddy = on-disk bitmap + preallocation descriptors
 *
 * this mean blocks mballoc considers used are:
 *  - allocated blocks (persistent)
 *  - preallocated blocks (non-persistent)
 *
 * consistency in mballoc world means that at any time a block is either
 * free or used in ALL structures. notice: "any time" should not be read
 * literally -- time is discrete and delimited by locks.
 *
 *  to keep it simple, we don't use block numbers, instead we count number of
 *  blocks: how many blocks marked used/free in on-disk bitmap, buddy and PA.
 *
 * all operations can be expressed as:
 *  - init buddy:			buddy = on-disk + PAs
 *  - new PA:				buddy += N; PA = N
 *  - use inode PA:			on-disk += N; PA -= N
 *  - discard inode PA			buddy -= on-disk - PA; PA = 0
 *  - use locality group PA		on-disk += N; PA -= N
 *  - discard locality group PA		buddy -= PA; PA = 0
 *  note: 'buddy -= on-disk - PA' is used to show that on-disk bitmap
 *        is used in real operation because we can't know actual used
 *        bits from PA, only from on-disk bitmap
 *
 * if we follow this strict logic, then all operations above should be atomic.
 * given some of them can block, we'd have to use something like semaphores
 * killing performance on high-end SMP hardware. let's try to relax it using
 * the following knowledge:
 *  1) if buddy is referenced, it's already initialized
 *  2) while block is used in buddy and the buddy is referenced,
 *     nobody can re-allocate that block
 *  3) we work on bitmaps and '+' actually means 'set bits'. if on-disk has
 *     bit set and PA claims same block, it's OK. IOW, one can set bit in
 *     on-disk bitmap if buddy has same bit set or/and PA covers corresponded
 *     block
 *
 * so, now we're building a concurrency table:
 *  - init buddy vs.
 *    - new PA
 *      blocks for PA are allocated in the buddy, buddy must be referenced
 *      until PA is linked to allocation group to avoid concurrent buddy init
 *    - use inode PA
 *      we need to make sure that either on-disk bitmap or PA has uptodate data
 *      given (3) we care that PA-=N operation doesn't interfere with init
 *    - discard inode PA
 *      the simplest way would be to have buddy initialized by the discard
 *    - use locality group PA
 *      again PA-=N must be serialized with init
 *    - discard locality group PA
 *      the simplest way would be to have buddy initialized by the discard
 *  - new PA vs.
 *    - use inode PA
 *      i_data_sem serializes them
 *    - discard inode PA
 *      discard process must wait until PA isn't used by another process
 *    - use locality group PA
 *      some mutex should serialize them
 *    - discard locality group PA
 *      discard process must wait until PA isn't used by another process
 *  - use inode PA
 *    - use inode PA
 *      i_data_sem or another mutex should serializes them
 *    - discard inode PA
 *      discard process must wait until PA isn't used by another process
 *    - use locality group PA
 *      nothing wrong here -- they're different PAs covering different blocks
 *    - discard locality group PA
 *      discard process must wait until PA isn't used by another process
 *
 * now we're ready to make few consequences:
 *  - PA is referenced and while it is no discard is possible
 *  - PA is referenced until block isn't marked in on-disk bitmap
 *  - PA changes only after on-disk bitmap
 *  - discard must not compete with init. either init is done before
 *    any discard or they're serialized somehow
 *  - buddy init as sum of on-disk bitmap and PAs is done atomically
 *
 * a special case when we've used PA to emptiness. no need to modify buddy
 * in this case, but we should care about concurrent init
 *
 */

 /*
 * Logic in few words:
 *
 *  - allocation:
 *    load group
 *    find blocks
 *    mark bits in on-disk bitmap
 *    release group
 *
 *  - use preallocation:
 *    find proper PA (per-inode or group)
 *    load group
 *    mark bits in on-disk bitmap
 *    release group
 *    release PA
 *
 *  - free:
 *    load group
 *    mark bits in on-disk bitmap
 *    release group
 *
 *  - discard preallocations in group:
 *    mark PAs deleted
 *    move them onto local list
 *    load on-disk bitmap
 *    load group
 *    remove PA from object (inode or locality group)
 *    mark free blocks in-core
 *
 *  - discard inode's preallocations:
 */

/*
 * Locking rules
 *
 * Locks:
 *  - bitlock on a group	(group)
 *  - object (inode/locality)	(object)
 *  - per-pa lock		(pa)
 *
 * Paths:
 *  - new pa
 *    object
 *    group
 *
 *  - find and use pa:
 *    pa
 *
 *  - release consumed pa:
 *    pa
 *    group
 *    object
 *
 *  - generate in-core bitmap:
 *    group
 *        pa
 *
 *  - discard all for given object (inode, locality group):
 *    object
 *        pa
 *    group
 *
 *  - discard all for given group:
 *    group
 *        pa
 *    group
 *        object
 *
 */
static struct kmem_cache *ext4_pspace_cachep;
static struct kmem_cache *ext4_ac_cachep;
static struct kmem_cache *ext4_free_ext_cachep;

/* We create slab caches for groupinfo data structures based on the
 * superblock block size.  There will be one per mounted filesystem for
 * each unique s_blocksize_bits */
#define NR_GRPINFO_CACHES 8
static struct kmem_cache *ext4_groupinfo_caches[NR_GRPINFO_CACHES];

static const char *ext4_groupinfo_slab_names[NR_GRPINFO_CACHES] = {
	"ext4_groupinfo_1k", "ext4_groupinfo_2k", "ext4_groupinfo_4k",
	"ext4_groupinfo_8k", "ext4_groupinfo_16k", "ext4_groupinfo_32k",
	"ext4_groupinfo_64k", "ext4_groupinfo_128k"
};

static void ext4_mb_generate_from_pa(struct super_block *sb, void *bitmap,
					ext4_group_t group);
static void ext4_mb_generate_from_freelist(struct super_block *sb, void *bitmap,
						ext4_group_t group);
static void release_blocks_on_commit(journal_t *journal, transaction_t *txn);

static inline void *mb_correct_addr_and_bit(int *bit, void *addr)
{
#if BITS_PER_LONG == 64
	*bit += ((unsigned long) addr & 7UL) << 3;
	addr = (void *) ((unsigned long) addr & ~7UL);
#elif BITS_PER_LONG == 32
	*bit += ((unsigned long) addr & 3UL) << 3;
	addr = (void *) ((unsigned long) addr & ~3UL);
#else
#error "how many bits you are?!"
#endif
	return addr;
}

static inline int mb_test_bit(int bit, void *addr)
{
	/*
	 * ext4_test_bit on architecture like powerpc
	 * needs unsigned long aligned address
	 */
	addr = mb_correct_addr_and_bit(&bit, addr);
	return ext4_test_bit(bit, addr);
}

static inline void mb_set_bit(int bit, void *addr)
{
	addr = mb_correct_addr_and_bit(&bit, addr);
	ext4_set_bit(bit, addr);
}

static inline void mb_clear_bit(int bit, void *addr)
{
	addr = mb_correct_addr_and_bit(&bit, addr);
	ext4_clear_bit(bit, addr);
}

static inline int mb_find_next_zero_bit(void *addr, int max, int start)
{
	int fix = 0, ret, tmpmax;
	addr = mb_correct_addr_and_bit(&fix, addr);
	tmpmax = max + fix;
	start += fix;

	ret = ext4_find_next_zero_bit(addr, tmpmax, start) - fix;
	if (ret > max)
		return max;
	return ret;
}

static inline int mb_find_next_bit(void *addr, int max, int start)
{
	int fix = 0, ret, tmpmax;
	addr = mb_correct_addr_and_bit(&fix, addr);
	tmpmax = max + fix;
	start += fix;

	ret = ext4_find_next_bit(addr, tmpmax, start) - fix;
	if (ret > max)
		return max;
	return ret;
}

static void *mb_find_buddy(struct ext4_buddy *e4b, int order, int *max)
{
	char *bb;

	BUG_ON(EXT4_MB_BITMAP(e4b) == EXT4_MB_BUDDY(e4b));
	BUG_ON(max == NULL);

	if (order > e4b->bd_blkbits + 1) {
		*max = 0;
		return NULL;
	}

	/* at order 0 we see each particular block */
	if (order == 0) {
		*max = 1 << (e4b->bd_blkbits + 3);
		return EXT4_MB_BITMAP(e4b);
	}

	bb = EXT4_MB_BUDDY(e4b) + EXT4_SB(e4b->bd_sb)->s_mb_offsets[order];
	*max = EXT4_SB(e4b->bd_sb)->s_mb_maxs[order];

	return bb;
}

#ifdef DOUBLE_CHECK
static void mb_free_blocks_double(struct inode *inode, struct ext4_buddy *e4b,
			   int first, int count)
{
	int i;
	struct super_block *sb = e4b->bd_sb;

	if (unlikely(e4b->bd_info->bb_bitmap == NULL))
		return;
	assert_spin_locked(ext4_group_lock_ptr(sb, e4b->bd_group));
	for (i = 0; i < count; i++) {
		if (!mb_test_bit(first + i, e4b->bd_info->bb_bitmap)) {
			ext4_fsblk_t blocknr;

			blocknr = ext4_group_first_block_no(sb, e4b->bd_group);
			blocknr += first + i;
			ext4_grp_locked_error(sb, e4b->bd_group,
					      inode ? inode->i_ino : 0,
					      blocknr,
					      "freeing block already freed "
					      "(bit %u)",
					      first + i);
		}
		mb_clear_bit(first + i, e4b->bd_info->bb_bitmap);
	}
}

static void mb_mark_used_double(struct ext4_buddy *e4b, int first, int count)
{
	int i;

	if (unlikely(e4b->bd_info->bb_bitmap == NULL))
		return;
	assert_spin_locked(ext4_group_lock_ptr(e4b->bd_sb, e4b->bd_group));
	for (i = 0; i < count; i++) {
		BUG_ON(mb_test_bit(first + i, e4b->bd_info->bb_bitmap));
		mb_set_bit(first + i, e4b->bd_info->bb_bitmap);
	}
}

static void mb_cmp_bitmaps(struct ext4_buddy *e4b, void *bitmap)
{
	if (memcmp(e4b->bd_info->bb_bitmap, bitmap, e4b->bd_sb->s_blocksize)) {
		unsigned char *b1, *b2;
		int i;
		b1 = (unsigned char *) e4b->bd_info->bb_bitmap;
		b2 = (unsigned char *) bitmap;
		for (i = 0; i < e4b->bd_sb->s_blocksize; i++) {
			if (b1[i] != b2[i]) {
				printk(KERN_ERR "corruption in group %u "
				       "at byte %u(%u): %x in copy != %x "
				       "on disk/prealloc\n",
				       e4b->bd_group, i, i * 8, b1[i], b2[i]);
				BUG();
			}
		}
	}
}

#else
static inline void mb_free_blocks_double(struct inode *inode,
				struct ext4_buddy *e4b, int first, int count)
{
	return;
}
static inline void mb_mark_used_double(struct ext4_buddy *e4b,
						int first, int count)
{
	return;
}
static inline void mb_cmp_bitmaps(struct ext4_buddy *e4b, void *bitmap)
{
	return;
}
#endif

#ifdef AGGRESSIVE_CHECK

#define MB_CHECK_ASSERT(assert)						\
do {									\
	if (!(assert)) {						\
		printk(KERN_EMERG					\
			"Assertion failure in %s() at %s:%d: \"%s\"\n",	\
			function, file, line, # assert);		\
		BUG();							\
	}								\
} while (0)

static int __mb_check_buddy(struct ext4_buddy *e4b, char *file,
				const char *function, int line)
{
	struct super_block *sb = e4b->bd_sb;
	int order = e4b->bd_blkbits + 1;
	int max;
	int max2;
	int i;
	int j;
	int k;
	int count;
	struct ext4_group_info *grp;
	int fragments = 0;
	int fstart;
	struct list_head *cur;
	void *buddy;
	void *buddy2;

	{
		static int mb_check_counter;
		if (mb_check_counter++ % 100 != 0)
			return 0;
	}

	while (order > 1) {
		buddy = mb_find_buddy(e4b, order, &max);
		MB_CHECK_ASSERT(buddy);
		buddy2 = mb_find_buddy(e4b, order - 1, &max2);
		MB_CHECK_ASSERT(buddy2);
		MB_CHECK_ASSERT(buddy != buddy2);
		MB_CHECK_ASSERT(max * 2 == max2);

		count = 0;
		for (i = 0; i < max; i++) {

			if (mb_test_bit(i, buddy)) {
				/* only single bit in buddy2 may be 1 */
				if (!mb_test_bit(i << 1, buddy2)) {
					MB_CHECK_ASSERT(
						mb_test_bit((i<<1)+1, buddy2));
				} else if (!mb_test_bit((i << 1) + 1, buddy2)) {
					MB_CHECK_ASSERT(
						mb_test_bit(i << 1, buddy2));
				}
				continue;
			}

			/* both bits in buddy2 must be 0 */
			MB_CHECK_ASSERT(mb_test_bit(i << 1, buddy2));
			MB_CHECK_ASSERT(mb_test_bit((i << 1) + 1, buddy2));

			for (j = 0; j < (1 << order); j++) {
				k = (i * (1 << order)) + j;
				MB_CHECK_ASSERT(
					!mb_test_bit(k, EXT4_MB_BITMAP(e4b)));
			}
			count++;
		}
		MB_CHECK_ASSERT(e4b->bd_info->bb_counters[order] == count);
		order--;
	}

	fstart = -1;
	buddy = mb_find_buddy(e4b, 0, &max);
	for (i = 0; i < max; i++) {
		if (!mb_test_bit(i, buddy)) {
			MB_CHECK_ASSERT(i >= e4b->bd_info->bb_first_free);
			if (fstart == -1) {
				fragments++;
				fstart = i;
			}
			continue;
		}
		fstart = -1;
		/* check used bits only */
		for (j = 0; j < e4b->bd_blkbits + 1; j++) {
			buddy2 = mb_find_buddy(e4b, j, &max2);
			k = i >> j;
			MB_CHECK_ASSERT(k < max2);
			MB_CHECK_ASSERT(mb_test_bit(k, buddy2));
		}
	}
	MB_CHECK_ASSERT(!EXT4_MB_GRP_NEED_INIT(e4b->bd_info));
	MB_CHECK_ASSERT(e4b->bd_info->bb_fragments == fragments);

	grp = ext4_get_group_info(sb, e4b->bd_group);
	list_for_each(cur, &grp->bb_prealloc_list) {
		ext4_group_t groupnr;
		struct ext4_prealloc_space *pa;
		pa = list_entry(cur, struct ext4_prealloc_space, pa_group_list);
		ext4_get_group_no_and_offset(sb, pa->pa_pstart, &groupnr, &k);
		MB_CHECK_ASSERT(groupnr == e4b->bd_group);
		for (i = 0; i < pa->pa_len; i++)
			MB_CHECK_ASSERT(mb_test_bit(k + i, buddy));
	}
	return 0;
}
#undef MB_CHECK_ASSERT
#define mb_check_buddy(e4b) __mb_check_buddy(e4b,	\
					__FILE__, __func__, __LINE__)
#else
#define mb_check_buddy(e4b)
#endif

/*
 * Divide blocks started from @first with length @len into
 * smaller chunks with power of 2 blocks.
 * Clear the bits in bitmap which the blocks of the chunk(s) covered,
 * then increase bb_counters[] for corresponded chunk size.
 */
static void ext4_mb_mark_free_simple(struct super_block *sb,
				void *buddy, ext4_grpblk_t first, ext4_grpblk_t len,
					struct ext4_group_info *grp)
{
	struct ext4_sb_info *sbi = EXT4_SB(sb);
	ext4_grpblk_t min;
	ext4_grpblk_t max;
	ext4_grpblk_t chunk;
	unsigned short border;

	BUG_ON(len > EXT4_BLOCKS_PER_GROUP(sb));

	border = 2 << sb->s_blocksize_bits;

	while (len > 0) {
		/* find how many blocks can be covered since this position */
		max = ffs(first | border) - 1;

		/* find how many blocks of power 2 we need to mark */
		min = fls(len) - 1;

		if (max < min)
			min = max;
		chunk = 1 << min;

		/* mark multiblock chunks only */
		grp->bb_counters[min]++;
		if (min > 0)
			mb_clear_bit(first >> min,
				     buddy + sbi->s_mb_offsets[min]);

		len -= chunk;
		first += chunk;
	}
}

/*
 * Cache the order of the largest free extent we have available in this block
 * group.
 */
static void
mb_set_largest_free_order(struct super_block *sb, struct ext4_group_info *grp)
{
	int i;
	int bits;

	grp->bb_largest_free_order = -1; /* uninit */

	bits = sb->s_blocksize_bits + 1;
	for (i = bits; i >= 0; i--) {
		if (grp->bb_counters[i] > 0) {
			grp->bb_largest_free_order = i;
			break;
		}
	}
}

static noinline_for_stack
void ext4_mb_generate_buddy(struct super_block *sb,
				void *buddy, void *bitmap, ext4_group_t group)
{
	struct ext4_group_info *grp = ext4_get_group_info(sb, group);
	ext4_grpblk_t max = EXT4_BLOCKS_PER_GROUP(sb);
	ext4_grpblk_t i = 0;
	ext4_grpblk_t first;
	ext4_grpblk_t len;
	unsigned free = 0;
	unsigned fragments = 0;
	unsigned long long period = get_cycles();

	/* initialize buddy from bitmap which is aggregation
	 * of on-disk bitmap and preallocations */
	i = mb_find_next_zero_bit(bitmap, max, 0);
	grp->bb_first_free = i;
	while (i < max) {
		fragments++;
		first = i;
		i = mb_find_next_bit(bitmap, max, i);
		len = i - first;
		free += len;
		if (len > 1)
			ext4_mb_mark_free_simple(sb, buddy, first, len, grp);
		else
			grp->bb_counters[0]++;
		if (i < max)
			i = mb_find_next_zero_bit(bitmap, max, i);
	}
	grp->bb_fragments = fragments;

	if (free != grp->bb_free) {
		ext4_grp_locked_error(sb, group, 0, 0,
				      "%u blocks in bitmap, %u in gd",
				      free, grp->bb_free);
		/*
		 * If we intent to continue, we consider group descritor
		 * corrupt and update bb_free using bitmap value
		 */
		grp->bb_free = free;
	}
	mb_set_largest_free_order(sb, grp);

	clear_bit(EXT4_GROUP_INFO_NEED_INIT_BIT, &(grp->bb_state));

	period = get_cycles() - period;
	spin_lock(&EXT4_SB(sb)->s_bal_lock);
	EXT4_SB(sb)->s_mb_buddies_generated++;
	EXT4_SB(sb)->s_mb_generation_time += period;
	spin_unlock(&EXT4_SB(sb)->s_bal_lock);
}

/* The buddy information is attached the buddy cache inode
 * for convenience. The information regarding each group
 * is loaded via ext4_mb_load_buddy. The information involve
 * block bitmap and buddy information. The information are
 * stored in the inode as
 *
 * {                        page                        }
 * [ group 0 bitmap][ group 0 buddy] [group 1][ group 1]...
 *
 *
 * one block each for bitmap and buddy information.
 * So for each group we take up 2 blocks. A page can
 * contain blocks_per_page (PAGE_CACHE_SIZE / blocksize)  blocks.
 * So it can have information regarding groups_per_page which
 * is blocks_per_page/2
 *
 * Locking note:  This routine takes the block group lock of all groups
 * for this page; do not hold this lock when calling this routine!
 */

static int ext4_mb_init_cache(struct page *page, char *incore)
{
	ext4_group_t ngroups;
	int blocksize;
	int blocks_per_page;
	int groups_per_page;
	int err = 0;
	int i;
	ext4_group_t first_group;
	int first_block;
	struct super_block *sb;
	struct buffer_head *bhs;
	struct buffer_head **bh;
	struct inode *inode;
	char *data;
	char *bitmap;
	struct ext4_group_info *grinfo;

	mb_debug(1, "init page %lu\n", page->index);

	inode = page->mapping->host;
	sb = inode->i_sb;
	ngroups = ext4_get_groups_count(sb);
	blocksize = 1 << inode->i_blkbits;
	blocks_per_page = PAGE_CACHE_SIZE / blocksize;

	groups_per_page = blocks_per_page >> 1;
	if (groups_per_page == 0)
		groups_per_page = 1;

	/* allocate buffer_heads to read bitmaps */
	if (groups_per_page > 1) {
		err = -ENOMEM;
		i = sizeof(struct buffer_head *) * groups_per_page;
		bh = kzalloc(i, GFP_NOFS);
		if (bh == NULL)
			goto out;
	} else
		bh = &bhs;

	first_group = page->index * blocks_per_page / 2;

	/* read all groups the page covers into the cache */
	for (i = 0; i < groups_per_page; i++) {
		struct ext4_group_desc *desc;

		if (first_group + i >= ngroups)
			break;

		grinfo = ext4_get_group_info(sb, first_group + i);
		/*
		 * If page is uptodate then we came here after online resize
		 * which added some new uninitialized group info structs, so
		 * we must skip all initialized uptodate buddies on the page,
		 * which may be currently in use by an allocating task.
		 */
		if (PageUptodate(page) && !EXT4_MB_GRP_NEED_INIT(grinfo)) {
			bh[i] = NULL;
			continue;
		}

		err = -EIO;
		desc = ext4_get_group_desc(sb, first_group + i, NULL);
		if (desc == NULL)
			goto out;

		err = -ENOMEM;
		bh[i] = sb_getblk(sb, ext4_block_bitmap(sb, desc));
		if (bh[i] == NULL)
			goto out;

		if (bitmap_uptodate(bh[i]))
			continue;

		lock_buffer(bh[i]);
		if (bitmap_uptodate(bh[i])) {
			unlock_buffer(bh[i]);
			continue;
		}
		ext4_lock_group(sb, first_group + i);
		if (desc->bg_flags & cpu_to_le16(EXT4_BG_BLOCK_UNINIT)) {
			ext4_init_block_bitmap(sb, bh[i],
						first_group + i, desc);
			set_bitmap_uptodate(bh[i]);
			set_buffer_uptodate(bh[i]);
			ext4_unlock_group(sb, first_group + i);
			unlock_buffer(bh[i]);
			continue;
		}
		ext4_unlock_group(sb, first_group + i);
		if (buffer_uptodate(bh[i])) {
			/*
			 * if not uninit if bh is uptodate,
			 * bitmap is also uptodate
			 */
			set_bitmap_uptodate(bh[i]);
			unlock_buffer(bh[i]);
			continue;
		}
		get_bh(bh[i]);
		/*
		 * submit the buffer_head for read. We can
		 * safely mark the bitmap as uptodate now.
		 * We do it here so the bitmap uptodate bit
		 * get set with buffer lock held.
		 */
		set_bitmap_uptodate(bh[i]);
		bh[i]->b_end_io = end_buffer_read_sync;
		submit_bh(READ, bh[i]);
		mb_debug(1, "read bitmap for group %u\n", first_group + i);
	}

	/* wait for I/O completion */
	for (i = 0; i < groups_per_page; i++)
		if (bh[i])
			wait_on_buffer(bh[i]);

	err = -EIO;
	for (i = 0; i < groups_per_page; i++)
		if (bh[i] && !buffer_uptodate(bh[i]))
			goto out;

	err = 0;
	first_block = page->index * blocks_per_page;
	for (i = 0; i < blocks_per_page; i++) {
		int group;

		group = (first_block + i) >> 1;
		if (group >= ngroups)
			break;

		if (!bh[group - first_group])
			/* skip initialized uptodate buddy */
			continue;

		/*
		 * data carry information regarding this
		 * particular group in the format specified
		 * above
		 *
		 */
		data = page_address(page) + (i * blocksize);
		bitmap = bh[group - first_group]->b_data;

		/*
		 * We place the buddy block and bitmap block
		 * close together
		 */
		if ((first_block + i) & 1) {
			/* this is block of buddy */
			BUG_ON(incore == NULL);
			mb_debug(1, "put buddy for group %u in page %lu/%x\n",
				group, page->index, i * blocksize);
			trace_ext4_mb_buddy_bitmap_load(sb, group);
			grinfo = ext4_get_group_info(sb, group);
			grinfo->bb_fragments = 0;
			memset(grinfo->bb_counters, 0,
			       sizeof(*grinfo->bb_counters) *
				(sb->s_blocksize_bits+2));
			/*
			 * incore got set to the group block bitmap below
			 */
			ext4_lock_group(sb, group);
			/* init the buddy */
			memset(data, 0xff, blocksize);
			ext4_mb_generate_buddy(sb, data, incore, group);
			ext4_unlock_group(sb, group);
			incore = NULL;
		} else {
			/* this is block of bitmap */
			BUG_ON(incore != NULL);
			mb_debug(1, "put bitmap for group %u in page %lu/%x\n",
				group, page->index, i * blocksize);
			trace_ext4_mb_bitmap_load(sb, group);

			/* see comments in ext4_mb_put_pa() */
			ext4_lock_group(sb, group);
			memcpy(data, bitmap, blocksize);

			/* mark all preallocated blks used in in-core bitmap */
			ext4_mb_generate_from_pa(sb, data, group);
			ext4_mb_generate_from_freelist(sb, data, group);
			ext4_unlock_group(sb, group);

			/* set incore so that the buddy information can be
			 * generated using this
			 */
			incore = data;
		}
	}
	SetPageUptodate(page);

out:
	if (bh) {
		for (i = 0; i < groups_per_page; i++)
			brelse(bh[i]);
		if (bh != &bhs)
			kfree(bh);
	}
	return err;
}

/*
 * Lock the buddy and bitmap pages. This make sure other parallel init_group
 * on the same buddy page doesn't happen whild holding the buddy page lock.
 * Return locked buddy and bitmap pages on e4b struct. If buddy and bitmap
 * are on the same page e4b->bd_buddy_page is NULL and return value is 0.
 */
static int ext4_mb_get_buddy_page_lock(struct super_block *sb,
		ext4_group_t group, struct ext4_buddy *e4b)
{
	struct inode *inode = EXT4_SB(sb)->s_buddy_cache;
	int block, pnum, poff;
	int blocks_per_page;
	struct page *page;

	e4b->bd_buddy_page = NULL;
	e4b->bd_bitmap_page = NULL;

	blocks_per_page = PAGE_CACHE_SIZE / sb->s_blocksize;
	/*
	 * the buddy cache inode stores the block bitmap
	 * and buddy information in consecutive blocks.
	 * So for each group we need two blocks.
	 */
	block = group * 2;
	pnum = block / blocks_per_page;
	poff = block % blocks_per_page;
	page = find_or_create_page(inode->i_mapping, pnum, GFP_NOFS);
	if (!page)
		return -EIO;
	BUG_ON(page->mapping != inode->i_mapping);
	e4b->bd_bitmap_page = page;
	e4b->bd_bitmap = page_address(page) + (poff * sb->s_blocksize);

	if (blocks_per_page >= 2) {
		/* buddy and bitmap are on the same page */
		return 0;
	}

	block++;
	pnum = block / blocks_per_page;
	poff = block % blocks_per_page;
	page = find_or_create_page(inode->i_mapping, pnum, GFP_NOFS);
	if (!page)
		return -EIO;
	BUG_ON(page->mapping != inode->i_mapping);
	e4b->bd_buddy_page = page;
	return 0;
}

static void ext4_mb_put_buddy_page_lock(struct ext4_buddy *e4b)
{
	if (e4b->bd_bitmap_page) {
		unlock_page(e4b->bd_bitmap_page);
		page_cache_release(e4b->bd_bitmap_page);
	}
	if (e4b->bd_buddy_page) {
		unlock_page(e4b->bd_buddy_page);
		page_cache_release(e4b->bd_buddy_page);
	}
}

/*
 * Locking note:  This routine calls ext4_mb_init_cache(), which takes the
 * block group lock of all groups for this page; do not hold the BG lock when
 * calling this routine!
 */
static noinline_for_stack
int ext4_mb_init_group(struct super_block *sb, ext4_group_t group)
{

	struct ext4_group_info *this_grp;
	struct ext4_buddy e4b;
	struct page *page;
	int ret = 0;

	mb_debug(1, "init group %u\n", group);
	this_grp = ext4_get_group_info(sb, group);
	/*
	 * This ensures that we don't reinit the buddy cache
	 * page which map to the group from which we are already
	 * allocating. If we are looking at the buddy cache we would
	 * have taken a reference using ext4_mb_load_buddy and that
	 * would have pinned buddy page to page cache.
	 */
	ret = ext4_mb_get_buddy_page_lock(sb, group, &e4b);
	if (ret || !EXT4_MB_GRP_NEED_INIT(this_grp)) {
		/*
		 * somebody initialized the group
		 * return without doing anything
		 */
		goto err;
	}
<<<<<<< HEAD
	
=======

>>>>>>> 02f8c6ae
	page = e4b.bd_bitmap_page;
	ret = ext4_mb_init_cache(page, NULL);
	if (ret)
		goto err;
	if (!PageUptodate(page)) {
		ret = -EIO;
		goto err;
	}
	mark_page_accessed(page);

	if (e4b.bd_buddy_page == NULL) {
		/*
		 * If both the bitmap and buddy are in
		 * the same page we don't need to force
		 * init the buddy
		 */
		ret = 0;
		goto err;
	}
	/* init buddy cache */
	page = e4b.bd_buddy_page;
	ret = ext4_mb_init_cache(page, e4b.bd_bitmap);
	if (ret)
		goto err;
	if (!PageUptodate(page)) {
		ret = -EIO;
		goto err;
	}
	mark_page_accessed(page);
err:
	ext4_mb_put_buddy_page_lock(&e4b);
	return ret;
}

/*
 * Locking note:  This routine calls ext4_mb_init_cache(), which takes the
 * block group lock of all groups for this page; do not hold the BG lock when
 * calling this routine!
 */
static noinline_for_stack int
ext4_mb_load_buddy(struct super_block *sb, ext4_group_t group,
					struct ext4_buddy *e4b)
{
	int blocks_per_page;
	int block;
	int pnum;
	int poff;
	struct page *page;
	int ret;
	struct ext4_group_info *grp;
	struct ext4_sb_info *sbi = EXT4_SB(sb);
	struct inode *inode = sbi->s_buddy_cache;

	mb_debug(1, "load group %u\n", group);

	blocks_per_page = PAGE_CACHE_SIZE / sb->s_blocksize;
	grp = ext4_get_group_info(sb, group);

	e4b->bd_blkbits = sb->s_blocksize_bits;
	e4b->bd_info = ext4_get_group_info(sb, group);
	e4b->bd_sb = sb;
	e4b->bd_group = group;
	e4b->bd_buddy_page = NULL;
	e4b->bd_bitmap_page = NULL;

	if (unlikely(EXT4_MB_GRP_NEED_INIT(grp))) {
		/*
		 * we need full data about the group
		 * to make a good selection
		 */
		ret = ext4_mb_init_group(sb, group);
		if (ret)
			return ret;
	}

	/*
	 * the buddy cache inode stores the block bitmap
	 * and buddy information in consecutive blocks.
	 * So for each group we need two blocks.
	 */
	block = group * 2;
	pnum = block / blocks_per_page;
	poff = block % blocks_per_page;

	/* we could use find_or_create_page(), but it locks page
	 * what we'd like to avoid in fast path ... */
	page = find_get_page(inode->i_mapping, pnum);
	if (page == NULL || !PageUptodate(page)) {
		if (page)
			/*
			 * drop the page reference and try
			 * to get the page with lock. If we
			 * are not uptodate that implies
			 * somebody just created the page but
			 * is yet to initialize the same. So
			 * wait for it to initialize.
			 */
			page_cache_release(page);
		page = find_or_create_page(inode->i_mapping, pnum, GFP_NOFS);
		if (page) {
			BUG_ON(page->mapping != inode->i_mapping);
			if (!PageUptodate(page)) {
				ret = ext4_mb_init_cache(page, NULL);
				if (ret) {
					unlock_page(page);
					goto err;
				}
				mb_cmp_bitmaps(e4b, page_address(page) +
					       (poff * sb->s_blocksize));
			}
			unlock_page(page);
		}
	}
	if (page == NULL || !PageUptodate(page)) {
		ret = -EIO;
		goto err;
	}
	e4b->bd_bitmap_page = page;
	e4b->bd_bitmap = page_address(page) + (poff * sb->s_blocksize);
	mark_page_accessed(page);

	block++;
	pnum = block / blocks_per_page;
	poff = block % blocks_per_page;

	page = find_get_page(inode->i_mapping, pnum);
	if (page == NULL || !PageUptodate(page)) {
		if (page)
			page_cache_release(page);
		page = find_or_create_page(inode->i_mapping, pnum, GFP_NOFS);
		if (page) {
			BUG_ON(page->mapping != inode->i_mapping);
			if (!PageUptodate(page)) {
				ret = ext4_mb_init_cache(page, e4b->bd_bitmap);
				if (ret) {
					unlock_page(page);
					goto err;
				}
			}
			unlock_page(page);
		}
	}
	if (page == NULL || !PageUptodate(page)) {
		ret = -EIO;
		goto err;
	}
	e4b->bd_buddy_page = page;
	e4b->bd_buddy = page_address(page) + (poff * sb->s_blocksize);
	mark_page_accessed(page);

	BUG_ON(e4b->bd_bitmap_page == NULL);
	BUG_ON(e4b->bd_buddy_page == NULL);

	return 0;

err:
	if (page)
		page_cache_release(page);
	if (e4b->bd_bitmap_page)
		page_cache_release(e4b->bd_bitmap_page);
	if (e4b->bd_buddy_page)
		page_cache_release(e4b->bd_buddy_page);
	e4b->bd_buddy = NULL;
	e4b->bd_bitmap = NULL;
	return ret;
}

static void ext4_mb_unload_buddy(struct ext4_buddy *e4b)
{
	if (e4b->bd_bitmap_page)
		page_cache_release(e4b->bd_bitmap_page);
	if (e4b->bd_buddy_page)
		page_cache_release(e4b->bd_buddy_page);
}


static int mb_find_order_for_block(struct ext4_buddy *e4b, int block)
{
	int order = 1;
	void *bb;

	BUG_ON(EXT4_MB_BITMAP(e4b) == EXT4_MB_BUDDY(e4b));
	BUG_ON(block >= (1 << (e4b->bd_blkbits + 3)));

	bb = EXT4_MB_BUDDY(e4b);
	while (order <= e4b->bd_blkbits + 1) {
		block = block >> 1;
		if (!mb_test_bit(block, bb)) {
			/* this block is part of buddy of order 'order' */
			return order;
		}
		bb += 1 << (e4b->bd_blkbits - order);
		order++;
	}
	return 0;
}

static void mb_clear_bits(void *bm, int cur, int len)
{
	__u32 *addr;

	len = cur + len;
	while (cur < len) {
		if ((cur & 31) == 0 && (len - cur) >= 32) {
			/* fast path: clear whole word at once */
			addr = bm + (cur >> 3);
			*addr = 0;
			cur += 32;
			continue;
		}
		mb_clear_bit(cur, bm);
		cur++;
	}
}

static void mb_set_bits(void *bm, int cur, int len)
{
	__u32 *addr;

	len = cur + len;
	while (cur < len) {
		if ((cur & 31) == 0 && (len - cur) >= 32) {
			/* fast path: set whole word at once */
			addr = bm + (cur >> 3);
			*addr = 0xffffffff;
			cur += 32;
			continue;
		}
		mb_set_bit(cur, bm);
		cur++;
	}
}

static void mb_free_blocks(struct inode *inode, struct ext4_buddy *e4b,
			  int first, int count)
{
	int block = 0;
	int max = 0;
	int order;
	void *buddy;
	void *buddy2;
	struct super_block *sb = e4b->bd_sb;

	BUG_ON(first + count > (sb->s_blocksize << 3));
	assert_spin_locked(ext4_group_lock_ptr(sb, e4b->bd_group));
	mb_check_buddy(e4b);
	mb_free_blocks_double(inode, e4b, first, count);

	e4b->bd_info->bb_free += count;
	if (first < e4b->bd_info->bb_first_free)
		e4b->bd_info->bb_first_free = first;

	/* let's maintain fragments counter */
	if (first != 0)
		block = !mb_test_bit(first - 1, EXT4_MB_BITMAP(e4b));
	if (first + count < EXT4_SB(sb)->s_mb_maxs[0])
		max = !mb_test_bit(first + count, EXT4_MB_BITMAP(e4b));
	if (block && max)
		e4b->bd_info->bb_fragments--;
	else if (!block && !max)
		e4b->bd_info->bb_fragments++;

	/* let's maintain buddy itself */
	while (count-- > 0) {
		block = first++;
		order = 0;

		if (!mb_test_bit(block, EXT4_MB_BITMAP(e4b))) {
			ext4_fsblk_t blocknr;

			blocknr = ext4_group_first_block_no(sb, e4b->bd_group);
			blocknr += block;
			ext4_grp_locked_error(sb, e4b->bd_group,
					      inode ? inode->i_ino : 0,
					      blocknr,
					      "freeing already freed block "
					      "(bit %u)", block);
		}
		mb_clear_bit(block, EXT4_MB_BITMAP(e4b));
		e4b->bd_info->bb_counters[order]++;

		/* start of the buddy */
		buddy = mb_find_buddy(e4b, order, &max);

		do {
			block &= ~1UL;
			if (mb_test_bit(block, buddy) ||
					mb_test_bit(block + 1, buddy))
				break;

			/* both the buddies are free, try to coalesce them */
			buddy2 = mb_find_buddy(e4b, order + 1, &max);

			if (!buddy2)
				break;

			if (order > 0) {
				/* for special purposes, we don't set
				 * free bits in bitmap */
				mb_set_bit(block, buddy);
				mb_set_bit(block + 1, buddy);
			}
			e4b->bd_info->bb_counters[order]--;
			e4b->bd_info->bb_counters[order]--;

			block = block >> 1;
			order++;
			e4b->bd_info->bb_counters[order]++;

			mb_clear_bit(block, buddy2);
			buddy = buddy2;
		} while (1);
	}
	mb_set_largest_free_order(sb, e4b->bd_info);
	mb_check_buddy(e4b);
}

static int mb_find_extent(struct ext4_buddy *e4b, int order, int block,
				int needed, struct ext4_free_extent *ex)
{
	int next = block;
	int max;
	int ord;
	void *buddy;

	assert_spin_locked(ext4_group_lock_ptr(e4b->bd_sb, e4b->bd_group));
	BUG_ON(ex == NULL);

	buddy = mb_find_buddy(e4b, order, &max);
	BUG_ON(buddy == NULL);
	BUG_ON(block >= max);
	if (mb_test_bit(block, buddy)) {
		ex->fe_len = 0;
		ex->fe_start = 0;
		ex->fe_group = 0;
		return 0;
	}

	/* FIXME dorp order completely ? */
	if (likely(order == 0)) {
		/* find actual order */
		order = mb_find_order_for_block(e4b, block);
		block = block >> order;
	}

	ex->fe_len = 1 << order;
	ex->fe_start = block << order;
	ex->fe_group = e4b->bd_group;

	/* calc difference from given start */
	next = next - ex->fe_start;
	ex->fe_len -= next;
	ex->fe_start += next;

	while (needed > ex->fe_len &&
	       (buddy = mb_find_buddy(e4b, order, &max))) {

		if (block + 1 >= max)
			break;

		next = (block + 1) * (1 << order);
		if (mb_test_bit(next, EXT4_MB_BITMAP(e4b)))
			break;

		ord = mb_find_order_for_block(e4b, next);

		order = ord;
		block = next >> order;
		ex->fe_len += 1 << order;
	}

	BUG_ON(ex->fe_start + ex->fe_len > (1 << (e4b->bd_blkbits + 3)));
	return ex->fe_len;
}

static int mb_mark_used(struct ext4_buddy *e4b, struct ext4_free_extent *ex)
{
	int ord;
	int mlen = 0;
	int max = 0;
	int cur;
	int start = ex->fe_start;
	int len = ex->fe_len;
	unsigned ret = 0;
	int len0 = len;
	void *buddy;

	BUG_ON(start + len > (e4b->bd_sb->s_blocksize << 3));
	BUG_ON(e4b->bd_group != ex->fe_group);
	assert_spin_locked(ext4_group_lock_ptr(e4b->bd_sb, e4b->bd_group));
	mb_check_buddy(e4b);
	mb_mark_used_double(e4b, start, len);

	e4b->bd_info->bb_free -= len;
	if (e4b->bd_info->bb_first_free == start)
		e4b->bd_info->bb_first_free += len;

	/* let's maintain fragments counter */
	if (start != 0)
		mlen = !mb_test_bit(start - 1, EXT4_MB_BITMAP(e4b));
	if (start + len < EXT4_SB(e4b->bd_sb)->s_mb_maxs[0])
		max = !mb_test_bit(start + len, EXT4_MB_BITMAP(e4b));
	if (mlen && max)
		e4b->bd_info->bb_fragments++;
	else if (!mlen && !max)
		e4b->bd_info->bb_fragments--;

	/* let's maintain buddy itself */
	while (len) {
		ord = mb_find_order_for_block(e4b, start);

		if (((start >> ord) << ord) == start && len >= (1 << ord)) {
			/* the whole chunk may be allocated at once! */
			mlen = 1 << ord;
			buddy = mb_find_buddy(e4b, ord, &max);
			BUG_ON((start >> ord) >= max);
			mb_set_bit(start >> ord, buddy);
			e4b->bd_info->bb_counters[ord]--;
			start += mlen;
			len -= mlen;
			BUG_ON(len < 0);
			continue;
		}

		/* store for history */
		if (ret == 0)
			ret = len | (ord << 16);

		/* we have to split large buddy */
		BUG_ON(ord <= 0);
		buddy = mb_find_buddy(e4b, ord, &max);
		mb_set_bit(start >> ord, buddy);
		e4b->bd_info->bb_counters[ord]--;

		ord--;
		cur = (start >> ord) & ~1U;
		buddy = mb_find_buddy(e4b, ord, &max);
		mb_clear_bit(cur, buddy);
		mb_clear_bit(cur + 1, buddy);
		e4b->bd_info->bb_counters[ord]++;
		e4b->bd_info->bb_counters[ord]++;
	}
	mb_set_largest_free_order(e4b->bd_sb, e4b->bd_info);

	mb_set_bits(EXT4_MB_BITMAP(e4b), ex->fe_start, len0);
	mb_check_buddy(e4b);

	return ret;
}

/*
 * Must be called under group lock!
 */
static void ext4_mb_use_best_found(struct ext4_allocation_context *ac,
					struct ext4_buddy *e4b)
{
	struct ext4_sb_info *sbi = EXT4_SB(ac->ac_sb);
	int ret;

	BUG_ON(ac->ac_b_ex.fe_group != e4b->bd_group);
	BUG_ON(ac->ac_status == AC_STATUS_FOUND);

	ac->ac_b_ex.fe_len = min(ac->ac_b_ex.fe_len, ac->ac_g_ex.fe_len);
	ac->ac_b_ex.fe_logical = ac->ac_g_ex.fe_logical;
	ret = mb_mark_used(e4b, &ac->ac_b_ex);

	/* preallocation can change ac_b_ex, thus we store actually
	 * allocated blocks for history */
	ac->ac_f_ex = ac->ac_b_ex;

	ac->ac_status = AC_STATUS_FOUND;
	ac->ac_tail = ret & 0xffff;
	ac->ac_buddy = ret >> 16;

	/*
	 * take the page reference. We want the page to be pinned
	 * so that we don't get a ext4_mb_init_cache_call for this
	 * group until we update the bitmap. That would mean we
	 * double allocate blocks. The reference is dropped
	 * in ext4_mb_release_context
	 */
	ac->ac_bitmap_page = e4b->bd_bitmap_page;
	get_page(ac->ac_bitmap_page);
	ac->ac_buddy_page = e4b->bd_buddy_page;
	get_page(ac->ac_buddy_page);
	/* store last allocated for subsequent stream allocation */
	if (ac->ac_flags & EXT4_MB_STREAM_ALLOC) {
		spin_lock(&sbi->s_md_lock);
		sbi->s_mb_last_group = ac->ac_f_ex.fe_group;
		sbi->s_mb_last_start = ac->ac_f_ex.fe_start;
		spin_unlock(&sbi->s_md_lock);
	}
}

/*
 * regular allocator, for general purposes allocation
 */

static void ext4_mb_check_limits(struct ext4_allocation_context *ac,
					struct ext4_buddy *e4b,
					int finish_group)
{
	struct ext4_sb_info *sbi = EXT4_SB(ac->ac_sb);
	struct ext4_free_extent *bex = &ac->ac_b_ex;
	struct ext4_free_extent *gex = &ac->ac_g_ex;
	struct ext4_free_extent ex;
	int max;

	if (ac->ac_status == AC_STATUS_FOUND)
		return;
	/*
	 * We don't want to scan for a whole year
	 */
	if (ac->ac_found > sbi->s_mb_max_to_scan &&
			!(ac->ac_flags & EXT4_MB_HINT_FIRST)) {
		ac->ac_status = AC_STATUS_BREAK;
		return;
	}

	/*
	 * Haven't found good chunk so far, let's continue
	 */
	if (bex->fe_len < gex->fe_len)
		return;

	if ((finish_group || ac->ac_found > sbi->s_mb_min_to_scan)
			&& bex->fe_group == e4b->bd_group) {
		/* recheck chunk's availability - we don't know
		 * when it was found (within this lock-unlock
		 * period or not) */
		max = mb_find_extent(e4b, 0, bex->fe_start, gex->fe_len, &ex);
		if (max >= gex->fe_len) {
			ext4_mb_use_best_found(ac, e4b);
			return;
		}
	}
}

/*
 * The routine checks whether found extent is good enough. If it is,
 * then the extent gets marked used and flag is set to the context
 * to stop scanning. Otherwise, the extent is compared with the
 * previous found extent and if new one is better, then it's stored
 * in the context. Later, the best found extent will be used, if
 * mballoc can't find good enough extent.
 *
 * FIXME: real allocation policy is to be designed yet!
 */
static void ext4_mb_measure_extent(struct ext4_allocation_context *ac,
					struct ext4_free_extent *ex,
					struct ext4_buddy *e4b)
{
	struct ext4_free_extent *bex = &ac->ac_b_ex;
	struct ext4_free_extent *gex = &ac->ac_g_ex;

	BUG_ON(ex->fe_len <= 0);
	BUG_ON(ex->fe_len > EXT4_BLOCKS_PER_GROUP(ac->ac_sb));
	BUG_ON(ex->fe_start >= EXT4_BLOCKS_PER_GROUP(ac->ac_sb));
	BUG_ON(ac->ac_status != AC_STATUS_CONTINUE);

	ac->ac_found++;

	/*
	 * The special case - take what you catch first
	 */
	if (unlikely(ac->ac_flags & EXT4_MB_HINT_FIRST)) {
		*bex = *ex;
		ext4_mb_use_best_found(ac, e4b);
		return;
	}

	/*
	 * Let's check whether the chuck is good enough
	 */
	if (ex->fe_len == gex->fe_len) {
		*bex = *ex;
		ext4_mb_use_best_found(ac, e4b);
		return;
	}

	/*
	 * If this is first found extent, just store it in the context
	 */
	if (bex->fe_len == 0) {
		*bex = *ex;
		return;
	}

	/*
	 * If new found extent is better, store it in the context
	 */
	if (bex->fe_len < gex->fe_len) {
		/* if the request isn't satisfied, any found extent
		 * larger than previous best one is better */
		if (ex->fe_len > bex->fe_len)
			*bex = *ex;
	} else if (ex->fe_len > gex->fe_len) {
		/* if the request is satisfied, then we try to find
		 * an extent that still satisfy the request, but is
		 * smaller than previous one */
		if (ex->fe_len < bex->fe_len)
			*bex = *ex;
	}

	ext4_mb_check_limits(ac, e4b, 0);
}

static noinline_for_stack
int ext4_mb_try_best_found(struct ext4_allocation_context *ac,
					struct ext4_buddy *e4b)
{
	struct ext4_free_extent ex = ac->ac_b_ex;
	ext4_group_t group = ex.fe_group;
	int max;
	int err;

	BUG_ON(ex.fe_len <= 0);
	err = ext4_mb_load_buddy(ac->ac_sb, group, e4b);
	if (err)
		return err;

	ext4_lock_group(ac->ac_sb, group);
	max = mb_find_extent(e4b, 0, ex.fe_start, ex.fe_len, &ex);

	if (max > 0) {
		ac->ac_b_ex = ex;
		ext4_mb_use_best_found(ac, e4b);
	}

	ext4_unlock_group(ac->ac_sb, group);
	ext4_mb_unload_buddy(e4b);

	return 0;
}

static noinline_for_stack
int ext4_mb_find_by_goal(struct ext4_allocation_context *ac,
				struct ext4_buddy *e4b)
{
	ext4_group_t group = ac->ac_g_ex.fe_group;
	int max;
	int err;
	struct ext4_sb_info *sbi = EXT4_SB(ac->ac_sb);
	struct ext4_free_extent ex;

	if (!(ac->ac_flags & EXT4_MB_HINT_TRY_GOAL))
		return 0;

	err = ext4_mb_load_buddy(ac->ac_sb, group, e4b);
	if (err)
		return err;

	ext4_lock_group(ac->ac_sb, group);
	max = mb_find_extent(e4b, 0, ac->ac_g_ex.fe_start,
			     ac->ac_g_ex.fe_len, &ex);

	if (max >= ac->ac_g_ex.fe_len && ac->ac_g_ex.fe_len == sbi->s_stripe) {
		ext4_fsblk_t start;

		start = ext4_group_first_block_no(ac->ac_sb, e4b->bd_group) +
			ex.fe_start;
		/* use do_div to get remainder (would be 64-bit modulo) */
		if (do_div(start, sbi->s_stripe) == 0) {
			ac->ac_found++;
			ac->ac_b_ex = ex;
			ext4_mb_use_best_found(ac, e4b);
		}
	} else if (max >= ac->ac_g_ex.fe_len) {
		BUG_ON(ex.fe_len <= 0);
		BUG_ON(ex.fe_group != ac->ac_g_ex.fe_group);
		BUG_ON(ex.fe_start != ac->ac_g_ex.fe_start);
		ac->ac_found++;
		ac->ac_b_ex = ex;
		ext4_mb_use_best_found(ac, e4b);
	} else if (max > 0 && (ac->ac_flags & EXT4_MB_HINT_MERGE)) {
		/* Sometimes, caller may want to merge even small
		 * number of blocks to an existing extent */
		BUG_ON(ex.fe_len <= 0);
		BUG_ON(ex.fe_group != ac->ac_g_ex.fe_group);
		BUG_ON(ex.fe_start != ac->ac_g_ex.fe_start);
		ac->ac_found++;
		ac->ac_b_ex = ex;
		ext4_mb_use_best_found(ac, e4b);
	}
	ext4_unlock_group(ac->ac_sb, group);
	ext4_mb_unload_buddy(e4b);

	return 0;
}

/*
 * The routine scans buddy structures (not bitmap!) from given order
 * to max order and tries to find big enough chunk to satisfy the req
 */
static noinline_for_stack
void ext4_mb_simple_scan_group(struct ext4_allocation_context *ac,
					struct ext4_buddy *e4b)
{
	struct super_block *sb = ac->ac_sb;
	struct ext4_group_info *grp = e4b->bd_info;
	void *buddy;
	int i;
	int k;
	int max;

	BUG_ON(ac->ac_2order <= 0);
	for (i = ac->ac_2order; i <= sb->s_blocksize_bits + 1; i++) {
		if (grp->bb_counters[i] == 0)
			continue;

		buddy = mb_find_buddy(e4b, i, &max);
		BUG_ON(buddy == NULL);

		k = mb_find_next_zero_bit(buddy, max, 0);
		BUG_ON(k >= max);

		ac->ac_found++;

		ac->ac_b_ex.fe_len = 1 << i;
		ac->ac_b_ex.fe_start = k << i;
		ac->ac_b_ex.fe_group = e4b->bd_group;

		ext4_mb_use_best_found(ac, e4b);

		BUG_ON(ac->ac_b_ex.fe_len != ac->ac_g_ex.fe_len);

		if (EXT4_SB(sb)->s_mb_stats)
			atomic_inc(&EXT4_SB(sb)->s_bal_2orders);

		break;
	}
}

/*
 * The routine scans the group and measures all found extents.
 * In order to optimize scanning, caller must pass number of
 * free blocks in the group, so the routine can know upper limit.
 */
static noinline_for_stack
void ext4_mb_complex_scan_group(struct ext4_allocation_context *ac,
					struct ext4_buddy *e4b)
{
	struct super_block *sb = ac->ac_sb;
	void *bitmap = EXT4_MB_BITMAP(e4b);
	struct ext4_free_extent ex;
	int i;
	int free;

	free = e4b->bd_info->bb_free;
	BUG_ON(free <= 0);

	i = e4b->bd_info->bb_first_free;

	while (free && ac->ac_status == AC_STATUS_CONTINUE) {
		i = mb_find_next_zero_bit(bitmap,
						EXT4_BLOCKS_PER_GROUP(sb), i);
		if (i >= EXT4_BLOCKS_PER_GROUP(sb)) {
			/*
			 * IF we have corrupt bitmap, we won't find any
			 * free blocks even though group info says we
			 * we have free blocks
			 */
			ext4_grp_locked_error(sb, e4b->bd_group, 0, 0,
					"%d free blocks as per "
					"group info. But bitmap says 0",
					free);
			break;
		}

		mb_find_extent(e4b, 0, i, ac->ac_g_ex.fe_len, &ex);
		BUG_ON(ex.fe_len <= 0);
		if (free < ex.fe_len) {
			ext4_grp_locked_error(sb, e4b->bd_group, 0, 0,
					"%d free blocks as per "
					"group info. But got %d blocks",
					free, ex.fe_len);
			/*
			 * The number of free blocks differs. This mostly
			 * indicate that the bitmap is corrupt. So exit
			 * without claiming the space.
			 */
			break;
		}

		ext4_mb_measure_extent(ac, &ex, e4b);

		i += ex.fe_len;
		free -= ex.fe_len;
	}

	ext4_mb_check_limits(ac, e4b, 1);
}

/*
 * This is a special case for storages like raid5
 * we try to find stripe-aligned chunks for stripe-size-multiple requests
 */
static noinline_for_stack
void ext4_mb_scan_aligned(struct ext4_allocation_context *ac,
				 struct ext4_buddy *e4b)
{
	struct super_block *sb = ac->ac_sb;
	struct ext4_sb_info *sbi = EXT4_SB(sb);
	void *bitmap = EXT4_MB_BITMAP(e4b);
	struct ext4_free_extent ex;
	ext4_fsblk_t first_group_block;
	ext4_fsblk_t a;
	ext4_grpblk_t i;
	int max;

	BUG_ON(sbi->s_stripe == 0);

	/* find first stripe-aligned block in group */
	first_group_block = ext4_group_first_block_no(sb, e4b->bd_group);

	a = first_group_block + sbi->s_stripe - 1;
	do_div(a, sbi->s_stripe);
	i = (a * sbi->s_stripe) - first_group_block;

	while (i < EXT4_BLOCKS_PER_GROUP(sb)) {
		if (!mb_test_bit(i, bitmap)) {
			max = mb_find_extent(e4b, 0, i, sbi->s_stripe, &ex);
			if (max >= sbi->s_stripe) {
				ac->ac_found++;
				ac->ac_b_ex = ex;
				ext4_mb_use_best_found(ac, e4b);
				break;
			}
		}
		i += sbi->s_stripe;
	}
}

/* This is now called BEFORE we load the buddy bitmap. */
static int ext4_mb_good_group(struct ext4_allocation_context *ac,
				ext4_group_t group, int cr)
{
	unsigned free, fragments;
	int flex_size = ext4_flex_bg_size(EXT4_SB(ac->ac_sb));
	struct ext4_group_info *grp = ext4_get_group_info(ac->ac_sb, group);

	BUG_ON(cr < 0 || cr >= 4);

	/* We only do this if the grp has never been initialized */
	if (unlikely(EXT4_MB_GRP_NEED_INIT(grp))) {
		int ret = ext4_mb_init_group(ac->ac_sb, group);
		if (ret)
			return 0;
	}

	free = grp->bb_free;
	fragments = grp->bb_fragments;
	if (free == 0)
		return 0;
	if (fragments == 0)
		return 0;

	switch (cr) {
	case 0:
		BUG_ON(ac->ac_2order == 0);

		if (grp->bb_largest_free_order < ac->ac_2order)
			return 0;

		/* Avoid using the first bg of a flexgroup for data files */
		if ((ac->ac_flags & EXT4_MB_HINT_DATA) &&
		    (flex_size >= EXT4_FLEX_SIZE_DIR_ALLOC_SCHEME) &&
		    ((group % flex_size) == 0))
			return 0;

		return 1;
	case 1:
		if ((free / fragments) >= ac->ac_g_ex.fe_len)
			return 1;
		break;
	case 2:
		if (free >= ac->ac_g_ex.fe_len)
			return 1;
		break;
	case 3:
		return 1;
	default:
		BUG();
	}

	return 0;
}

static noinline_for_stack int
ext4_mb_regular_allocator(struct ext4_allocation_context *ac)
{
	ext4_group_t ngroups, group, i;
	int cr;
	int err = 0;
	struct ext4_sb_info *sbi;
	struct super_block *sb;
	struct ext4_buddy e4b;

	sb = ac->ac_sb;
	sbi = EXT4_SB(sb);
	ngroups = ext4_get_groups_count(sb);
	/* non-extent files are limited to low blocks/groups */
	if (!(ext4_test_inode_flag(ac->ac_inode, EXT4_INODE_EXTENTS)))
		ngroups = sbi->s_blockfile_groups;

	BUG_ON(ac->ac_status == AC_STATUS_FOUND);

	/* first, try the goal */
	err = ext4_mb_find_by_goal(ac, &e4b);
	if (err || ac->ac_status == AC_STATUS_FOUND)
		goto out;

	if (unlikely(ac->ac_flags & EXT4_MB_HINT_GOAL_ONLY))
		goto out;

	/*
	 * ac->ac2_order is set only if the fe_len is a power of 2
	 * if ac2_order is set we also set criteria to 0 so that we
	 * try exact allocation using buddy.
	 */
	i = fls(ac->ac_g_ex.fe_len);
	ac->ac_2order = 0;
	/*
	 * We search using buddy data only if the order of the request
	 * is greater than equal to the sbi_s_mb_order2_reqs
	 * You can tune it via /sys/fs/ext4/<partition>/mb_order2_req
	 */
	if (i >= sbi->s_mb_order2_reqs) {
		/*
		 * This should tell if fe_len is exactly power of 2
		 */
		if ((ac->ac_g_ex.fe_len & (~(1 << (i - 1)))) == 0)
			ac->ac_2order = i - 1;
	}

	/* if stream allocation is enabled, use global goal */
	if (ac->ac_flags & EXT4_MB_STREAM_ALLOC) {
		/* TBD: may be hot point */
		spin_lock(&sbi->s_md_lock);
		ac->ac_g_ex.fe_group = sbi->s_mb_last_group;
		ac->ac_g_ex.fe_start = sbi->s_mb_last_start;
		spin_unlock(&sbi->s_md_lock);
	}

	/* Let's just scan groups to find more-less suitable blocks */
	cr = ac->ac_2order ? 0 : 1;
	/*
	 * cr == 0 try to get exact allocation,
	 * cr == 3  try to get anything
	 */
repeat:
	for (; cr < 4 && ac->ac_status == AC_STATUS_CONTINUE; cr++) {
		ac->ac_criteria = cr;
		/*
		 * searching for the right group start
		 * from the goal value specified
		 */
		group = ac->ac_g_ex.fe_group;

		for (i = 0; i < ngroups; group++, i++) {
			if (group == ngroups)
				group = 0;

			/* This now checks without needing the buddy page */
			if (!ext4_mb_good_group(ac, group, cr))
				continue;

			err = ext4_mb_load_buddy(sb, group, &e4b);
			if (err)
				goto out;

			ext4_lock_group(sb, group);

			/*
			 * We need to check again after locking the
			 * block group
			 */
			if (!ext4_mb_good_group(ac, group, cr)) {
				ext4_unlock_group(sb, group);
				ext4_mb_unload_buddy(&e4b);
				continue;
			}

			ac->ac_groups_scanned++;
			if (cr == 0)
				ext4_mb_simple_scan_group(ac, &e4b);
			else if (cr == 1 && sbi->s_stripe &&
					!(ac->ac_g_ex.fe_len % sbi->s_stripe))
				ext4_mb_scan_aligned(ac, &e4b);
			else
				ext4_mb_complex_scan_group(ac, &e4b);

			ext4_unlock_group(sb, group);
			ext4_mb_unload_buddy(&e4b);

			if (ac->ac_status != AC_STATUS_CONTINUE)
				break;
		}
	}

	if (ac->ac_b_ex.fe_len > 0 && ac->ac_status != AC_STATUS_FOUND &&
	    !(ac->ac_flags & EXT4_MB_HINT_FIRST)) {
		/*
		 * We've been searching too long. Let's try to allocate
		 * the best chunk we've found so far
		 */

		ext4_mb_try_best_found(ac, &e4b);
		if (ac->ac_status != AC_STATUS_FOUND) {
			/*
			 * Someone more lucky has already allocated it.
			 * The only thing we can do is just take first
			 * found block(s)
			printk(KERN_DEBUG "EXT4-fs: someone won our chunk\n");
			 */
			ac->ac_b_ex.fe_group = 0;
			ac->ac_b_ex.fe_start = 0;
			ac->ac_b_ex.fe_len = 0;
			ac->ac_status = AC_STATUS_CONTINUE;
			ac->ac_flags |= EXT4_MB_HINT_FIRST;
			cr = 3;
			atomic_inc(&sbi->s_mb_lost_chunks);
			goto repeat;
		}
	}
out:
	return err;
}

static void *ext4_mb_seq_groups_start(struct seq_file *seq, loff_t *pos)
{
	struct super_block *sb = seq->private;
	ext4_group_t group;

	if (*pos < 0 || *pos >= ext4_get_groups_count(sb))
		return NULL;
	group = *pos + 1;
	return (void *) ((unsigned long) group);
}

static void *ext4_mb_seq_groups_next(struct seq_file *seq, void *v, loff_t *pos)
{
	struct super_block *sb = seq->private;
	ext4_group_t group;

	++*pos;
	if (*pos < 0 || *pos >= ext4_get_groups_count(sb))
		return NULL;
	group = *pos + 1;
	return (void *) ((unsigned long) group);
}

static int ext4_mb_seq_groups_show(struct seq_file *seq, void *v)
{
	struct super_block *sb = seq->private;
	ext4_group_t group = (ext4_group_t) ((unsigned long) v);
	int i;
	int err;
	struct ext4_buddy e4b;
	struct sg {
		struct ext4_group_info info;
		ext4_grpblk_t counters[16];
	} sg;

	group--;
	if (group == 0)
		seq_printf(seq, "#%-5s: %-5s %-5s %-5s "
				"[ %-5s %-5s %-5s %-5s %-5s %-5s %-5s "
				  "%-5s %-5s %-5s %-5s %-5s %-5s %-5s ]\n",
			   "group", "free", "frags", "first",
			   "2^0", "2^1", "2^2", "2^3", "2^4", "2^5", "2^6",
			   "2^7", "2^8", "2^9", "2^10", "2^11", "2^12", "2^13");

	i = (sb->s_blocksize_bits + 2) * sizeof(sg.info.bb_counters[0]) +
		sizeof(struct ext4_group_info);
	err = ext4_mb_load_buddy(sb, group, &e4b);
	if (err) {
		seq_printf(seq, "#%-5u: I/O error\n", group);
		return 0;
	}
	ext4_lock_group(sb, group);
	memcpy(&sg, ext4_get_group_info(sb, group), i);
	ext4_unlock_group(sb, group);
	ext4_mb_unload_buddy(&e4b);

	seq_printf(seq, "#%-5u: %-5u %-5u %-5u [", group, sg.info.bb_free,
			sg.info.bb_fragments, sg.info.bb_first_free);
	for (i = 0; i <= 13; i++)
		seq_printf(seq, " %-5u", i <= sb->s_blocksize_bits + 1 ?
				sg.info.bb_counters[i] : 0);
	seq_printf(seq, " ]\n");

	return 0;
}

static void ext4_mb_seq_groups_stop(struct seq_file *seq, void *v)
{
}

static const struct seq_operations ext4_mb_seq_groups_ops = {
	.start  = ext4_mb_seq_groups_start,
	.next   = ext4_mb_seq_groups_next,
	.stop   = ext4_mb_seq_groups_stop,
	.show   = ext4_mb_seq_groups_show,
};

static int ext4_mb_seq_groups_open(struct inode *inode, struct file *file)
{
	struct super_block *sb = PDE(inode)->data;
	int rc;

	rc = seq_open(file, &ext4_mb_seq_groups_ops);
	if (rc == 0) {
		struct seq_file *m = file->private_data;
		m->private = sb;
	}
	return rc;

}

static const struct file_operations ext4_mb_seq_groups_fops = {
	.owner		= THIS_MODULE,
	.open		= ext4_mb_seq_groups_open,
	.read		= seq_read,
	.llseek		= seq_lseek,
	.release	= seq_release,
};

static struct kmem_cache *get_groupinfo_cache(int blocksize_bits)
{
	int cache_index = blocksize_bits - EXT4_MIN_BLOCK_LOG_SIZE;
	struct kmem_cache *cachep = ext4_groupinfo_caches[cache_index];

	BUG_ON(!cachep);
	return cachep;
}

/* Create and initialize ext4_group_info data for the given group. */
int ext4_mb_add_groupinfo(struct super_block *sb, ext4_group_t group,
			  struct ext4_group_desc *desc)
{
	int i;
	int metalen = 0;
	struct ext4_sb_info *sbi = EXT4_SB(sb);
	struct ext4_group_info **meta_group_info;
	struct kmem_cache *cachep = get_groupinfo_cache(sb->s_blocksize_bits);

	/*
	 * First check if this group is the first of a reserved block.
	 * If it's true, we have to allocate a new table of pointers
	 * to ext4_group_info structures
	 */
	if (group % EXT4_DESC_PER_BLOCK(sb) == 0) {
		metalen = sizeof(*meta_group_info) <<
			EXT4_DESC_PER_BLOCK_BITS(sb);
		meta_group_info = kmalloc(metalen, GFP_KERNEL);
		if (meta_group_info == NULL) {
			printk(KERN_ERR "EXT4-fs: can't allocate mem for a "
			       "buddy group\n");
			goto exit_meta_group_info;
		}
		sbi->s_group_info[group >> EXT4_DESC_PER_BLOCK_BITS(sb)] =
			meta_group_info;
	}

	meta_group_info =
		sbi->s_group_info[group >> EXT4_DESC_PER_BLOCK_BITS(sb)];
	i = group & (EXT4_DESC_PER_BLOCK(sb) - 1);

	meta_group_info[i] = kmem_cache_alloc(cachep, GFP_KERNEL);
	if (meta_group_info[i] == NULL) {
		printk(KERN_ERR "EXT4-fs: can't allocate buddy mem\n");
		goto exit_group_info;
	}
	memset(meta_group_info[i], 0, kmem_cache_size(cachep));
	set_bit(EXT4_GROUP_INFO_NEED_INIT_BIT,
		&(meta_group_info[i]->bb_state));

	/*
	 * initialize bb_free to be able to skip
	 * empty groups without initialization
	 */
	if (desc->bg_flags & cpu_to_le16(EXT4_BG_BLOCK_UNINIT)) {
		meta_group_info[i]->bb_free =
			ext4_free_blocks_after_init(sb, group, desc);
	} else {
		meta_group_info[i]->bb_free =
			ext4_free_blks_count(sb, desc);
	}

	INIT_LIST_HEAD(&meta_group_info[i]->bb_prealloc_list);
	init_rwsem(&meta_group_info[i]->alloc_sem);
	meta_group_info[i]->bb_free_root = RB_ROOT;
	meta_group_info[i]->bb_largest_free_order = -1;  /* uninit */

#ifdef DOUBLE_CHECK
	{
		struct buffer_head *bh;
		meta_group_info[i]->bb_bitmap =
			kmalloc(sb->s_blocksize, GFP_KERNEL);
		BUG_ON(meta_group_info[i]->bb_bitmap == NULL);
		bh = ext4_read_block_bitmap(sb, group);
		BUG_ON(bh == NULL);
		memcpy(meta_group_info[i]->bb_bitmap, bh->b_data,
			sb->s_blocksize);
		put_bh(bh);
	}
#endif

	return 0;

exit_group_info:
	/* If a meta_group_info table has been allocated, release it now */
	if (group % EXT4_DESC_PER_BLOCK(sb) == 0)
		kfree(sbi->s_group_info[group >> EXT4_DESC_PER_BLOCK_BITS(sb)]);
exit_meta_group_info:
	return -ENOMEM;
} /* ext4_mb_add_groupinfo */

static int ext4_mb_init_backend(struct super_block *sb)
{
	ext4_group_t ngroups = ext4_get_groups_count(sb);
	ext4_group_t i;
	struct ext4_sb_info *sbi = EXT4_SB(sb);
	struct ext4_super_block *es = sbi->s_es;
	int num_meta_group_infos;
	int num_meta_group_infos_max;
	int array_size;
	struct ext4_group_desc *desc;
	struct kmem_cache *cachep;

	/* This is the number of blocks used by GDT */
	num_meta_group_infos = (ngroups + EXT4_DESC_PER_BLOCK(sb) -
				1) >> EXT4_DESC_PER_BLOCK_BITS(sb);

	/*
	 * This is the total number of blocks used by GDT including
	 * the number of reserved blocks for GDT.
	 * The s_group_info array is allocated with this value
	 * to allow a clean online resize without a complex
	 * manipulation of pointer.
	 * The drawback is the unused memory when no resize
	 * occurs but it's very low in terms of pages
	 * (see comments below)
	 * Need to handle this properly when META_BG resizing is allowed
	 */
	num_meta_group_infos_max = num_meta_group_infos +
				le16_to_cpu(es->s_reserved_gdt_blocks);

	/*
	 * array_size is the size of s_group_info array. We round it
	 * to the next power of two because this approximation is done
	 * internally by kmalloc so we can have some more memory
	 * for free here (e.g. may be used for META_BG resize).
	 */
	array_size = 1;
	while (array_size < sizeof(*sbi->s_group_info) *
	       num_meta_group_infos_max)
		array_size = array_size << 1;
	/* An 8TB filesystem with 64-bit pointers requires a 4096 byte
	 * kmalloc. A 128kb malloc should suffice for a 256TB filesystem.
	 * So a two level scheme suffices for now. */
	sbi->s_group_info = kzalloc(array_size, GFP_KERNEL);
	if (sbi->s_group_info == NULL) {
		printk(KERN_ERR "EXT4-fs: can't allocate buddy meta group\n");
		return -ENOMEM;
	}
	sbi->s_buddy_cache = new_inode(sb);
	if (sbi->s_buddy_cache == NULL) {
		printk(KERN_ERR "EXT4-fs: can't get new inode\n");
		goto err_freesgi;
	}
	sbi->s_buddy_cache->i_ino = get_next_ino();
	EXT4_I(sbi->s_buddy_cache)->i_disksize = 0;
	for (i = 0; i < ngroups; i++) {
		desc = ext4_get_group_desc(sb, i, NULL);
		if (desc == NULL) {
			printk(KERN_ERR
				"EXT4-fs: can't read descriptor %u\n", i);
			goto err_freebuddy;
		}
		if (ext4_mb_add_groupinfo(sb, i, desc) != 0)
			goto err_freebuddy;
	}

	return 0;

err_freebuddy:
	cachep = get_groupinfo_cache(sb->s_blocksize_bits);
	while (i-- > 0)
		kmem_cache_free(cachep, ext4_get_group_info(sb, i));
	i = num_meta_group_infos;
	while (i-- > 0)
		kfree(sbi->s_group_info[i]);
	iput(sbi->s_buddy_cache);
err_freesgi:
	kfree(sbi->s_group_info);
	return -ENOMEM;
}

static void ext4_groupinfo_destroy_slabs(void)
{
	int i;

	for (i = 0; i < NR_GRPINFO_CACHES; i++) {
		if (ext4_groupinfo_caches[i])
			kmem_cache_destroy(ext4_groupinfo_caches[i]);
		ext4_groupinfo_caches[i] = NULL;
	}
}

static int ext4_groupinfo_create_slab(size_t size)
{
	static DEFINE_MUTEX(ext4_grpinfo_slab_create_mutex);
	int slab_size;
	int blocksize_bits = order_base_2(size);
	int cache_index = blocksize_bits - EXT4_MIN_BLOCK_LOG_SIZE;
	struct kmem_cache *cachep;

	if (cache_index >= NR_GRPINFO_CACHES)
		return -EINVAL;

	if (unlikely(cache_index < 0))
		cache_index = 0;

	mutex_lock(&ext4_grpinfo_slab_create_mutex);
	if (ext4_groupinfo_caches[cache_index]) {
		mutex_unlock(&ext4_grpinfo_slab_create_mutex);
		return 0;	/* Already created */
	}

	slab_size = offsetof(struct ext4_group_info,
				bb_counters[blocksize_bits + 2]);

	cachep = kmem_cache_create(ext4_groupinfo_slab_names[cache_index],
					slab_size, 0, SLAB_RECLAIM_ACCOUNT,
					NULL);

	mutex_unlock(&ext4_grpinfo_slab_create_mutex);
	if (!cachep) {
		printk(KERN_EMERG "EXT4: no memory for groupinfo slab cache\n");
		return -ENOMEM;
	}

	ext4_groupinfo_caches[cache_index] = cachep;

	return 0;
}

int ext4_mb_init(struct super_block *sb, int needs_recovery)
{
	struct ext4_sb_info *sbi = EXT4_SB(sb);
	unsigned i, j;
	unsigned offset;
	unsigned max;
	int ret;

	i = (sb->s_blocksize_bits + 2) * sizeof(*sbi->s_mb_offsets);

	sbi->s_mb_offsets = kmalloc(i, GFP_KERNEL);
	if (sbi->s_mb_offsets == NULL) {
		ret = -ENOMEM;
		goto out;
	}

	i = (sb->s_blocksize_bits + 2) * sizeof(*sbi->s_mb_maxs);
	sbi->s_mb_maxs = kmalloc(i, GFP_KERNEL);
	if (sbi->s_mb_maxs == NULL) {
		ret = -ENOMEM;
		goto out;
	}

	ret = ext4_groupinfo_create_slab(sb->s_blocksize);
	if (ret < 0)
		goto out;

	/* order 0 is regular bitmap */
	sbi->s_mb_maxs[0] = sb->s_blocksize << 3;
	sbi->s_mb_offsets[0] = 0;

	i = 1;
	offset = 0;
	max = sb->s_blocksize << 2;
	do {
		sbi->s_mb_offsets[i] = offset;
		sbi->s_mb_maxs[i] = max;
		offset += 1 << (sb->s_blocksize_bits - i);
		max = max >> 1;
		i++;
	} while (i <= sb->s_blocksize_bits + 1);

	/* init file for buddy data */
	ret = ext4_mb_init_backend(sb);
	if (ret != 0) {
		goto out;
	}

	spin_lock_init(&sbi->s_md_lock);
	spin_lock_init(&sbi->s_bal_lock);

	sbi->s_mb_max_to_scan = MB_DEFAULT_MAX_TO_SCAN;
	sbi->s_mb_min_to_scan = MB_DEFAULT_MIN_TO_SCAN;
	sbi->s_mb_stats = MB_DEFAULT_STATS;
	sbi->s_mb_stream_request = MB_DEFAULT_STREAM_THRESHOLD;
	sbi->s_mb_order2_reqs = MB_DEFAULT_ORDER2_REQS;
	sbi->s_mb_group_prealloc = MB_DEFAULT_GROUP_PREALLOC;

	sbi->s_locality_groups = alloc_percpu(struct ext4_locality_group);
	if (sbi->s_locality_groups == NULL) {
		ret = -ENOMEM;
		goto out;
	}
	for_each_possible_cpu(i) {
		struct ext4_locality_group *lg;
		lg = per_cpu_ptr(sbi->s_locality_groups, i);
		mutex_init(&lg->lg_mutex);
		for (j = 0; j < PREALLOC_TB_SIZE; j++)
			INIT_LIST_HEAD(&lg->lg_prealloc_list[j]);
		spin_lock_init(&lg->lg_prealloc_lock);
	}

	if (sbi->s_proc)
		proc_create_data("mb_groups", S_IRUGO, sbi->s_proc,
				 &ext4_mb_seq_groups_fops, sb);

	if (sbi->s_journal)
		sbi->s_journal->j_commit_callback = release_blocks_on_commit;
out:
	if (ret) {
		kfree(sbi->s_mb_offsets);
		kfree(sbi->s_mb_maxs);
	}
	return ret;
}

/* need to called with the ext4 group lock held */
static void ext4_mb_cleanup_pa(struct ext4_group_info *grp)
{
	struct ext4_prealloc_space *pa;
	struct list_head *cur, *tmp;
	int count = 0;

	list_for_each_safe(cur, tmp, &grp->bb_prealloc_list) {
		pa = list_entry(cur, struct ext4_prealloc_space, pa_group_list);
		list_del(&pa->pa_group_list);
		count++;
		kmem_cache_free(ext4_pspace_cachep, pa);
	}
	if (count)
		mb_debug(1, "mballoc: %u PAs left\n", count);

}

int ext4_mb_release(struct super_block *sb)
{
	ext4_group_t ngroups = ext4_get_groups_count(sb);
	ext4_group_t i;
	int num_meta_group_infos;
	struct ext4_group_info *grinfo;
	struct ext4_sb_info *sbi = EXT4_SB(sb);
	struct kmem_cache *cachep = get_groupinfo_cache(sb->s_blocksize_bits);

	if (sbi->s_group_info) {
		for (i = 0; i < ngroups; i++) {
			grinfo = ext4_get_group_info(sb, i);
#ifdef DOUBLE_CHECK
			kfree(grinfo->bb_bitmap);
#endif
			ext4_lock_group(sb, i);
			ext4_mb_cleanup_pa(grinfo);
			ext4_unlock_group(sb, i);
			kmem_cache_free(cachep, grinfo);
		}
		num_meta_group_infos = (ngroups +
				EXT4_DESC_PER_BLOCK(sb) - 1) >>
			EXT4_DESC_PER_BLOCK_BITS(sb);
		for (i = 0; i < num_meta_group_infos; i++)
			kfree(sbi->s_group_info[i]);
		kfree(sbi->s_group_info);
	}
	kfree(sbi->s_mb_offsets);
	kfree(sbi->s_mb_maxs);
	if (sbi->s_buddy_cache)
		iput(sbi->s_buddy_cache);
	if (sbi->s_mb_stats) {
		printk(KERN_INFO
		       "EXT4-fs: mballoc: %u blocks %u reqs (%u success)\n",
				atomic_read(&sbi->s_bal_allocated),
				atomic_read(&sbi->s_bal_reqs),
				atomic_read(&sbi->s_bal_success));
		printk(KERN_INFO
		      "EXT4-fs: mballoc: %u extents scanned, %u goal hits, "
				"%u 2^N hits, %u breaks, %u lost\n",
				atomic_read(&sbi->s_bal_ex_scanned),
				atomic_read(&sbi->s_bal_goals),
				atomic_read(&sbi->s_bal_2orders),
				atomic_read(&sbi->s_bal_breaks),
				atomic_read(&sbi->s_mb_lost_chunks));
		printk(KERN_INFO
		       "EXT4-fs: mballoc: %lu generated and it took %Lu\n",
				sbi->s_mb_buddies_generated++,
				sbi->s_mb_generation_time);
		printk(KERN_INFO
		       "EXT4-fs: mballoc: %u preallocated, %u discarded\n",
				atomic_read(&sbi->s_mb_preallocated),
				atomic_read(&sbi->s_mb_discarded));
	}

	free_percpu(sbi->s_locality_groups);
	if (sbi->s_proc)
		remove_proc_entry("mb_groups", sbi->s_proc);

	return 0;
}

static inline int ext4_issue_discard(struct super_block *sb,
		ext4_group_t block_group, ext4_grpblk_t block, int count)
{
	ext4_fsblk_t discard_block;

	discard_block = block + ext4_group_first_block_no(sb, block_group);
	trace_ext4_discard_blocks(sb,
			(unsigned long long) discard_block, count);
	return sb_issue_discard(sb, discard_block, count, GFP_NOFS, 0);
}

/*
 * This function is called by the jbd2 layer once the commit has finished,
 * so we know we can free the blocks that were released with that commit.
 */
static void release_blocks_on_commit(journal_t *journal, transaction_t *txn)
{
	struct super_block *sb = journal->j_private;
	struct ext4_buddy e4b;
	struct ext4_group_info *db;
	int err, count = 0, count2 = 0;
	struct ext4_free_data *entry;
	struct list_head *l, *ltmp;

	list_for_each_safe(l, ltmp, &txn->t_private_list) {
		entry = list_entry(l, struct ext4_free_data, list);

		mb_debug(1, "gonna free %u blocks in group %u (0x%p):",
			 entry->count, entry->group, entry);

		if (test_opt(sb, DISCARD))
			ext4_issue_discard(sb, entry->group,
					   entry->start_blk, entry->count);

		err = ext4_mb_load_buddy(sb, entry->group, &e4b);
		/* we expect to find existing buddy because it's pinned */
		BUG_ON(err != 0);

		db = e4b.bd_info;
		/* there are blocks to put in buddy to make them really free */
		count += entry->count;
		count2++;
		ext4_lock_group(sb, entry->group);
		/* Take it out of per group rb tree */
		rb_erase(&entry->node, &(db->bb_free_root));
		mb_free_blocks(NULL, &e4b, entry->start_blk, entry->count);

		if (!db->bb_free_root.rb_node) {
			/* No more items in the per group rb tree
			 * balance refcounts from ext4_mb_free_metadata()
			 */
			page_cache_release(e4b.bd_buddy_page);
			page_cache_release(e4b.bd_bitmap_page);
		}
		ext4_unlock_group(sb, entry->group);
		kmem_cache_free(ext4_free_ext_cachep, entry);
		ext4_mb_unload_buddy(&e4b);
	}

	mb_debug(1, "freed %u blocks in %u structures\n", count, count2);
}

#ifdef CONFIG_EXT4_DEBUG
u8 mb_enable_debug __read_mostly;

static struct dentry *debugfs_dir;
static struct dentry *debugfs_debug;

static void __init ext4_create_debugfs_entry(void)
{
	debugfs_dir = debugfs_create_dir("ext4", NULL);
	if (debugfs_dir)
		debugfs_debug = debugfs_create_u8("mballoc-debug",
						  S_IRUGO | S_IWUSR,
						  debugfs_dir,
						  &mb_enable_debug);
}

static void ext4_remove_debugfs_entry(void)
{
	debugfs_remove(debugfs_debug);
	debugfs_remove(debugfs_dir);
}

#else

static void __init ext4_create_debugfs_entry(void)
{
}

static void ext4_remove_debugfs_entry(void)
{
}

#endif

int __init ext4_init_mballoc(void)
{
	ext4_pspace_cachep = KMEM_CACHE(ext4_prealloc_space,
					SLAB_RECLAIM_ACCOUNT);
	if (ext4_pspace_cachep == NULL)
		return -ENOMEM;

	ext4_ac_cachep = KMEM_CACHE(ext4_allocation_context,
				    SLAB_RECLAIM_ACCOUNT);
	if (ext4_ac_cachep == NULL) {
		kmem_cache_destroy(ext4_pspace_cachep);
		return -ENOMEM;
	}

	ext4_free_ext_cachep = KMEM_CACHE(ext4_free_data,
					  SLAB_RECLAIM_ACCOUNT);
	if (ext4_free_ext_cachep == NULL) {
		kmem_cache_destroy(ext4_pspace_cachep);
		kmem_cache_destroy(ext4_ac_cachep);
		return -ENOMEM;
	}
	ext4_create_debugfs_entry();
	return 0;
}

void ext4_exit_mballoc(void)
{
	/*
	 * Wait for completion of call_rcu()'s on ext4_pspace_cachep
	 * before destroying the slab cache.
	 */
	rcu_barrier();
	kmem_cache_destroy(ext4_pspace_cachep);
	kmem_cache_destroy(ext4_ac_cachep);
	kmem_cache_destroy(ext4_free_ext_cachep);
	ext4_groupinfo_destroy_slabs();
	ext4_remove_debugfs_entry();
}


/*
 * Check quota and mark chosen space (ac->ac_b_ex) non-free in bitmaps
 * Returns 0 if success or error code
 */
static noinline_for_stack int
ext4_mb_mark_diskspace_used(struct ext4_allocation_context *ac,
				handle_t *handle, unsigned int reserv_blks)
{
	struct buffer_head *bitmap_bh = NULL;
	struct ext4_group_desc *gdp;
	struct buffer_head *gdp_bh;
	struct ext4_sb_info *sbi;
	struct super_block *sb;
	ext4_fsblk_t block;
	int err, len;

	BUG_ON(ac->ac_status != AC_STATUS_FOUND);
	BUG_ON(ac->ac_b_ex.fe_len <= 0);

	sb = ac->ac_sb;
	sbi = EXT4_SB(sb);

	err = -EIO;
	bitmap_bh = ext4_read_block_bitmap(sb, ac->ac_b_ex.fe_group);
	if (!bitmap_bh)
		goto out_err;

	err = ext4_journal_get_write_access(handle, bitmap_bh);
	if (err)
		goto out_err;

	err = -EIO;
	gdp = ext4_get_group_desc(sb, ac->ac_b_ex.fe_group, &gdp_bh);
	if (!gdp)
		goto out_err;

	ext4_debug("using block group %u(%d)\n", ac->ac_b_ex.fe_group,
			ext4_free_blks_count(sb, gdp));

	err = ext4_journal_get_write_access(handle, gdp_bh);
	if (err)
		goto out_err;

	block = ext4_grp_offs_to_block(sb, &ac->ac_b_ex);

	len = ac->ac_b_ex.fe_len;
	if (!ext4_data_block_valid(sbi, block, len)) {
		ext4_error(sb, "Allocating blocks %llu-%llu which overlap "
			   "fs metadata\n", block, block+len);
		/* File system mounted not to panic on error
		 * Fix the bitmap and repeat the block allocation
		 * We leak some of the blocks here.
		 */
		ext4_lock_group(sb, ac->ac_b_ex.fe_group);
		mb_set_bits(bitmap_bh->b_data, ac->ac_b_ex.fe_start,
			    ac->ac_b_ex.fe_len);
		ext4_unlock_group(sb, ac->ac_b_ex.fe_group);
		err = ext4_handle_dirty_metadata(handle, NULL, bitmap_bh);
		if (!err)
			err = -EAGAIN;
		goto out_err;
	}

	ext4_lock_group(sb, ac->ac_b_ex.fe_group);
#ifdef AGGRESSIVE_CHECK
	{
		int i;
		for (i = 0; i < ac->ac_b_ex.fe_len; i++) {
			BUG_ON(mb_test_bit(ac->ac_b_ex.fe_start + i,
						bitmap_bh->b_data));
		}
	}
#endif
	mb_set_bits(bitmap_bh->b_data, ac->ac_b_ex.fe_start,ac->ac_b_ex.fe_len);
	if (gdp->bg_flags & cpu_to_le16(EXT4_BG_BLOCK_UNINIT)) {
		gdp->bg_flags &= cpu_to_le16(~EXT4_BG_BLOCK_UNINIT);
		ext4_free_blks_set(sb, gdp,
					ext4_free_blocks_after_init(sb,
					ac->ac_b_ex.fe_group, gdp));
	}
	len = ext4_free_blks_count(sb, gdp) - ac->ac_b_ex.fe_len;
	ext4_free_blks_set(sb, gdp, len);
	gdp->bg_checksum = ext4_group_desc_csum(sbi, ac->ac_b_ex.fe_group, gdp);

	ext4_unlock_group(sb, ac->ac_b_ex.fe_group);
	percpu_counter_sub(&sbi->s_freeblocks_counter, ac->ac_b_ex.fe_len);
	/*
	 * Now reduce the dirty block count also. Should not go negative
	 */
	if (!(ac->ac_flags & EXT4_MB_DELALLOC_RESERVED))
		/* release all the reserved blocks if non delalloc */
		percpu_counter_sub(&sbi->s_dirtyblocks_counter, reserv_blks);

	if (sbi->s_log_groups_per_flex) {
		ext4_group_t flex_group = ext4_flex_group(sbi,
							  ac->ac_b_ex.fe_group);
		atomic_sub(ac->ac_b_ex.fe_len,
			   &sbi->s_flex_groups[flex_group].free_blocks);
	}

	err = ext4_handle_dirty_metadata(handle, NULL, bitmap_bh);
	if (err)
		goto out_err;
	err = ext4_handle_dirty_metadata(handle, NULL, gdp_bh);

out_err:
	ext4_mark_super_dirty(sb);
	brelse(bitmap_bh);
	return err;
}

/*
 * here we normalize request for locality group
 * Group request are normalized to s_strip size if we set the same via mount
 * option. If not we set it to s_mb_group_prealloc which can be configured via
 * /sys/fs/ext4/<partition>/mb_group_prealloc
 *
 * XXX: should we try to preallocate more than the group has now?
 */
static void ext4_mb_normalize_group_request(struct ext4_allocation_context *ac)
{
	struct super_block *sb = ac->ac_sb;
	struct ext4_locality_group *lg = ac->ac_lg;

	BUG_ON(lg == NULL);
	if (EXT4_SB(sb)->s_stripe)
		ac->ac_g_ex.fe_len = EXT4_SB(sb)->s_stripe;
	else
		ac->ac_g_ex.fe_len = EXT4_SB(sb)->s_mb_group_prealloc;
	mb_debug(1, "#%u: goal %u blocks for locality group\n",
		current->pid, ac->ac_g_ex.fe_len);
}

/*
 * Normalization means making request better in terms of
 * size and alignment
 */
static noinline_for_stack void
ext4_mb_normalize_request(struct ext4_allocation_context *ac,
				struct ext4_allocation_request *ar)
{
	int bsbits, max;
	ext4_lblk_t end;
	loff_t size, orig_size, start_off;
	ext4_lblk_t start;
	struct ext4_inode_info *ei = EXT4_I(ac->ac_inode);
	struct ext4_prealloc_space *pa;

	/* do normalize only data requests, metadata requests
	   do not need preallocation */
	if (!(ac->ac_flags & EXT4_MB_HINT_DATA))
		return;

	/* sometime caller may want exact blocks */
	if (unlikely(ac->ac_flags & EXT4_MB_HINT_GOAL_ONLY))
		return;

	/* caller may indicate that preallocation isn't
	 * required (it's a tail, for example) */
	if (ac->ac_flags & EXT4_MB_HINT_NOPREALLOC)
		return;

	if (ac->ac_flags & EXT4_MB_HINT_GROUP_ALLOC) {
		ext4_mb_normalize_group_request(ac);
		return ;
	}

	bsbits = ac->ac_sb->s_blocksize_bits;

	/* first, let's learn actual file size
	 * given current request is allocated */
	size = ac->ac_o_ex.fe_logical + ac->ac_o_ex.fe_len;
	size = size << bsbits;
	if (size < i_size_read(ac->ac_inode))
		size = i_size_read(ac->ac_inode);
	orig_size = size;

	/* max size of free chunks */
	max = 2 << bsbits;

#define NRL_CHECK_SIZE(req, size, max, chunk_size)	\
		(req <= (size) || max <= (chunk_size))

	/* first, try to predict filesize */
	/* XXX: should this table be tunable? */
	start_off = 0;
	if (size <= 16 * 1024) {
		size = 16 * 1024;
	} else if (size <= 32 * 1024) {
		size = 32 * 1024;
	} else if (size <= 64 * 1024) {
		size = 64 * 1024;
	} else if (size <= 128 * 1024) {
		size = 128 * 1024;
	} else if (size <= 256 * 1024) {
		size = 256 * 1024;
	} else if (size <= 512 * 1024) {
		size = 512 * 1024;
	} else if (size <= 1024 * 1024) {
		size = 1024 * 1024;
	} else if (NRL_CHECK_SIZE(size, 4 * 1024 * 1024, max, 2 * 1024)) {
		start_off = ((loff_t)ac->ac_o_ex.fe_logical >>
						(21 - bsbits)) << 21;
		size = 2 * 1024 * 1024;
	} else if (NRL_CHECK_SIZE(size, 8 * 1024 * 1024, max, 4 * 1024)) {
		start_off = ((loff_t)ac->ac_o_ex.fe_logical >>
							(22 - bsbits)) << 22;
		size = 4 * 1024 * 1024;
	} else if (NRL_CHECK_SIZE(ac->ac_o_ex.fe_len,
					(8<<20)>>bsbits, max, 8 * 1024)) {
		start_off = ((loff_t)ac->ac_o_ex.fe_logical >>
							(23 - bsbits)) << 23;
		size = 8 * 1024 * 1024;
	} else {
		start_off = (loff_t)ac->ac_o_ex.fe_logical << bsbits;
		size	  = ac->ac_o_ex.fe_len << bsbits;
	}
	size = size >> bsbits;
	start = start_off >> bsbits;

	/* don't cover already allocated blocks in selected range */
	if (ar->pleft && start <= ar->lleft) {
		size -= ar->lleft + 1 - start;
		start = ar->lleft + 1;
	}
	if (ar->pright && start + size - 1 >= ar->lright)
		size -= start + size - ar->lright;

	end = start + size;

	/* check we don't cross already preallocated blocks */
	rcu_read_lock();
	list_for_each_entry_rcu(pa, &ei->i_prealloc_list, pa_inode_list) {
		ext4_lblk_t pa_end;

		if (pa->pa_deleted)
			continue;
		spin_lock(&pa->pa_lock);
		if (pa->pa_deleted) {
			spin_unlock(&pa->pa_lock);
			continue;
		}

		pa_end = pa->pa_lstart + pa->pa_len;

		/* PA must not overlap original request */
		BUG_ON(!(ac->ac_o_ex.fe_logical >= pa_end ||
			ac->ac_o_ex.fe_logical < pa->pa_lstart));

		/* skip PAs this normalized request doesn't overlap with */
		if (pa->pa_lstart >= end || pa_end <= start) {
			spin_unlock(&pa->pa_lock);
			continue;
		}
		BUG_ON(pa->pa_lstart <= start && pa_end >= end);

		/* adjust start or end to be adjacent to this pa */
		if (pa_end <= ac->ac_o_ex.fe_logical) {
			BUG_ON(pa_end < start);
			start = pa_end;
		} else if (pa->pa_lstart > ac->ac_o_ex.fe_logical) {
			BUG_ON(pa->pa_lstart > end);
			end = pa->pa_lstart;
		}
		spin_unlock(&pa->pa_lock);
	}
	rcu_read_unlock();
	size = end - start;

	/* XXX: extra loop to check we really don't overlap preallocations */
	rcu_read_lock();
	list_for_each_entry_rcu(pa, &ei->i_prealloc_list, pa_inode_list) {
		ext4_lblk_t pa_end;
		spin_lock(&pa->pa_lock);
		if (pa->pa_deleted == 0) {
			pa_end = pa->pa_lstart + pa->pa_len;
			BUG_ON(!(start >= pa_end || end <= pa->pa_lstart));
		}
		spin_unlock(&pa->pa_lock);
	}
	rcu_read_unlock();

	if (start + size <= ac->ac_o_ex.fe_logical &&
			start > ac->ac_o_ex.fe_logical) {
		printk(KERN_ERR "start %lu, size %lu, fe_logical %lu\n",
			(unsigned long) start, (unsigned long) size,
			(unsigned long) ac->ac_o_ex.fe_logical);
	}
	BUG_ON(start + size <= ac->ac_o_ex.fe_logical &&
			start > ac->ac_o_ex.fe_logical);
	BUG_ON(size <= 0 || size > EXT4_BLOCKS_PER_GROUP(ac->ac_sb));

	/* now prepare goal request */

	/* XXX: is it better to align blocks WRT to logical
	 * placement or satisfy big request as is */
	ac->ac_g_ex.fe_logical = start;
	ac->ac_g_ex.fe_len = size;

	/* define goal start in order to merge */
	if (ar->pright && (ar->lright == (start + size))) {
		/* merge to the right */
		ext4_get_group_no_and_offset(ac->ac_sb, ar->pright - size,
						&ac->ac_f_ex.fe_group,
						&ac->ac_f_ex.fe_start);
		ac->ac_flags |= EXT4_MB_HINT_TRY_GOAL;
	}
	if (ar->pleft && (ar->lleft + 1 == start)) {
		/* merge to the left */
		ext4_get_group_no_and_offset(ac->ac_sb, ar->pleft + 1,
						&ac->ac_f_ex.fe_group,
						&ac->ac_f_ex.fe_start);
		ac->ac_flags |= EXT4_MB_HINT_TRY_GOAL;
	}

	mb_debug(1, "goal: %u(was %u) blocks at %u\n", (unsigned) size,
		(unsigned) orig_size, (unsigned) start);
}

static void ext4_mb_collect_stats(struct ext4_allocation_context *ac)
{
	struct ext4_sb_info *sbi = EXT4_SB(ac->ac_sb);

	if (sbi->s_mb_stats && ac->ac_g_ex.fe_len > 1) {
		atomic_inc(&sbi->s_bal_reqs);
		atomic_add(ac->ac_b_ex.fe_len, &sbi->s_bal_allocated);
		if (ac->ac_b_ex.fe_len >= ac->ac_o_ex.fe_len)
			atomic_inc(&sbi->s_bal_success);
		atomic_add(ac->ac_found, &sbi->s_bal_ex_scanned);
		if (ac->ac_g_ex.fe_start == ac->ac_b_ex.fe_start &&
				ac->ac_g_ex.fe_group == ac->ac_b_ex.fe_group)
			atomic_inc(&sbi->s_bal_goals);
		if (ac->ac_found > sbi->s_mb_max_to_scan)
			atomic_inc(&sbi->s_bal_breaks);
	}

	if (ac->ac_op == EXT4_MB_HISTORY_ALLOC)
		trace_ext4_mballoc_alloc(ac);
	else
		trace_ext4_mballoc_prealloc(ac);
}

/*
 * Called on failure; free up any blocks from the inode PA for this
 * context.  We don't need this for MB_GROUP_PA because we only change
 * pa_free in ext4_mb_release_context(), but on failure, we've already
 * zeroed out ac->ac_b_ex.fe_len, so group_pa->pa_free is not changed.
 */
static void ext4_discard_allocated_blocks(struct ext4_allocation_context *ac)
{
	struct ext4_prealloc_space *pa = ac->ac_pa;
	int len;

	if (pa && pa->pa_type == MB_INODE_PA) {
		len = ac->ac_b_ex.fe_len;
		pa->pa_free += len;
	}

}

/*
 * use blocks preallocated to inode
 */
static void ext4_mb_use_inode_pa(struct ext4_allocation_context *ac,
				struct ext4_prealloc_space *pa)
{
	ext4_fsblk_t start;
	ext4_fsblk_t end;
	int len;

	/* found preallocated blocks, use them */
	start = pa->pa_pstart + (ac->ac_o_ex.fe_logical - pa->pa_lstart);
	end = min(pa->pa_pstart + pa->pa_len, start + ac->ac_o_ex.fe_len);
	len = end - start;
	ext4_get_group_no_and_offset(ac->ac_sb, start, &ac->ac_b_ex.fe_group,
					&ac->ac_b_ex.fe_start);
	ac->ac_b_ex.fe_len = len;
	ac->ac_status = AC_STATUS_FOUND;
	ac->ac_pa = pa;

	BUG_ON(start < pa->pa_pstart);
	BUG_ON(start + len > pa->pa_pstart + pa->pa_len);
	BUG_ON(pa->pa_free < len);
	pa->pa_free -= len;

	mb_debug(1, "use %llu/%u from inode pa %p\n", start, len, pa);
}

/*
 * use blocks preallocated to locality group
 */
static void ext4_mb_use_group_pa(struct ext4_allocation_context *ac,
				struct ext4_prealloc_space *pa)
{
	unsigned int len = ac->ac_o_ex.fe_len;

	ext4_get_group_no_and_offset(ac->ac_sb, pa->pa_pstart,
					&ac->ac_b_ex.fe_group,
					&ac->ac_b_ex.fe_start);
	ac->ac_b_ex.fe_len = len;
	ac->ac_status = AC_STATUS_FOUND;
	ac->ac_pa = pa;

	/* we don't correct pa_pstart or pa_plen here to avoid
	 * possible race when the group is being loaded concurrently
	 * instead we correct pa later, after blocks are marked
	 * in on-disk bitmap -- see ext4_mb_release_context()
	 * Other CPUs are prevented from allocating from this pa by lg_mutex
	 */
	mb_debug(1, "use %u/%u from group pa %p\n", pa->pa_lstart-len, len, pa);
}

/*
 * Return the prealloc space that have minimal distance
 * from the goal block. @cpa is the prealloc
 * space that is having currently known minimal distance
 * from the goal block.
 */
static struct ext4_prealloc_space *
ext4_mb_check_group_pa(ext4_fsblk_t goal_block,
			struct ext4_prealloc_space *pa,
			struct ext4_prealloc_space *cpa)
{
	ext4_fsblk_t cur_distance, new_distance;

	if (cpa == NULL) {
		atomic_inc(&pa->pa_count);
		return pa;
	}
	cur_distance = abs(goal_block - cpa->pa_pstart);
	new_distance = abs(goal_block - pa->pa_pstart);

	if (cur_distance <= new_distance)
		return cpa;

	/* drop the previous reference */
	atomic_dec(&cpa->pa_count);
	atomic_inc(&pa->pa_count);
	return pa;
}

/*
 * search goal blocks in preallocated space
 */
static noinline_for_stack int
ext4_mb_use_preallocated(struct ext4_allocation_context *ac)
{
	int order, i;
	struct ext4_inode_info *ei = EXT4_I(ac->ac_inode);
	struct ext4_locality_group *lg;
	struct ext4_prealloc_space *pa, *cpa = NULL;
	ext4_fsblk_t goal_block;

	/* only data can be preallocated */
	if (!(ac->ac_flags & EXT4_MB_HINT_DATA))
		return 0;

	/* first, try per-file preallocation */
	rcu_read_lock();
	list_for_each_entry_rcu(pa, &ei->i_prealloc_list, pa_inode_list) {

		/* all fields in this condition don't change,
		 * so we can skip locking for them */
		if (ac->ac_o_ex.fe_logical < pa->pa_lstart ||
			ac->ac_o_ex.fe_logical >= pa->pa_lstart + pa->pa_len)
			continue;

		/* non-extent files can't have physical blocks past 2^32 */
		if (!(ext4_test_inode_flag(ac->ac_inode, EXT4_INODE_EXTENTS)) &&
			pa->pa_pstart + pa->pa_len > EXT4_MAX_BLOCK_FILE_PHYS)
			continue;

		/* found preallocated blocks, use them */
		spin_lock(&pa->pa_lock);
		if (pa->pa_deleted == 0 && pa->pa_free) {
			atomic_inc(&pa->pa_count);
			ext4_mb_use_inode_pa(ac, pa);
			spin_unlock(&pa->pa_lock);
			ac->ac_criteria = 10;
			rcu_read_unlock();
			return 1;
		}
		spin_unlock(&pa->pa_lock);
	}
	rcu_read_unlock();

	/* can we use group allocation? */
	if (!(ac->ac_flags & EXT4_MB_HINT_GROUP_ALLOC))
		return 0;

	/* inode may have no locality group for some reason */
	lg = ac->ac_lg;
	if (lg == NULL)
		return 0;
	order  = fls(ac->ac_o_ex.fe_len) - 1;
	if (order > PREALLOC_TB_SIZE - 1)
		/* The max size of hash table is PREALLOC_TB_SIZE */
		order = PREALLOC_TB_SIZE - 1;

	goal_block = ext4_grp_offs_to_block(ac->ac_sb, &ac->ac_g_ex);
	/*
	 * search for the prealloc space that is having
	 * minimal distance from the goal block.
	 */
	for (i = order; i < PREALLOC_TB_SIZE; i++) {
		rcu_read_lock();
		list_for_each_entry_rcu(pa, &lg->lg_prealloc_list[i],
					pa_inode_list) {
			spin_lock(&pa->pa_lock);
			if (pa->pa_deleted == 0 &&
					pa->pa_free >= ac->ac_o_ex.fe_len) {

				cpa = ext4_mb_check_group_pa(goal_block,
								pa, cpa);
			}
			spin_unlock(&pa->pa_lock);
		}
		rcu_read_unlock();
	}
	if (cpa) {
		ext4_mb_use_group_pa(ac, cpa);
		ac->ac_criteria = 20;
		return 1;
	}
	return 0;
}

/*
 * the function goes through all block freed in the group
 * but not yet committed and marks them used in in-core bitmap.
 * buddy must be generated from this bitmap
 * Need to be called with the ext4 group lock held
 */
static void ext4_mb_generate_from_freelist(struct super_block *sb, void *bitmap,
						ext4_group_t group)
{
	struct rb_node *n;
	struct ext4_group_info *grp;
	struct ext4_free_data *entry;

	grp = ext4_get_group_info(sb, group);
	n = rb_first(&(grp->bb_free_root));

	while (n) {
		entry = rb_entry(n, struct ext4_free_data, node);
		mb_set_bits(bitmap, entry->start_blk, entry->count);
		n = rb_next(n);
	}
	return;
}

/*
 * the function goes through all preallocation in this group and marks them
 * used in in-core bitmap. buddy must be generated from this bitmap
 * Need to be called with ext4 group lock held
 */
static noinline_for_stack
void ext4_mb_generate_from_pa(struct super_block *sb, void *bitmap,
					ext4_group_t group)
{
	struct ext4_group_info *grp = ext4_get_group_info(sb, group);
	struct ext4_prealloc_space *pa;
	struct list_head *cur;
	ext4_group_t groupnr;
	ext4_grpblk_t start;
	int preallocated = 0;
	int count = 0;
	int len;

	/* all form of preallocation discards first load group,
	 * so the only competing code is preallocation use.
	 * we don't need any locking here
	 * notice we do NOT ignore preallocations with pa_deleted
	 * otherwise we could leave used blocks available for
	 * allocation in buddy when concurrent ext4_mb_put_pa()
	 * is dropping preallocation
	 */
	list_for_each(cur, &grp->bb_prealloc_list) {
		pa = list_entry(cur, struct ext4_prealloc_space, pa_group_list);
		spin_lock(&pa->pa_lock);
		ext4_get_group_no_and_offset(sb, pa->pa_pstart,
					     &groupnr, &start);
		len = pa->pa_len;
		spin_unlock(&pa->pa_lock);
		if (unlikely(len == 0))
			continue;
		BUG_ON(groupnr != group);
		mb_set_bits(bitmap, start, len);
		preallocated += len;
		count++;
	}
	mb_debug(1, "prellocated %u for group %u\n", preallocated, group);
}

static void ext4_mb_pa_callback(struct rcu_head *head)
{
	struct ext4_prealloc_space *pa;
	pa = container_of(head, struct ext4_prealloc_space, u.pa_rcu);
	kmem_cache_free(ext4_pspace_cachep, pa);
}

/*
 * drops a reference to preallocated space descriptor
 * if this was the last reference and the space is consumed
 */
static void ext4_mb_put_pa(struct ext4_allocation_context *ac,
			struct super_block *sb, struct ext4_prealloc_space *pa)
{
	ext4_group_t grp;
	ext4_fsblk_t grp_blk;

	if (!atomic_dec_and_test(&pa->pa_count) || pa->pa_free != 0)
		return;

	/* in this short window concurrent discard can set pa_deleted */
	spin_lock(&pa->pa_lock);
	if (pa->pa_deleted == 1) {
		spin_unlock(&pa->pa_lock);
		return;
	}

	pa->pa_deleted = 1;
	spin_unlock(&pa->pa_lock);

	grp_blk = pa->pa_pstart;
	/*
	 * If doing group-based preallocation, pa_pstart may be in the
	 * next group when pa is used up
	 */
	if (pa->pa_type == MB_GROUP_PA)
		grp_blk--;

	ext4_get_group_no_and_offset(sb, grp_blk, &grp, NULL);

	/*
	 * possible race:
	 *
	 *  P1 (buddy init)			P2 (regular allocation)
	 *					find block B in PA
	 *  copy on-disk bitmap to buddy
	 *  					mark B in on-disk bitmap
	 *					drop PA from group
	 *  mark all PAs in buddy
	 *
	 * thus, P1 initializes buddy with B available. to prevent this
	 * we make "copy" and "mark all PAs" atomic and serialize "drop PA"
	 * against that pair
	 */
	ext4_lock_group(sb, grp);
	list_del(&pa->pa_group_list);
	ext4_unlock_group(sb, grp);

	spin_lock(pa->pa_obj_lock);
	list_del_rcu(&pa->pa_inode_list);
	spin_unlock(pa->pa_obj_lock);

	call_rcu(&(pa)->u.pa_rcu, ext4_mb_pa_callback);
}

/*
 * creates new preallocated space for given inode
 */
static noinline_for_stack int
ext4_mb_new_inode_pa(struct ext4_allocation_context *ac)
{
	struct super_block *sb = ac->ac_sb;
	struct ext4_prealloc_space *pa;
	struct ext4_group_info *grp;
	struct ext4_inode_info *ei;

	/* preallocate only when found space is larger then requested */
	BUG_ON(ac->ac_o_ex.fe_len >= ac->ac_b_ex.fe_len);
	BUG_ON(ac->ac_status != AC_STATUS_FOUND);
	BUG_ON(!S_ISREG(ac->ac_inode->i_mode));

	pa = kmem_cache_alloc(ext4_pspace_cachep, GFP_NOFS);
	if (pa == NULL)
		return -ENOMEM;

	if (ac->ac_b_ex.fe_len < ac->ac_g_ex.fe_len) {
		int winl;
		int wins;
		int win;
		int offs;

		/* we can't allocate as much as normalizer wants.
		 * so, found space must get proper lstart
		 * to cover original request */
		BUG_ON(ac->ac_g_ex.fe_logical > ac->ac_o_ex.fe_logical);
		BUG_ON(ac->ac_g_ex.fe_len < ac->ac_o_ex.fe_len);

		/* we're limited by original request in that
		 * logical block must be covered any way
		 * winl is window we can move our chunk within */
		winl = ac->ac_o_ex.fe_logical - ac->ac_g_ex.fe_logical;

		/* also, we should cover whole original request */
		wins = ac->ac_b_ex.fe_len - ac->ac_o_ex.fe_len;

		/* the smallest one defines real window */
		win = min(winl, wins);

		offs = ac->ac_o_ex.fe_logical % ac->ac_b_ex.fe_len;
		if (offs && offs < win)
			win = offs;

		ac->ac_b_ex.fe_logical = ac->ac_o_ex.fe_logical - win;
		BUG_ON(ac->ac_o_ex.fe_logical < ac->ac_b_ex.fe_logical);
		BUG_ON(ac->ac_o_ex.fe_len > ac->ac_b_ex.fe_len);
	}

	/* preallocation can change ac_b_ex, thus we store actually
	 * allocated blocks for history */
	ac->ac_f_ex = ac->ac_b_ex;

	pa->pa_lstart = ac->ac_b_ex.fe_logical;
	pa->pa_pstart = ext4_grp_offs_to_block(sb, &ac->ac_b_ex);
	pa->pa_len = ac->ac_b_ex.fe_len;
	pa->pa_free = pa->pa_len;
	atomic_set(&pa->pa_count, 1);
	spin_lock_init(&pa->pa_lock);
	INIT_LIST_HEAD(&pa->pa_inode_list);
	INIT_LIST_HEAD(&pa->pa_group_list);
	pa->pa_deleted = 0;
	pa->pa_type = MB_INODE_PA;

	mb_debug(1, "new inode pa %p: %llu/%u for %u\n", pa,
			pa->pa_pstart, pa->pa_len, pa->pa_lstart);
	trace_ext4_mb_new_inode_pa(ac, pa);

	ext4_mb_use_inode_pa(ac, pa);
	atomic_add(pa->pa_free, &EXT4_SB(sb)->s_mb_preallocated);

	ei = EXT4_I(ac->ac_inode);
	grp = ext4_get_group_info(sb, ac->ac_b_ex.fe_group);

	pa->pa_obj_lock = &ei->i_prealloc_lock;
	pa->pa_inode = ac->ac_inode;

	ext4_lock_group(sb, ac->ac_b_ex.fe_group);
	list_add(&pa->pa_group_list, &grp->bb_prealloc_list);
	ext4_unlock_group(sb, ac->ac_b_ex.fe_group);

	spin_lock(pa->pa_obj_lock);
	list_add_rcu(&pa->pa_inode_list, &ei->i_prealloc_list);
	spin_unlock(pa->pa_obj_lock);

	return 0;
}

/*
 * creates new preallocated space for locality group inodes belongs to
 */
static noinline_for_stack int
ext4_mb_new_group_pa(struct ext4_allocation_context *ac)
{
	struct super_block *sb = ac->ac_sb;
	struct ext4_locality_group *lg;
	struct ext4_prealloc_space *pa;
	struct ext4_group_info *grp;

	/* preallocate only when found space is larger then requested */
	BUG_ON(ac->ac_o_ex.fe_len >= ac->ac_b_ex.fe_len);
	BUG_ON(ac->ac_status != AC_STATUS_FOUND);
	BUG_ON(!S_ISREG(ac->ac_inode->i_mode));

	BUG_ON(ext4_pspace_cachep == NULL);
	pa = kmem_cache_alloc(ext4_pspace_cachep, GFP_NOFS);
	if (pa == NULL)
		return -ENOMEM;

	/* preallocation can change ac_b_ex, thus we store actually
	 * allocated blocks for history */
	ac->ac_f_ex = ac->ac_b_ex;

	pa->pa_pstart = ext4_grp_offs_to_block(sb, &ac->ac_b_ex);
	pa->pa_lstart = pa->pa_pstart;
	pa->pa_len = ac->ac_b_ex.fe_len;
	pa->pa_free = pa->pa_len;
	atomic_set(&pa->pa_count, 1);
	spin_lock_init(&pa->pa_lock);
	INIT_LIST_HEAD(&pa->pa_inode_list);
	INIT_LIST_HEAD(&pa->pa_group_list);
	pa->pa_deleted = 0;
	pa->pa_type = MB_GROUP_PA;

	mb_debug(1, "new group pa %p: %llu/%u for %u\n", pa,
			pa->pa_pstart, pa->pa_len, pa->pa_lstart);
	trace_ext4_mb_new_group_pa(ac, pa);

	ext4_mb_use_group_pa(ac, pa);
	atomic_add(pa->pa_free, &EXT4_SB(sb)->s_mb_preallocated);

	grp = ext4_get_group_info(sb, ac->ac_b_ex.fe_group);
	lg = ac->ac_lg;
	BUG_ON(lg == NULL);

	pa->pa_obj_lock = &lg->lg_prealloc_lock;
	pa->pa_inode = NULL;

	ext4_lock_group(sb, ac->ac_b_ex.fe_group);
	list_add(&pa->pa_group_list, &grp->bb_prealloc_list);
	ext4_unlock_group(sb, ac->ac_b_ex.fe_group);

	/*
	 * We will later add the new pa to the right bucket
	 * after updating the pa_free in ext4_mb_release_context
	 */
	return 0;
}

static int ext4_mb_new_preallocation(struct ext4_allocation_context *ac)
{
	int err;

	if (ac->ac_flags & EXT4_MB_HINT_GROUP_ALLOC)
		err = ext4_mb_new_group_pa(ac);
	else
		err = ext4_mb_new_inode_pa(ac);
	return err;
}

/*
 * finds all unused blocks in on-disk bitmap, frees them in
 * in-core bitmap and buddy.
 * @pa must be unlinked from inode and group lists, so that
 * nobody else can find/use it.
 * the caller MUST hold group/inode locks.
 * TODO: optimize the case when there are no in-core structures yet
 */
static noinline_for_stack int
ext4_mb_release_inode_pa(struct ext4_buddy *e4b, struct buffer_head *bitmap_bh,
			struct ext4_prealloc_space *pa)
{
	struct super_block *sb = e4b->bd_sb;
	struct ext4_sb_info *sbi = EXT4_SB(sb);
	unsigned int end;
	unsigned int next;
	ext4_group_t group;
	ext4_grpblk_t bit;
	unsigned long long grp_blk_start;
	int err = 0;
	int free = 0;

	BUG_ON(pa->pa_deleted == 0);
	ext4_get_group_no_and_offset(sb, pa->pa_pstart, &group, &bit);
	grp_blk_start = pa->pa_pstart - bit;
	BUG_ON(group != e4b->bd_group && pa->pa_len != 0);
	end = bit + pa->pa_len;

	while (bit < end) {
		bit = mb_find_next_zero_bit(bitmap_bh->b_data, end, bit);
		if (bit >= end)
			break;
		next = mb_find_next_bit(bitmap_bh->b_data, end, bit);
		mb_debug(1, "    free preallocated %u/%u in group %u\n",
			 (unsigned) ext4_group_first_block_no(sb, group) + bit,
			 (unsigned) next - bit, (unsigned) group);
		free += next - bit;

		trace_ext4_mballoc_discard(sb, NULL, group, bit, next - bit);
		trace_ext4_mb_release_inode_pa(pa, grp_blk_start + bit,
					       next - bit);
		mb_free_blocks(pa->pa_inode, e4b, bit, next - bit);
		bit = next + 1;
	}
	if (free != pa->pa_free) {
		printk(KERN_CRIT "pa %p: logic %lu, phys. %lu, len %lu\n",
			pa, (unsigned long) pa->pa_lstart,
			(unsigned long) pa->pa_pstart,
			(unsigned long) pa->pa_len);
		ext4_grp_locked_error(sb, group, 0, 0, "free %u, pa_free %u",
					free, pa->pa_free);
		/*
		 * pa is already deleted so we use the value obtained
		 * from the bitmap and continue.
		 */
	}
	atomic_add(free, &sbi->s_mb_discarded);

	return err;
}

static noinline_for_stack int
ext4_mb_release_group_pa(struct ext4_buddy *e4b,
				struct ext4_prealloc_space *pa)
{
	struct super_block *sb = e4b->bd_sb;
	ext4_group_t group;
	ext4_grpblk_t bit;

	trace_ext4_mb_release_group_pa(pa);
	BUG_ON(pa->pa_deleted == 0);
	ext4_get_group_no_and_offset(sb, pa->pa_pstart, &group, &bit);
	BUG_ON(group != e4b->bd_group && pa->pa_len != 0);
	mb_free_blocks(pa->pa_inode, e4b, bit, pa->pa_len);
	atomic_add(pa->pa_len, &EXT4_SB(sb)->s_mb_discarded);
	trace_ext4_mballoc_discard(sb, NULL, group, bit, pa->pa_len);

	return 0;
}

/*
 * releases all preallocations in given group
 *
 * first, we need to decide discard policy:
 * - when do we discard
 *   1) ENOSPC
 * - how many do we discard
 *   1) how many requested
 */
static noinline_for_stack int
ext4_mb_discard_group_preallocations(struct super_block *sb,
					ext4_group_t group, int needed)
{
	struct ext4_group_info *grp = ext4_get_group_info(sb, group);
	struct buffer_head *bitmap_bh = NULL;
	struct ext4_prealloc_space *pa, *tmp;
	struct list_head list;
	struct ext4_buddy e4b;
	int err;
	int busy = 0;
	int free = 0;

	mb_debug(1, "discard preallocation for group %u\n", group);

	if (list_empty(&grp->bb_prealloc_list))
		return 0;

	bitmap_bh = ext4_read_block_bitmap(sb, group);
	if (bitmap_bh == NULL) {
		ext4_error(sb, "Error reading block bitmap for %u", group);
		return 0;
	}

	err = ext4_mb_load_buddy(sb, group, &e4b);
	if (err) {
		ext4_error(sb, "Error loading buddy information for %u", group);
		put_bh(bitmap_bh);
		return 0;
	}

	if (needed == 0)
		needed = EXT4_BLOCKS_PER_GROUP(sb) + 1;

	INIT_LIST_HEAD(&list);
repeat:
	ext4_lock_group(sb, group);
	list_for_each_entry_safe(pa, tmp,
				&grp->bb_prealloc_list, pa_group_list) {
		spin_lock(&pa->pa_lock);
		if (atomic_read(&pa->pa_count)) {
			spin_unlock(&pa->pa_lock);
			busy = 1;
			continue;
		}
		if (pa->pa_deleted) {
			spin_unlock(&pa->pa_lock);
			continue;
		}

		/* seems this one can be freed ... */
		pa->pa_deleted = 1;

		/* we can trust pa_free ... */
		free += pa->pa_free;

		spin_unlock(&pa->pa_lock);

		list_del(&pa->pa_group_list);
		list_add(&pa->u.pa_tmp_list, &list);
	}

	/* if we still need more blocks and some PAs were used, try again */
	if (free < needed && busy) {
		busy = 0;
		ext4_unlock_group(sb, group);
		/*
		 * Yield the CPU here so that we don't get soft lockup
		 * in non preempt case.
		 */
		yield();
		goto repeat;
	}

	/* found anything to free? */
	if (list_empty(&list)) {
		BUG_ON(free != 0);
		goto out;
	}

	/* now free all selected PAs */
	list_for_each_entry_safe(pa, tmp, &list, u.pa_tmp_list) {

		/* remove from object (inode or locality group) */
		spin_lock(pa->pa_obj_lock);
		list_del_rcu(&pa->pa_inode_list);
		spin_unlock(pa->pa_obj_lock);

		if (pa->pa_type == MB_GROUP_PA)
			ext4_mb_release_group_pa(&e4b, pa);
		else
			ext4_mb_release_inode_pa(&e4b, bitmap_bh, pa);

		list_del(&pa->u.pa_tmp_list);
		call_rcu(&(pa)->u.pa_rcu, ext4_mb_pa_callback);
	}

out:
	ext4_unlock_group(sb, group);
	ext4_mb_unload_buddy(&e4b);
	put_bh(bitmap_bh);
	return free;
}

/*
 * releases all non-used preallocated blocks for given inode
 *
 * It's important to discard preallocations under i_data_sem
 * We don't want another block to be served from the prealloc
 * space when we are discarding the inode prealloc space.
 *
 * FIXME!! Make sure it is valid at all the call sites
 */
void ext4_discard_preallocations(struct inode *inode)
{
	struct ext4_inode_info *ei = EXT4_I(inode);
	struct super_block *sb = inode->i_sb;
	struct buffer_head *bitmap_bh = NULL;
	struct ext4_prealloc_space *pa, *tmp;
	ext4_group_t group = 0;
	struct list_head list;
	struct ext4_buddy e4b;
	int err;

	if (!S_ISREG(inode->i_mode)) {
		/*BUG_ON(!list_empty(&ei->i_prealloc_list));*/
		return;
	}

	mb_debug(1, "discard preallocation for inode %lu\n", inode->i_ino);
	trace_ext4_discard_preallocations(inode);

	INIT_LIST_HEAD(&list);

repeat:
	/* first, collect all pa's in the inode */
	spin_lock(&ei->i_prealloc_lock);
	while (!list_empty(&ei->i_prealloc_list)) {
		pa = list_entry(ei->i_prealloc_list.next,
				struct ext4_prealloc_space, pa_inode_list);
		BUG_ON(pa->pa_obj_lock != &ei->i_prealloc_lock);
		spin_lock(&pa->pa_lock);
		if (atomic_read(&pa->pa_count)) {
			/* this shouldn't happen often - nobody should
			 * use preallocation while we're discarding it */
			spin_unlock(&pa->pa_lock);
			spin_unlock(&ei->i_prealloc_lock);
			printk(KERN_ERR "uh-oh! used pa while discarding\n");
			WARN_ON(1);
			schedule_timeout_uninterruptible(HZ);
			goto repeat;

		}
		if (pa->pa_deleted == 0) {
			pa->pa_deleted = 1;
			spin_unlock(&pa->pa_lock);
			list_del_rcu(&pa->pa_inode_list);
			list_add(&pa->u.pa_tmp_list, &list);
			continue;
		}

		/* someone is deleting pa right now */
		spin_unlock(&pa->pa_lock);
		spin_unlock(&ei->i_prealloc_lock);

		/* we have to wait here because pa_deleted
		 * doesn't mean pa is already unlinked from
		 * the list. as we might be called from
		 * ->clear_inode() the inode will get freed
		 * and concurrent thread which is unlinking
		 * pa from inode's list may access already
		 * freed memory, bad-bad-bad */

		/* XXX: if this happens too often, we can
		 * add a flag to force wait only in case
		 * of ->clear_inode(), but not in case of
		 * regular truncate */
		schedule_timeout_uninterruptible(HZ);
		goto repeat;
	}
	spin_unlock(&ei->i_prealloc_lock);

	list_for_each_entry_safe(pa, tmp, &list, u.pa_tmp_list) {
		BUG_ON(pa->pa_type != MB_INODE_PA);
		ext4_get_group_no_and_offset(sb, pa->pa_pstart, &group, NULL);

		err = ext4_mb_load_buddy(sb, group, &e4b);
		if (err) {
			ext4_error(sb, "Error loading buddy information for %u",
					group);
			continue;
		}

		bitmap_bh = ext4_read_block_bitmap(sb, group);
		if (bitmap_bh == NULL) {
			ext4_error(sb, "Error reading block bitmap for %u",
					group);
			ext4_mb_unload_buddy(&e4b);
			continue;
		}

		ext4_lock_group(sb, group);
		list_del(&pa->pa_group_list);
		ext4_mb_release_inode_pa(&e4b, bitmap_bh, pa);
		ext4_unlock_group(sb, group);

		ext4_mb_unload_buddy(&e4b);
		put_bh(bitmap_bh);

		list_del(&pa->u.pa_tmp_list);
		call_rcu(&(pa)->u.pa_rcu, ext4_mb_pa_callback);
	}
}

#ifdef CONFIG_EXT4_DEBUG
static void ext4_mb_show_ac(struct ext4_allocation_context *ac)
{
	struct super_block *sb = ac->ac_sb;
	ext4_group_t ngroups, i;

	if (!mb_enable_debug ||
	    (EXT4_SB(sb)->s_mount_flags & EXT4_MF_FS_ABORTED))
		return;

	printk(KERN_ERR "EXT4-fs: Can't allocate:"
			" Allocation context details:\n");
	printk(KERN_ERR "EXT4-fs: status %d flags %d\n",
			ac->ac_status, ac->ac_flags);
	printk(KERN_ERR "EXT4-fs: orig %lu/%lu/%lu@%lu, goal %lu/%lu/%lu@%lu, "
			"best %lu/%lu/%lu@%lu cr %d\n",
			(unsigned long)ac->ac_o_ex.fe_group,
			(unsigned long)ac->ac_o_ex.fe_start,
			(unsigned long)ac->ac_o_ex.fe_len,
			(unsigned long)ac->ac_o_ex.fe_logical,
			(unsigned long)ac->ac_g_ex.fe_group,
			(unsigned long)ac->ac_g_ex.fe_start,
			(unsigned long)ac->ac_g_ex.fe_len,
			(unsigned long)ac->ac_g_ex.fe_logical,
			(unsigned long)ac->ac_b_ex.fe_group,
			(unsigned long)ac->ac_b_ex.fe_start,
			(unsigned long)ac->ac_b_ex.fe_len,
			(unsigned long)ac->ac_b_ex.fe_logical,
			(int)ac->ac_criteria);
	printk(KERN_ERR "EXT4-fs: %lu scanned, %d found\n", ac->ac_ex_scanned,
		ac->ac_found);
	printk(KERN_ERR "EXT4-fs: groups: \n");
	ngroups = ext4_get_groups_count(sb);
	for (i = 0; i < ngroups; i++) {
		struct ext4_group_info *grp = ext4_get_group_info(sb, i);
		struct ext4_prealloc_space *pa;
		ext4_grpblk_t start;
		struct list_head *cur;
		ext4_lock_group(sb, i);
		list_for_each(cur, &grp->bb_prealloc_list) {
			pa = list_entry(cur, struct ext4_prealloc_space,
					pa_group_list);
			spin_lock(&pa->pa_lock);
			ext4_get_group_no_and_offset(sb, pa->pa_pstart,
						     NULL, &start);
			spin_unlock(&pa->pa_lock);
			printk(KERN_ERR "PA:%u:%d:%u \n", i,
			       start, pa->pa_len);
		}
		ext4_unlock_group(sb, i);

		if (grp->bb_free == 0)
			continue;
		printk(KERN_ERR "%u: %d/%d \n",
		       i, grp->bb_free, grp->bb_fragments);
	}
	printk(KERN_ERR "\n");
}
#else
static inline void ext4_mb_show_ac(struct ext4_allocation_context *ac)
{
	return;
}
#endif

/*
 * We use locality group preallocation for small size file. The size of the
 * file is determined by the current size or the resulting size after
 * allocation which ever is larger
 *
 * One can tune this size via /sys/fs/ext4/<partition>/mb_stream_req
 */
static void ext4_mb_group_or_file(struct ext4_allocation_context *ac)
{
	struct ext4_sb_info *sbi = EXT4_SB(ac->ac_sb);
	int bsbits = ac->ac_sb->s_blocksize_bits;
	loff_t size, isize;

	if (!(ac->ac_flags & EXT4_MB_HINT_DATA))
		return;

	if (unlikely(ac->ac_flags & EXT4_MB_HINT_GOAL_ONLY))
		return;

	size = ac->ac_o_ex.fe_logical + ac->ac_o_ex.fe_len;
	isize = (i_size_read(ac->ac_inode) + ac->ac_sb->s_blocksize - 1)
		>> bsbits;

	if ((size == isize) &&
	    !ext4_fs_is_busy(sbi) &&
	    (atomic_read(&ac->ac_inode->i_writecount) == 0)) {
		ac->ac_flags |= EXT4_MB_HINT_NOPREALLOC;
		return;
	}

	/* don't use group allocation for large files */
	size = max(size, isize);
	if (size > sbi->s_mb_stream_request) {
		ac->ac_flags |= EXT4_MB_STREAM_ALLOC;
		return;
	}

	BUG_ON(ac->ac_lg != NULL);
	/*
	 * locality group prealloc space are per cpu. The reason for having
	 * per cpu locality group is to reduce the contention between block
	 * request from multiple CPUs.
	 */
	ac->ac_lg = __this_cpu_ptr(sbi->s_locality_groups);

	/* we're going to use group allocation */
	ac->ac_flags |= EXT4_MB_HINT_GROUP_ALLOC;

	/* serialize all allocations in the group */
	mutex_lock(&ac->ac_lg->lg_mutex);
}

static noinline_for_stack int
ext4_mb_initialize_context(struct ext4_allocation_context *ac,
				struct ext4_allocation_request *ar)
{
	struct super_block *sb = ar->inode->i_sb;
	struct ext4_sb_info *sbi = EXT4_SB(sb);
	struct ext4_super_block *es = sbi->s_es;
	ext4_group_t group;
	unsigned int len;
	ext4_fsblk_t goal;
	ext4_grpblk_t block;

	/* we can't allocate > group size */
	len = ar->len;

	/* just a dirty hack to filter too big requests  */
	if (len >= EXT4_BLOCKS_PER_GROUP(sb) - 10)
		len = EXT4_BLOCKS_PER_GROUP(sb) - 10;

	/* start searching from the goal */
	goal = ar->goal;
	if (goal < le32_to_cpu(es->s_first_data_block) ||
			goal >= ext4_blocks_count(es))
		goal = le32_to_cpu(es->s_first_data_block);
	ext4_get_group_no_and_offset(sb, goal, &group, &block);

	/* set up allocation goals */
	memset(ac, 0, sizeof(struct ext4_allocation_context));
	ac->ac_b_ex.fe_logical = ar->logical;
	ac->ac_status = AC_STATUS_CONTINUE;
	ac->ac_sb = sb;
	ac->ac_inode = ar->inode;
	ac->ac_o_ex.fe_logical = ar->logical;
	ac->ac_o_ex.fe_group = group;
	ac->ac_o_ex.fe_start = block;
	ac->ac_o_ex.fe_len = len;
	ac->ac_g_ex.fe_logical = ar->logical;
	ac->ac_g_ex.fe_group = group;
	ac->ac_g_ex.fe_start = block;
	ac->ac_g_ex.fe_len = len;
	ac->ac_flags = ar->flags;

	/* we have to define context: we'll we work with a file or
	 * locality group. this is a policy, actually */
	ext4_mb_group_or_file(ac);

	mb_debug(1, "init ac: %u blocks @ %u, goal %u, flags %x, 2^%d, "
			"left: %u/%u, right %u/%u to %swritable\n",
			(unsigned) ar->len, (unsigned) ar->logical,
			(unsigned) ar->goal, ac->ac_flags, ac->ac_2order,
			(unsigned) ar->lleft, (unsigned) ar->pleft,
			(unsigned) ar->lright, (unsigned) ar->pright,
			atomic_read(&ar->inode->i_writecount) ? "" : "non-");
	return 0;

}

static noinline_for_stack void
ext4_mb_discard_lg_preallocations(struct super_block *sb,
					struct ext4_locality_group *lg,
					int order, int total_entries)
{
	ext4_group_t group = 0;
	struct ext4_buddy e4b;
	struct list_head discard_list;
	struct ext4_prealloc_space *pa, *tmp;

	mb_debug(1, "discard locality group preallocation\n");

	INIT_LIST_HEAD(&discard_list);

	spin_lock(&lg->lg_prealloc_lock);
	list_for_each_entry_rcu(pa, &lg->lg_prealloc_list[order],
						pa_inode_list) {
		spin_lock(&pa->pa_lock);
		if (atomic_read(&pa->pa_count)) {
			/*
			 * This is the pa that we just used
			 * for block allocation. So don't
			 * free that
			 */
			spin_unlock(&pa->pa_lock);
			continue;
		}
		if (pa->pa_deleted) {
			spin_unlock(&pa->pa_lock);
			continue;
		}
		/* only lg prealloc space */
		BUG_ON(pa->pa_type != MB_GROUP_PA);

		/* seems this one can be freed ... */
		pa->pa_deleted = 1;
		spin_unlock(&pa->pa_lock);

		list_del_rcu(&pa->pa_inode_list);
		list_add(&pa->u.pa_tmp_list, &discard_list);

		total_entries--;
		if (total_entries <= 5) {
			/*
			 * we want to keep only 5 entries
			 * allowing it to grow to 8. This
			 * mak sure we don't call discard
			 * soon for this list.
			 */
			break;
		}
	}
	spin_unlock(&lg->lg_prealloc_lock);

	list_for_each_entry_safe(pa, tmp, &discard_list, u.pa_tmp_list) {

		ext4_get_group_no_and_offset(sb, pa->pa_pstart, &group, NULL);
		if (ext4_mb_load_buddy(sb, group, &e4b)) {
			ext4_error(sb, "Error loading buddy information for %u",
					group);
			continue;
		}
		ext4_lock_group(sb, group);
		list_del(&pa->pa_group_list);
		ext4_mb_release_group_pa(&e4b, pa);
		ext4_unlock_group(sb, group);

		ext4_mb_unload_buddy(&e4b);
		list_del(&pa->u.pa_tmp_list);
		call_rcu(&(pa)->u.pa_rcu, ext4_mb_pa_callback);
	}
}

/*
 * We have incremented pa_count. So it cannot be freed at this
 * point. Also we hold lg_mutex. So no parallel allocation is
 * possible from this lg. That means pa_free cannot be updated.
 *
 * A parallel ext4_mb_discard_group_preallocations is possible.
 * which can cause the lg_prealloc_list to be updated.
 */

static void ext4_mb_add_n_trim(struct ext4_allocation_context *ac)
{
	int order, added = 0, lg_prealloc_count = 1;
	struct super_block *sb = ac->ac_sb;
	struct ext4_locality_group *lg = ac->ac_lg;
	struct ext4_prealloc_space *tmp_pa, *pa = ac->ac_pa;

	order = fls(pa->pa_free) - 1;
	if (order > PREALLOC_TB_SIZE - 1)
		/* The max size of hash table is PREALLOC_TB_SIZE */
		order = PREALLOC_TB_SIZE - 1;
	/* Add the prealloc space to lg */
	rcu_read_lock();
	list_for_each_entry_rcu(tmp_pa, &lg->lg_prealloc_list[order],
						pa_inode_list) {
		spin_lock(&tmp_pa->pa_lock);
		if (tmp_pa->pa_deleted) {
			spin_unlock(&tmp_pa->pa_lock);
			continue;
		}
		if (!added && pa->pa_free < tmp_pa->pa_free) {
			/* Add to the tail of the previous entry */
			list_add_tail_rcu(&pa->pa_inode_list,
						&tmp_pa->pa_inode_list);
			added = 1;
			/*
			 * we want to count the total
			 * number of entries in the list
			 */
		}
		spin_unlock(&tmp_pa->pa_lock);
		lg_prealloc_count++;
	}
	if (!added)
		list_add_tail_rcu(&pa->pa_inode_list,
					&lg->lg_prealloc_list[order]);
	rcu_read_unlock();

	/* Now trim the list to be not more than 8 elements */
	if (lg_prealloc_count > 8) {
		ext4_mb_discard_lg_preallocations(sb, lg,
						order, lg_prealloc_count);
		return;
	}
	return ;
}

/*
 * release all resource we used in allocation
 */
static int ext4_mb_release_context(struct ext4_allocation_context *ac)
{
	struct ext4_prealloc_space *pa = ac->ac_pa;
	if (pa) {
		if (pa->pa_type == MB_GROUP_PA) {
			/* see comment in ext4_mb_use_group_pa() */
			spin_lock(&pa->pa_lock);
			pa->pa_pstart += ac->ac_b_ex.fe_len;
			pa->pa_lstart += ac->ac_b_ex.fe_len;
			pa->pa_free -= ac->ac_b_ex.fe_len;
			pa->pa_len -= ac->ac_b_ex.fe_len;
			spin_unlock(&pa->pa_lock);
		}
	}
	if (pa) {
		/*
		 * We want to add the pa to the right bucket.
		 * Remove it from the list and while adding
		 * make sure the list to which we are adding
		 * doesn't grow big.
		 */
		if ((pa->pa_type == MB_GROUP_PA) && likely(pa->pa_free)) {
			spin_lock(pa->pa_obj_lock);
			list_del_rcu(&pa->pa_inode_list);
			spin_unlock(pa->pa_obj_lock);
			ext4_mb_add_n_trim(ac);
		}
		ext4_mb_put_pa(ac, ac->ac_sb, pa);
	}
	if (ac->ac_bitmap_page)
		page_cache_release(ac->ac_bitmap_page);
	if (ac->ac_buddy_page)
		page_cache_release(ac->ac_buddy_page);
	if (ac->ac_flags & EXT4_MB_HINT_GROUP_ALLOC)
		mutex_unlock(&ac->ac_lg->lg_mutex);
	ext4_mb_collect_stats(ac);
	return 0;
}

static int ext4_mb_discard_preallocations(struct super_block *sb, int needed)
{
	ext4_group_t i, ngroups = ext4_get_groups_count(sb);
	int ret;
	int freed = 0;

	trace_ext4_mb_discard_preallocations(sb, needed);
	for (i = 0; i < ngroups && needed > 0; i++) {
		ret = ext4_mb_discard_group_preallocations(sb, i, needed);
		freed += ret;
		needed -= ret;
	}

	return freed;
}

/*
 * Main entry point into mballoc to allocate blocks
 * it tries to use preallocation first, then falls back
 * to usual allocation
 */
ext4_fsblk_t ext4_mb_new_blocks(handle_t *handle,
				struct ext4_allocation_request *ar, int *errp)
{
	int freed;
	struct ext4_allocation_context *ac = NULL;
	struct ext4_sb_info *sbi;
	struct super_block *sb;
	ext4_fsblk_t block = 0;
	unsigned int inquota = 0;
	unsigned int reserv_blks = 0;

	sb = ar->inode->i_sb;
	sbi = EXT4_SB(sb);

	trace_ext4_request_blocks(ar);

	/*
	 * For delayed allocation, we could skip the ENOSPC and
	 * EDQUOT check, as blocks and quotas have been already
	 * reserved when data being copied into pagecache.
	 */
	if (ext4_test_inode_state(ar->inode, EXT4_STATE_DELALLOC_RESERVED))
		ar->flags |= EXT4_MB_DELALLOC_RESERVED;
	else {
		/* Without delayed allocation we need to verify
		 * there is enough free blocks to do block allocation
		 * and verify allocation doesn't exceed the quota limits.
		 */
		while (ar->len &&
			ext4_claim_free_blocks(sbi, ar->len, ar->flags)) {

			/* let others to free the space */
			yield();
			ar->len = ar->len >> 1;
		}
		if (!ar->len) {
			*errp = -ENOSPC;
			return 0;
		}
		reserv_blks = ar->len;
		if (ar->flags & EXT4_MB_USE_ROOT_BLOCKS) {
			dquot_alloc_block_nofail(ar->inode, ar->len);
		} else {
			while (ar->len &&
				dquot_alloc_block(ar->inode, ar->len)) {

				ar->flags |= EXT4_MB_HINT_NOPREALLOC;
				ar->len--;
			}
		}
		inquota = ar->len;
		if (ar->len == 0) {
			*errp = -EDQUOT;
			goto out;
		}
	}

	ac = kmem_cache_alloc(ext4_ac_cachep, GFP_NOFS);
	if (!ac) {
		ar->len = 0;
		*errp = -ENOMEM;
		goto out;
	}

	*errp = ext4_mb_initialize_context(ac, ar);
	if (*errp) {
		ar->len = 0;
		goto out;
	}

	ac->ac_op = EXT4_MB_HISTORY_PREALLOC;
	if (!ext4_mb_use_preallocated(ac)) {
		ac->ac_op = EXT4_MB_HISTORY_ALLOC;
		ext4_mb_normalize_request(ac, ar);
repeat:
		/* allocate space in core */
		*errp = ext4_mb_regular_allocator(ac);
		if (*errp)
			goto errout;

		/* as we've just preallocated more space than
		 * user requested orinally, we store allocated
		 * space in a special descriptor */
		if (ac->ac_status == AC_STATUS_FOUND &&
				ac->ac_o_ex.fe_len < ac->ac_b_ex.fe_len)
			ext4_mb_new_preallocation(ac);
	}
	if (likely(ac->ac_status == AC_STATUS_FOUND)) {
		*errp = ext4_mb_mark_diskspace_used(ac, handle, reserv_blks);
		if (*errp == -EAGAIN) {
			/*
			 * drop the reference that we took
			 * in ext4_mb_use_best_found
			 */
			ext4_mb_release_context(ac);
			ac->ac_b_ex.fe_group = 0;
			ac->ac_b_ex.fe_start = 0;
			ac->ac_b_ex.fe_len = 0;
			ac->ac_status = AC_STATUS_CONTINUE;
			goto repeat;
		} else if (*errp)
		errout:
			ext4_discard_allocated_blocks(ac);
		else {
			block = ext4_grp_offs_to_block(sb, &ac->ac_b_ex);
			ar->len = ac->ac_b_ex.fe_len;
		}
	} else {
		freed  = ext4_mb_discard_preallocations(sb, ac->ac_o_ex.fe_len);
		if (freed)
			goto repeat;
		*errp = -ENOSPC;
	}

	if (*errp) {
		ac->ac_b_ex.fe_len = 0;
		ar->len = 0;
		ext4_mb_show_ac(ac);
	}
	ext4_mb_release_context(ac);
out:
	if (ac)
		kmem_cache_free(ext4_ac_cachep, ac);
	if (inquota && ar->len < inquota)
		dquot_free_block(ar->inode, inquota - ar->len);
	if (!ar->len) {
		if (!ext4_test_inode_state(ar->inode,
					   EXT4_STATE_DELALLOC_RESERVED))
			/* release all the reserved blocks if non delalloc */
			percpu_counter_sub(&sbi->s_dirtyblocks_counter,
						reserv_blks);
	}

	trace_ext4_allocate_blocks(ar, (unsigned long long)block);

	return block;
}

/*
 * We can merge two free data extents only if the physical blocks
 * are contiguous, AND the extents were freed by the same transaction,
 * AND the blocks are associated with the same group.
 */
static int can_merge(struct ext4_free_data *entry1,
			struct ext4_free_data *entry2)
{
	if ((entry1->t_tid == entry2->t_tid) &&
	    (entry1->group == entry2->group) &&
	    ((entry1->start_blk + entry1->count) == entry2->start_blk))
		return 1;
	return 0;
}

static noinline_for_stack int
ext4_mb_free_metadata(handle_t *handle, struct ext4_buddy *e4b,
		      struct ext4_free_data *new_entry)
{
	ext4_group_t group = e4b->bd_group;
	ext4_grpblk_t block;
	struct ext4_free_data *entry;
	struct ext4_group_info *db = e4b->bd_info;
	struct super_block *sb = e4b->bd_sb;
	struct ext4_sb_info *sbi = EXT4_SB(sb);
	struct rb_node **n = &db->bb_free_root.rb_node, *node;
	struct rb_node *parent = NULL, *new_node;

	BUG_ON(!ext4_handle_valid(handle));
	BUG_ON(e4b->bd_bitmap_page == NULL);
	BUG_ON(e4b->bd_buddy_page == NULL);

	new_node = &new_entry->node;
	block = new_entry->start_blk;

	if (!*n) {
		/* first free block exent. We need to
		   protect buddy cache from being freed,
		 * otherwise we'll refresh it from
		 * on-disk bitmap and lose not-yet-available
		 * blocks */
		page_cache_get(e4b->bd_buddy_page);
		page_cache_get(e4b->bd_bitmap_page);
	}
	while (*n) {
		parent = *n;
		entry = rb_entry(parent, struct ext4_free_data, node);
		if (block < entry->start_blk)
			n = &(*n)->rb_left;
		else if (block >= (entry->start_blk + entry->count))
			n = &(*n)->rb_right;
		else {
			ext4_grp_locked_error(sb, group, 0,
				ext4_group_first_block_no(sb, group) + block,
				"Block already on to-be-freed list");
			return 0;
		}
	}

	rb_link_node(new_node, parent, n);
	rb_insert_color(new_node, &db->bb_free_root);

	/* Now try to see the extent can be merged to left and right */
	node = rb_prev(new_node);
	if (node) {
		entry = rb_entry(node, struct ext4_free_data, node);
		if (can_merge(entry, new_entry)) {
			new_entry->start_blk = entry->start_blk;
			new_entry->count += entry->count;
			rb_erase(node, &(db->bb_free_root));
			spin_lock(&sbi->s_md_lock);
			list_del(&entry->list);
			spin_unlock(&sbi->s_md_lock);
			kmem_cache_free(ext4_free_ext_cachep, entry);
		}
	}

	node = rb_next(new_node);
	if (node) {
		entry = rb_entry(node, struct ext4_free_data, node);
		if (can_merge(new_entry, entry)) {
			new_entry->count += entry->count;
			rb_erase(node, &(db->bb_free_root));
			spin_lock(&sbi->s_md_lock);
			list_del(&entry->list);
			spin_unlock(&sbi->s_md_lock);
			kmem_cache_free(ext4_free_ext_cachep, entry);
		}
	}
	/* Add the extent to transaction's private list */
	spin_lock(&sbi->s_md_lock);
	list_add(&new_entry->list, &handle->h_transaction->t_private_list);
	spin_unlock(&sbi->s_md_lock);
	return 0;
}

/**
 * ext4_free_blocks() -- Free given blocks and update quota
 * @handle:		handle for this transaction
 * @inode:		inode
 * @block:		start physical block to free
 * @count:		number of blocks to count
 * @flags:		flags used by ext4_free_blocks
 */
void ext4_free_blocks(handle_t *handle, struct inode *inode,
		      struct buffer_head *bh, ext4_fsblk_t block,
		      unsigned long count, int flags)
{
	struct buffer_head *bitmap_bh = NULL;
	struct super_block *sb = inode->i_sb;
	struct ext4_group_desc *gdp;
	unsigned long freed = 0;
	unsigned int overflow;
	ext4_grpblk_t bit;
	struct buffer_head *gd_bh;
	ext4_group_t block_group;
	struct ext4_sb_info *sbi;
	struct ext4_buddy e4b;
	int err = 0;
	int ret;

	if (bh) {
		if (block)
			BUG_ON(block != bh->b_blocknr);
		else
			block = bh->b_blocknr;
	}

	sbi = EXT4_SB(sb);
	if (!(flags & EXT4_FREE_BLOCKS_VALIDATED) &&
	    !ext4_data_block_valid(sbi, block, count)) {
		ext4_error(sb, "Freeing blocks not in datazone - "
			   "block = %llu, count = %lu", block, count);
		goto error_return;
	}

	ext4_debug("freeing block %llu\n", block);
	trace_ext4_free_blocks(inode, block, count, flags);

	if (flags & EXT4_FREE_BLOCKS_FORGET) {
		struct buffer_head *tbh = bh;
		int i;

		BUG_ON(bh && (count > 1));

		for (i = 0; i < count; i++) {
			if (!bh)
				tbh = sb_find_get_block(inode->i_sb,
							block + i);
			if (unlikely(!tbh))
				continue;
			ext4_forget(handle, flags & EXT4_FREE_BLOCKS_METADATA,
				    inode, tbh, block + i);
		}
	}

	/*
	 * We need to make sure we don't reuse the freed block until
	 * after the transaction is committed, which we can do by
	 * treating the block as metadata, below.  We make an
	 * exception if the inode is to be written in writeback mode
	 * since writeback mode has weak data consistency guarantees.
	 */
	if (!ext4_should_writeback_data(inode))
		flags |= EXT4_FREE_BLOCKS_METADATA;

do_more:
	overflow = 0;
	ext4_get_group_no_and_offset(sb, block, &block_group, &bit);

	/*
	 * Check to see if we are freeing blocks across a group
	 * boundary.
	 */
	if (bit + count > EXT4_BLOCKS_PER_GROUP(sb)) {
		overflow = bit + count - EXT4_BLOCKS_PER_GROUP(sb);
		count -= overflow;
	}
	bitmap_bh = ext4_read_block_bitmap(sb, block_group);
	if (!bitmap_bh) {
		err = -EIO;
		goto error_return;
	}
	gdp = ext4_get_group_desc(sb, block_group, &gd_bh);
	if (!gdp) {
		err = -EIO;
		goto error_return;
	}

	if (in_range(ext4_block_bitmap(sb, gdp), block, count) ||
	    in_range(ext4_inode_bitmap(sb, gdp), block, count) ||
	    in_range(block, ext4_inode_table(sb, gdp),
		      EXT4_SB(sb)->s_itb_per_group) ||
	    in_range(block + count - 1, ext4_inode_table(sb, gdp),
		      EXT4_SB(sb)->s_itb_per_group)) {

		ext4_error(sb, "Freeing blocks in system zone - "
			   "Block = %llu, count = %lu", block, count);
		/* err = 0. ext4_std_error should be a no op */
		goto error_return;
	}

	BUFFER_TRACE(bitmap_bh, "getting write access");
	err = ext4_journal_get_write_access(handle, bitmap_bh);
	if (err)
		goto error_return;

	/*
	 * We are about to modify some metadata.  Call the journal APIs
	 * to unshare ->b_data if a currently-committing transaction is
	 * using it
	 */
	BUFFER_TRACE(gd_bh, "get_write_access");
	err = ext4_journal_get_write_access(handle, gd_bh);
	if (err)
		goto error_return;
#ifdef AGGRESSIVE_CHECK
	{
		int i;
		for (i = 0; i < count; i++)
			BUG_ON(!mb_test_bit(bit + i, bitmap_bh->b_data));
	}
#endif
	trace_ext4_mballoc_free(sb, inode, block_group, bit, count);

	err = ext4_mb_load_buddy(sb, block_group, &e4b);
	if (err)
		goto error_return;

	if ((flags & EXT4_FREE_BLOCKS_METADATA) && ext4_handle_valid(handle)) {
		struct ext4_free_data *new_entry;
		/*
		 * blocks being freed are metadata. these blocks shouldn't
		 * be used until this transaction is committed
		 */
		new_entry = kmem_cache_alloc(ext4_free_ext_cachep, GFP_NOFS);
		if (!new_entry) {
			err = -ENOMEM;
			goto error_return;
		}
		new_entry->start_blk = bit;
		new_entry->group  = block_group;
		new_entry->count = count;
		new_entry->t_tid = handle->h_transaction->t_tid;

		ext4_lock_group(sb, block_group);
		mb_clear_bits(bitmap_bh->b_data, bit, count);
		ext4_mb_free_metadata(handle, &e4b, new_entry);
	} else {
		/* need to update group_info->bb_free and bitmap
		 * with group lock held. generate_buddy look at
		 * them with group lock_held
		 */
		ext4_lock_group(sb, block_group);
		mb_clear_bits(bitmap_bh->b_data, bit, count);
		mb_free_blocks(inode, &e4b, bit, count);
	}

	ret = ext4_free_blks_count(sb, gdp) + count;
	ext4_free_blks_set(sb, gdp, ret);
	gdp->bg_checksum = ext4_group_desc_csum(sbi, block_group, gdp);
	ext4_unlock_group(sb, block_group);
	percpu_counter_add(&sbi->s_freeblocks_counter, count);

	if (sbi->s_log_groups_per_flex) {
		ext4_group_t flex_group = ext4_flex_group(sbi, block_group);
		atomic_add(count, &sbi->s_flex_groups[flex_group].free_blocks);
	}

	ext4_mb_unload_buddy(&e4b);

	freed += count;

	/* We dirtied the bitmap block */
	BUFFER_TRACE(bitmap_bh, "dirtied bitmap block");
	err = ext4_handle_dirty_metadata(handle, NULL, bitmap_bh);

	/* And the group descriptor block */
	BUFFER_TRACE(gd_bh, "dirtied group descriptor block");
	ret = ext4_handle_dirty_metadata(handle, NULL, gd_bh);
	if (!err)
		err = ret;

	if (overflow && !err) {
		block += count;
		count = overflow;
		put_bh(bitmap_bh);
		goto do_more;
	}
	ext4_mark_super_dirty(sb);
error_return:
	if (freed)
		dquot_free_block(inode, freed);
	brelse(bitmap_bh);
	ext4_std_error(sb, err);
	return;
}

/**
 * ext4_add_groupblocks() -- Add given blocks to an existing group
 * @handle:			handle to this transaction
 * @sb:				super block
 * @block:			start physcial block to add to the block group
 * @count:			number of blocks to free
 *
 * This marks the blocks as free in the bitmap and buddy.
 */
void ext4_add_groupblocks(handle_t *handle, struct super_block *sb,
			 ext4_fsblk_t block, unsigned long count)
{
	struct buffer_head *bitmap_bh = NULL;
	struct buffer_head *gd_bh;
	ext4_group_t block_group;
	ext4_grpblk_t bit;
	unsigned int i;
	struct ext4_group_desc *desc;
	struct ext4_sb_info *sbi = EXT4_SB(sb);
	struct ext4_buddy e4b;
	int err = 0, ret, blk_free_count;
	ext4_grpblk_t blocks_freed;
	struct ext4_group_info *grp;

	ext4_debug("Adding block(s) %llu-%llu\n", block, block + count - 1);

	ext4_get_group_no_and_offset(sb, block, &block_group, &bit);
	grp = ext4_get_group_info(sb, block_group);
	/*
	 * Check to see if we are freeing blocks across a group
	 * boundary.
	 */
	if (bit + count > EXT4_BLOCKS_PER_GROUP(sb))
		goto error_return;

	bitmap_bh = ext4_read_block_bitmap(sb, block_group);
	if (!bitmap_bh)
		goto error_return;
	desc = ext4_get_group_desc(sb, block_group, &gd_bh);
	if (!desc)
		goto error_return;

	if (in_range(ext4_block_bitmap(sb, desc), block, count) ||
	    in_range(ext4_inode_bitmap(sb, desc), block, count) ||
	    in_range(block, ext4_inode_table(sb, desc), sbi->s_itb_per_group) ||
	    in_range(block + count - 1, ext4_inode_table(sb, desc),
		     sbi->s_itb_per_group)) {
		ext4_error(sb, "Adding blocks in system zones - "
			   "Block = %llu, count = %lu",
			   block, count);
		goto error_return;
	}

	BUFFER_TRACE(bitmap_bh, "getting write access");
	err = ext4_journal_get_write_access(handle, bitmap_bh);
	if (err)
		goto error_return;

	/*
	 * We are about to modify some metadata.  Call the journal APIs
	 * to unshare ->b_data if a currently-committing transaction is
	 * using it
	 */
	BUFFER_TRACE(gd_bh, "get_write_access");
	err = ext4_journal_get_write_access(handle, gd_bh);
	if (err)
		goto error_return;

	for (i = 0, blocks_freed = 0; i < count; i++) {
		BUFFER_TRACE(bitmap_bh, "clear bit");
		if (!mb_test_bit(bit + i, bitmap_bh->b_data)) {
			ext4_error(sb, "bit already cleared for block %llu",
				   (ext4_fsblk_t)(block + i));
			BUFFER_TRACE(bitmap_bh, "bit already cleared");
		} else {
			blocks_freed++;
		}
	}
<<<<<<< HEAD
	
=======

>>>>>>> 02f8c6ae
	err = ext4_mb_load_buddy(sb, block_group, &e4b);
	if (err)
		goto error_return;

	/*
	 * need to update group_info->bb_free and bitmap
	 * with group lock held. generate_buddy look at
	 * them with group lock_held
	 */
	ext4_lock_group(sb, block_group);
	mb_clear_bits(bitmap_bh->b_data, bit, count);
	mb_free_blocks(NULL, &e4b, bit, count);
	blk_free_count = blocks_freed + ext4_free_blks_count(sb, desc);
	ext4_free_blks_set(sb, desc, blk_free_count);
	desc->bg_checksum = ext4_group_desc_csum(sbi, block_group, desc);
	ext4_unlock_group(sb, block_group);
	percpu_counter_add(&sbi->s_freeblocks_counter, blocks_freed);

	if (sbi->s_log_groups_per_flex) {
		ext4_group_t flex_group = ext4_flex_group(sbi, block_group);
		atomic_add(blocks_freed,
			   &sbi->s_flex_groups[flex_group].free_blocks);
	}
<<<<<<< HEAD
	
=======

>>>>>>> 02f8c6ae
	ext4_mb_unload_buddy(&e4b);

	/* We dirtied the bitmap block */
	BUFFER_TRACE(bitmap_bh, "dirtied bitmap block");
	err = ext4_handle_dirty_metadata(handle, NULL, bitmap_bh);

	/* And the group descriptor block */
	BUFFER_TRACE(gd_bh, "dirtied group descriptor block");
	ret = ext4_handle_dirty_metadata(handle, NULL, gd_bh);
	if (!err)
		err = ret;

error_return:
	brelse(bitmap_bh);
	ext4_std_error(sb, err);
	return;
}

/**
 * ext4_trim_extent -- function to TRIM one single free extent in the group
 * @sb:		super block for the file system
 * @start:	starting block of the free extent in the alloc. group
 * @count:	number of blocks to TRIM
 * @group:	alloc. group we are working with
 * @e4b:	ext4 buddy for the group
 *
 * Trim "count" blocks starting at "start" in the "group". To assure that no
 * one will allocate those blocks, mark it as used in buddy bitmap. This must
 * be called with under the group lock.
 */
static void ext4_trim_extent(struct super_block *sb, int start, int count,
			     ext4_group_t group, struct ext4_buddy *e4b)
{
	struct ext4_free_extent ex;

	assert_spin_locked(ext4_group_lock_ptr(sb, group));

	ex.fe_start = start;
	ex.fe_group = group;
	ex.fe_len = count;

	/*
	 * Mark blocks used, so no one can reuse them while
	 * being trimmed.
	 */
	mb_mark_used(e4b, &ex);
	ext4_unlock_group(sb, group);
	ext4_issue_discard(sb, group, start, count);
	ext4_lock_group(sb, group);
	mb_free_blocks(NULL, e4b, start, ex.fe_len);
}

/**
 * ext4_trim_all_free -- function to trim all free space in alloc. group
 * @sb:			super block for file system
 * @e4b:		ext4 buddy
 * @start:		first group block to examine
 * @max:		last group block to examine
 * @minblocks:		minimum extent block count
 *
 * ext4_trim_all_free walks through group's buddy bitmap searching for free
 * extents. When the free block is found, ext4_trim_extent is called to TRIM
 * the extent.
 *
 *
 * ext4_trim_all_free walks through group's block bitmap searching for free
 * extents. When the free extent is found, mark it as used in group buddy
 * bitmap. Then issue a TRIM command on this extent and free the extent in
 * the group buddy bitmap. This is done until whole group is scanned.
 */
static ext4_grpblk_t
ext4_trim_all_free(struct super_block *sb, ext4_group_t group,
		   ext4_grpblk_t start, ext4_grpblk_t max,
		   ext4_grpblk_t minblocks)
{
	void *bitmap;
	ext4_grpblk_t next, count = 0;
	struct ext4_buddy e4b;
	int ret;

	ret = ext4_mb_load_buddy(sb, group, &e4b);
	if (ret) {
		ext4_error(sb, "Error in loading buddy "
				"information for %u", group);
		return ret;
	}
	bitmap = e4b.bd_bitmap;

	ext4_lock_group(sb, group);
	start = (e4b.bd_info->bb_first_free > start) ?
		e4b.bd_info->bb_first_free : start;

	while (start < max) {
		start = mb_find_next_zero_bit(bitmap, max, start);
		if (start >= max)
			break;
		next = mb_find_next_bit(bitmap, max, start);

		if ((next - start) >= minblocks) {
			ext4_trim_extent(sb, start,
					 next - start, group, &e4b);
			count += next - start;
		}
		start = next + 1;

		if (fatal_signal_pending(current)) {
			count = -ERESTARTSYS;
			break;
		}

		if (need_resched()) {
			ext4_unlock_group(sb, group);
			cond_resched();
			ext4_lock_group(sb, group);
		}

		if ((e4b.bd_info->bb_free - count) < minblocks)
			break;
	}
	ext4_unlock_group(sb, group);
	ext4_mb_unload_buddy(&e4b);

	ext4_debug("trimmed %d blocks in the group %d\n",
		count, group);

	return count;
}

/**
 * ext4_trim_fs() -- trim ioctl handle function
 * @sb:			superblock for filesystem
 * @range:		fstrim_range structure
 *
 * start:	First Byte to trim
 * len:		number of Bytes to trim from start
 * minlen:	minimum extent length in Bytes
 * ext4_trim_fs goes through all allocation groups containing Bytes from
 * start to start+len. For each such a group ext4_trim_all_free function
 * is invoked to trim all free space.
 */
int ext4_trim_fs(struct super_block *sb, struct fstrim_range *range)
{
	struct ext4_group_info *grp;
	ext4_group_t first_group, last_group;
	ext4_group_t group, ngroups = ext4_get_groups_count(sb);
	ext4_grpblk_t cnt = 0, first_block, last_block;
	uint64_t start, len, minlen, trimmed = 0;
	ext4_fsblk_t first_data_blk =
			le32_to_cpu(EXT4_SB(sb)->s_es->s_first_data_block);
	int ret = 0;

	start = range->start >> sb->s_blocksize_bits;
	len = range->len >> sb->s_blocksize_bits;
	minlen = range->minlen >> sb->s_blocksize_bits;

	if (unlikely(minlen > EXT4_BLOCKS_PER_GROUP(sb)))
		return -EINVAL;
	if (start < first_data_blk) {
		len -= first_data_blk - start;
		start = first_data_blk;
	}

	/* Determine first and last group to examine based on start and len */
	ext4_get_group_no_and_offset(sb, (ext4_fsblk_t) start,
				     &first_group, &first_block);
	ext4_get_group_no_and_offset(sb, (ext4_fsblk_t) (start + len),
				     &last_group, &last_block);
	last_group = (last_group > ngroups - 1) ? ngroups - 1 : last_group;
	last_block = EXT4_BLOCKS_PER_GROUP(sb);

	if (first_group > last_group)
		return -EINVAL;

	for (group = first_group; group <= last_group; group++) {
		grp = ext4_get_group_info(sb, group);
		/* We only do this if the grp has never been initialized */
		if (unlikely(EXT4_MB_GRP_NEED_INIT(grp))) {
			ret = ext4_mb_init_group(sb, group);
			if (ret)
				break;
		}

		/*
		 * For all the groups except the last one, last block will
		 * always be EXT4_BLOCKS_PER_GROUP(sb), so we only need to
		 * change it for the last group in which case start +
		 * len < EXT4_BLOCKS_PER_GROUP(sb).
		 */
		if (first_block + len < EXT4_BLOCKS_PER_GROUP(sb))
			last_block = first_block + len;
		len -= last_block - first_block;

		if (grp->bb_free >= minlen) {
			cnt = ext4_trim_all_free(sb, group, first_block,
						last_block, minlen);
			if (cnt < 0) {
				ret = cnt;
				break;
			}
		}
		trimmed += cnt;
		first_block = 0;
	}
	range->len = trimmed * sb->s_blocksize;

	return ret;
}<|MERGE_RESOLUTION|>--- conflicted
+++ resolved
@@ -1065,11 +1065,6 @@
 		 */
 		goto err;
 	}
-<<<<<<< HEAD
-	
-=======
-
->>>>>>> 02f8c6ae
 	page = e4b.bd_bitmap_page;
 	ret = ext4_mb_init_cache(page, NULL);
 	if (ret)
@@ -4726,11 +4721,6 @@
 			blocks_freed++;
 		}
 	}
-<<<<<<< HEAD
-	
-=======
-
->>>>>>> 02f8c6ae
 	err = ext4_mb_load_buddy(sb, block_group, &e4b);
 	if (err)
 		goto error_return;
@@ -4754,11 +4744,6 @@
 		atomic_add(blocks_freed,
 			   &sbi->s_flex_groups[flex_group].free_blocks);
 	}
-<<<<<<< HEAD
-	
-=======
-
->>>>>>> 02f8c6ae
 	ext4_mb_unload_buddy(&e4b);
 
 	/* We dirtied the bitmap block */
