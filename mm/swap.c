--- conflicted
+++ resolved
@@ -396,12 +396,9 @@
 	if (!PageLRU(page))
 		return;
 
-<<<<<<< HEAD
-=======
 	if (PageUnevictable(page))
 		return;
 
->>>>>>> d762f438
 	/* Some processes are using the page */
 	if (page_mapped(page))
 		return;
