/*
 *  linux/fs/ext4/balloc.c
 *
 * Copyright (C) 1992, 1993, 1994, 1995
 * Remy Card (card@masi.ibp.fr)
 * Laboratoire MASI - Institut Blaise Pascal
 * Universite Pierre et Marie Curie (Paris VI)
 *
 *  Enhanced block allocation by Stephen Tweedie (sct@redhat.com), 1993
 *  Big-endian to little-endian byte-swapping/bitmaps by
 *        David S. Miller (davem@caip.rutgers.edu), 1995
 */

#include <linux/time.h>
#include <linux/capability.h>
#include <linux/fs.h>
#include <linux/jbd2.h>
#include <linux/quotaops.h>
#include <linux/buffer_head.h>
#include "ext4.h"
#include "ext4_jbd2.h"
#include "mballoc.h"
#include "snapshot.h"

#include <trace/events/ext4.h>

/*
 * balloc.c contains the blocks allocation and deallocation routines
 */

/*
 * Calculate the block group number and offset, given a block number
 */
void ext4_get_group_no_and_offset(struct super_block *sb, ext4_fsblk_t blocknr,
		ext4_group_t *blockgrpp, ext4_grpblk_t *offsetp)
{
	struct ext4_super_block *es = EXT4_SB(sb)->s_es;
	ext4_grpblk_t offset;

	blocknr = blocknr - le32_to_cpu(es->s_first_data_block);
	offset = do_div(blocknr, EXT4_BLOCKS_PER_GROUP(sb));
	if (offsetp)
		*offsetp = offset;
	if (blockgrpp)
		*blockgrpp = blocknr;

}

static int ext4_block_in_group(struct super_block *sb, ext4_fsblk_t block,
			ext4_group_t block_group)
{
	ext4_group_t actual_group;
	ext4_get_group_no_and_offset(sb, block, &actual_group, NULL);
	if (actual_group == block_group)
		return 1;
	return 0;
}

static int ext4_group_used_meta_blocks(struct super_block *sb,
				       ext4_group_t block_group,
				       struct ext4_group_desc *gdp)
{
	ext4_fsblk_t tmp;
	struct ext4_sb_info *sbi = EXT4_SB(sb);
#ifdef CONFIG_EXT4_FS_SNAPSHOT_EXCLUDE_BITMAP
	int used_blocks, exclude_bitmap = 0;

	if (EXT4_HAS_COMPAT_FEATURE(sb,
				    EXT4_FEATURE_COMPAT_EXCLUDE_BITMAP))
		exclude_bitmap = 1;

	/* block bitmap, exclude bitmap, inode bitmap, and inode table blocks */
	used_blocks = sbi->s_itb_per_group + 2 + exclude_bitmap;
#else
	/* block bitmap, inode bitmap, and inode table blocks */
	int used_blocks = sbi->s_itb_per_group + 2;
#endif

	if (EXT4_HAS_INCOMPAT_FEATURE(sb, EXT4_FEATURE_INCOMPAT_FLEX_BG)) {
		if (!ext4_block_in_group(sb, ext4_block_bitmap(sb, gdp),
					block_group))
			used_blocks--;

#ifdef CONFIG_EXT4_FS_SNAPSHOT_EXCLUDE_BITMAP
		if (exclude_bitmap && !ext4_block_in_group(sb,
					ext4_exclude_bitmap(sb, gdp),
					block_group))
			used_blocks--;

#endif
		if (!ext4_block_in_group(sb, ext4_inode_bitmap(sb, gdp),
					block_group))
			used_blocks--;

		tmp = ext4_inode_table(sb, gdp);
		for (; tmp < ext4_inode_table(sb, gdp) +
				sbi->s_itb_per_group; tmp++) {
			if (!ext4_block_in_group(sb, tmp, block_group))
				used_blocks -= 1;
		}
	}
	return used_blocks;
}

/* Initializes an uninitialized block bitmap if given, and returns the
 * number of blocks free in the group. */
unsigned ext4_init_block_bitmap(struct super_block *sb, struct buffer_head *bh,
		 ext4_group_t block_group, struct ext4_group_desc *gdp)
{
	int bit, bit_max;
	ext4_group_t ngroups = ext4_get_groups_count(sb);
	unsigned free_blocks, group_blocks;
	struct ext4_sb_info *sbi = EXT4_SB(sb);

	if (bh) {
		J_ASSERT_BH(bh, buffer_locked(bh));

		/* If checksum is bad mark all blocks used to prevent allocation
		 * essentially implementing a per-group read-only flag. */
		if (!ext4_group_desc_csum_verify(sbi, block_group, gdp)) {
			ext4_error(sb, "Checksum bad for group %u",
					block_group);
			ext4_free_blks_set(sb, gdp, 0);
			ext4_free_inodes_set(sb, gdp, 0);
			ext4_itable_unused_set(sb, gdp, 0);
			memset(bh->b_data, 0xff, sb->s_blocksize);
			return 0;
		}
		memset(bh->b_data, 0, sb->s_blocksize);
	}

	/* Check for superblock and gdt backups in this group */
	bit_max = ext4_bg_has_super(sb, block_group);

	if (!EXT4_HAS_INCOMPAT_FEATURE(sb, EXT4_FEATURE_INCOMPAT_META_BG) ||
	    block_group < le32_to_cpu(sbi->s_es->s_first_meta_bg) *
			  sbi->s_desc_per_block) {
		if (bit_max) {
			bit_max += ext4_bg_num_gdb(sb, block_group);
			bit_max +=
				le16_to_cpu(sbi->s_es->s_reserved_gdt_blocks);
		}
	} else { /* For META_BG_BLOCK_GROUPS */
		bit_max += ext4_bg_num_gdb(sb, block_group);
	}

	if (block_group == ngroups - 1) {
		/*
		 * Even though mke2fs always initialize first and last group
		 * if some other tool enabled the EXT4_BG_BLOCK_UNINIT we need
		 * to make sure we calculate the right free blocks
		 */
		group_blocks = ext4_blocks_count(sbi->s_es) -
			ext4_group_first_block_no(sb, ngroups - 1);
	} else {
		group_blocks = EXT4_BLOCKS_PER_GROUP(sb);
	}

	free_blocks = group_blocks - bit_max;

	if (bh) {
		ext4_fsblk_t start, tmp;
		int flex_bg = 0;

		for (bit = 0; bit < bit_max; bit++)
			ext4_set_bit(bit, bh->b_data);

		start = ext4_group_first_block_no(sb, block_group);

		if (EXT4_HAS_INCOMPAT_FEATURE(sb,
					      EXT4_FEATURE_INCOMPAT_FLEX_BG))
			flex_bg = 1;

		/* Set bits for block and inode bitmaps, and inode table */
		tmp = ext4_block_bitmap(sb, gdp);
		if (!flex_bg || ext4_block_in_group(sb, tmp, block_group))
			ext4_set_bit(tmp - start, bh->b_data);
#ifdef CONFIG_EXT4_FS_SNAPSHOT_EXCLUDE_BITMAP
		if (EXT4_HAS_COMPAT_FEATURE(sb,
					EXT4_FEATURE_COMPAT_EXCLUDE_BITMAP)) {
			tmp = ext4_exclude_bitmap(sb, gdp);
			if (!flex_bg ||
			    ext4_block_in_group(sb, tmp, block_group))
				ext4_set_bit(tmp - start, bh->b_data);
		}

#endif
		tmp = ext4_inode_bitmap(sb, gdp);
		if (!flex_bg || ext4_block_in_group(sb, tmp, block_group))
			ext4_set_bit(tmp - start, bh->b_data);

		tmp = ext4_inode_table(sb, gdp);
		for (; tmp < ext4_inode_table(sb, gdp) +
				sbi->s_itb_per_group; tmp++) {
			if (!flex_bg ||
				ext4_block_in_group(sb, tmp, block_group))
				ext4_set_bit(tmp - start, bh->b_data);
		}
		/*
		 * Also if the number of blocks within the group is
		 * less than the blocksize * 8 ( which is the size
		 * of bitmap ), set rest of the block bitmap to 1
		 */
		ext4_mark_bitmap_end(group_blocks, sb->s_blocksize * 8,
				     bh->b_data);
	}
	return free_blocks - ext4_group_used_meta_blocks(sb, block_group, gdp);
}


/*
 * The free blocks are managed by bitmaps.  A file system contains several
 * blocks groups.  Each group contains 1 bitmap block for blocks, 1 bitmap
 * block for inodes, N blocks for the inode table and data blocks.
 *
 * The file system contains group descriptors which are located after the
 * super block.  Each descriptor contains the number of the bitmap block and
 * the free blocks count in the block.  The descriptors are loaded in memory
 * when a file system is mounted (see ext4_fill_super).
 */

/**
 * ext4_get_group_desc() -- load group descriptor from disk
 * @sb:			super block
 * @block_group:	given block group
 * @bh:			pointer to the buffer head to store the block
 *			group descriptor
 */
struct ext4_group_desc * ext4_get_group_desc(struct super_block *sb,
					     ext4_group_t block_group,
					     struct buffer_head **bh)
{
	unsigned int group_desc;
	unsigned int offset;
	ext4_group_t ngroups = ext4_get_groups_count(sb);
	struct ext4_group_desc *desc;
	struct ext4_sb_info *sbi = EXT4_SB(sb);

	if (block_group >= ngroups) {
		ext4_error(sb, "block_group >= groups_count - block_group = %u,"
			   " groups_count = %u", block_group, ngroups);

		return NULL;
	}

	group_desc = block_group >> EXT4_DESC_PER_BLOCK_BITS(sb);
	offset = block_group & (EXT4_DESC_PER_BLOCK(sb) - 1);
	if (!sbi->s_group_desc[group_desc]) {
		ext4_error(sb, "Group descriptor not loaded - "
			   "block_group = %u, group_desc = %u, desc = %u",
			   block_group, group_desc, offset);
		return NULL;
	}

	desc = (struct ext4_group_desc *)(
		(__u8 *)sbi->s_group_desc[group_desc]->b_data +
		offset * EXT4_DESC_SIZE(sb));
	if (bh)
		*bh = sbi->s_group_desc[group_desc];
	return desc;
}

static int ext4_valid_block_bitmap(struct super_block *sb,
					struct ext4_group_desc *desc,
					unsigned int block_group,
					struct buffer_head *bh)
{
	ext4_grpblk_t offset;
	ext4_grpblk_t next_zero_bit;
	ext4_fsblk_t bitmap_blk;
	ext4_fsblk_t group_first_block;

	if (EXT4_HAS_INCOMPAT_FEATURE(sb, EXT4_FEATURE_INCOMPAT_FLEX_BG)) {
		/* with FLEX_BG, the inode/block bitmaps and itable
		 * blocks may not be in the group at all
		 * so the bitmap validation will be skipped for those groups
		 * or it has to also read the block group where the bitmaps
		 * are located to verify they are set.
		 */
		return 1;
	}
	group_first_block = ext4_group_first_block_no(sb, block_group);

	/* check whether block bitmap block number is set */
	bitmap_blk = ext4_block_bitmap(sb, desc);
	offset = bitmap_blk - group_first_block;
	if (!ext4_test_bit(offset, bh->b_data))
		/* bad block bitmap */
		goto err_out;

	/* check whether the inode bitmap block number is set */
	bitmap_blk = ext4_inode_bitmap(sb, desc);
	offset = bitmap_blk - group_first_block;
	if (!ext4_test_bit(offset, bh->b_data))
		/* bad block bitmap */
		goto err_out;

	/* check whether the inode table block number is set */
	bitmap_blk = ext4_inode_table(sb, desc);
	offset = bitmap_blk - group_first_block;
	next_zero_bit = ext4_find_next_zero_bit(bh->b_data,
				offset + EXT4_SB(sb)->s_itb_per_group,
				offset);
	if (next_zero_bit >= offset + EXT4_SB(sb)->s_itb_per_group)
		/* good bitmap for inode tables */
		return 1;

err_out:
	ext4_error(sb, "Invalid block bitmap - block_group = %d, block = %llu",
			block_group, bitmap_blk);
	return 0;
}
/**
 * ext4_read_block_bitmap()
 * @sb:			super block
 * @block_group:	given block group
 *
 * Read the bitmap for a given block_group,and validate the
 * bits for block/inode/inode tables are set in the bitmaps
 *
 * Return buffer_head on success or NULL in case of failure.
 */
struct buffer_head *
ext4_read_block_bitmap(struct super_block *sb, ext4_group_t block_group)
{
	struct ext4_group_desc *desc;
	struct buffer_head *bh = NULL;
	ext4_fsblk_t bitmap_blk;

	desc = ext4_get_group_desc(sb, block_group, NULL);
	if (!desc)
		return NULL;
	bitmap_blk = ext4_block_bitmap(sb, desc);
	bh = sb_getblk(sb, bitmap_blk);
	if (unlikely(!bh)) {
		ext4_error(sb, "Cannot read block bitmap - "
			    "block_group = %u, block_bitmap = %llu",
			    block_group, bitmap_blk);
		return NULL;
	}

	if (bitmap_uptodate(bh))
		return bh;

	lock_buffer(bh);
	if (bitmap_uptodate(bh)) {
		unlock_buffer(bh);
		return bh;
	}
	ext4_lock_group(sb, block_group);
	if (desc->bg_flags & cpu_to_le16(EXT4_BG_BLOCK_UNINIT)) {
		ext4_init_block_bitmap(sb, bh, block_group, desc);
		set_bitmap_uptodate(bh);
		set_buffer_uptodate(bh);
		ext4_unlock_group(sb, block_group);
		unlock_buffer(bh);
		return bh;
	}
	ext4_unlock_group(sb, block_group);
	if (buffer_uptodate(bh)) {
		/*
		 * if not uninit if bh is uptodate,
		 * bitmap is also uptodate
		 */
		set_bitmap_uptodate(bh);
		unlock_buffer(bh);
		return bh;
	}
	/*
	 * submit the buffer_head for read. We can
	 * safely mark the bitmap as uptodate now.
	 * We do it here so the bitmap uptodate bit
	 * get set with buffer lock held.
	 */
	trace_ext4_read_block_bitmap_load(sb, block_group);
	set_bitmap_uptodate(bh);
	if (bh_submit_read(bh) < 0) {
		put_bh(bh);
		ext4_error(sb, "Cannot read block bitmap - "
			    "block_group = %u, block_bitmap = %llu",
			    block_group, bitmap_blk);
		return NULL;
	}
	ext4_valid_block_bitmap(sb, desc, block_group, bh);
	/*
	 * file system mounted not to panic on error,
	 * continue with corrupt bitmap
	 */
	return bh;
}

#ifdef CONFIG_EXT4_FS_SNAPSHOT_EXCLUDE_BITMAP
/* Initializes an uninitialized exclude bitmap if given, and returns 0 */
unsigned ext4_init_exclude_bitmap(struct super_block *sb,
				  struct buffer_head *bh,
				  ext4_group_t block_group,
				  struct ext4_group_desc *gdp)
{
	if (!bh)
		/* we can return no. of blocks in exclude bitmap */
		return 0;

	J_ASSERT_BH(bh, buffer_locked(bh));
	memset(bh->b_data, 0, sb->s_blocksize);
	return 0;
}

/**
<<<<<<< HEAD
 * read_exclude_bitmap()
 * @sb:			super block
 * @block_group:	given block group
 *
 * Read the exclude bitmap for a given block_group
 *
 * Return buffer_head on success or NULL in case of failure.
 */
struct buffer_head *
ext4_read_exclude_bitmap(struct super_block *sb, ext4_group_t block_group)
{
	struct ext4_group_desc *desc;
	struct buffer_head *bh = NULL;
	ext4_fsblk_t bitmap_blk;

	desc = ext4_get_group_desc(sb, block_group, NULL);
	if (!desc)
		return NULL;
	bitmap_blk = ext4_exclude_bitmap(sb, desc);
	if (!bitmap_blk)
		return NULL;
	bh = sb_getblk(sb, bitmap_blk);
	if (unlikely(!bh)) {
		ext4_error(sb, "Cannot read exclude bitmap - "
			    "block_group = %d, exclude_bitmap = %llu",
			    block_group, bitmap_blk);
		return NULL;
	}

	if (bitmap_uptodate(bh))
		return bh;

	lock_buffer(bh);
	if (bitmap_uptodate(bh)) {
		unlock_buffer(bh);
		return bh;
	}

	ext4_lock_group(sb, block_group);
	if (desc->bg_flags & cpu_to_le16(EXT4_BG_EXCLUDE_UNINIT)) {
		ext4_init_exclude_bitmap(sb, bh, block_group, desc);
		set_bitmap_uptodate(bh);
		set_buffer_uptodate(bh);
		ext4_unlock_group(sb, block_group);
		unlock_buffer(bh);
		return bh;
	}
	ext4_unlock_group(sb, block_group);
	if (buffer_uptodate(bh)) {
		/*
		 * if not uninit if bh is uptodate,
		 * bitmap is also uptodate
		 */
		set_bitmap_uptodate(bh);
		unlock_buffer(bh);
		return bh;
	}
	/*
	 * submit the buffer_head for read. We can
	 * safely mark the bitmap as uptodate now.
	 * We do it here so the bitmap uptodate bit
	 * get set with buffer lock held.
	 */
	set_bitmap_uptodate(bh);
	if (bh_submit_read(bh) < 0) {
		put_bh(bh);
		ext4_error(sb, "Cannot read exclude bitmap - "
			    "block_group = %u, block_bitmap = %llu",
			    block_group, bitmap_blk);
		return NULL;
	}
	/*
	 * file system mounted not to panic on error,
	 * continue with corrupt bitmap
	 */
	return bh;
}

#endif
/**
=======
>>>>>>> 02f8c6ae
 * ext4_has_free_blocks()
 * @sbi:	in-core super block structure.
 * @nblocks:	number of needed blocks
 *
 * Check if filesystem has nblocks free & available for allocation.
 * On success return 1, return 0 on failure.
 */
static int ext4_has_free_blocks(struct ext4_sb_info *sbi,
				s64 nblocks, unsigned int flags)
{
	s64 free_blocks, dirty_blocks, root_blocks;
#ifdef CONFIG_EXT4_FS_SNAPSHOT_CTL_RESERVE
	ext4_fsblk_t snapshot_r_blocks;
	handle_t *handle = journal_current_handle();
#endif
	struct percpu_counter *fbc = &sbi->s_freeblocks_counter;
	struct percpu_counter *dbc = &sbi->s_dirtyblocks_counter;

	free_blocks  = percpu_counter_read_positive(fbc);
	dirty_blocks = percpu_counter_read_positive(dbc);
	root_blocks = ext4_r_blocks_count(sbi->s_es);

#ifdef CONFIG_EXT4_FS_SNAPSHOT_CTL_RESERVE
	if (ext4_snapshot_active(sbi)) {
		if (unlikely(free_blocks < (nblocks + dirty_blocks)))
			/* sorry, but we're really out of space */
			return 0;
		if (handle && unlikely(IS_COWING(handle)))
			/* any available space may be used by COWing task */
			return 1;
		/* reserve blocks for active snapshot */
		snapshot_r_blocks =
			le64_to_cpu(sbi->s_es->s_snapshot_r_blocks_count);
		/*
		 * The last snapshot_r_blocks are reserved for active snapshot
		 * and may not be allocated even by root.
		 */
		if (free_blocks < (nblocks + dirty_blocks + snapshot_r_blocks))
			return 0;
		/*
		 * Mortal users must reserve blocks for both snapshot and
		 * root user.
		 */
		root_blocks += snapshot_r_blocks;
	}

#endif
	if (free_blocks - (nblocks + root_blocks + dirty_blocks) <
						EXT4_FREEBLOCKS_WATERMARK) {
		free_blocks  = percpu_counter_sum_positive(fbc);
		dirty_blocks = percpu_counter_sum_positive(dbc);
	}
	/* Check whether we have space after
	 * accounting for current dirty blocks & root reserved blocks.
	 */
	if (free_blocks >= ((root_blocks + nblocks) + dirty_blocks))
		return 1;

	/* Hm, nope.  Are (enough) root reserved blocks available? */
	if (sbi->s_resuid == current_fsuid() ||
	    ((sbi->s_resgid != 0) && in_group_p(sbi->s_resgid)) ||
	    capable(CAP_SYS_RESOURCE) ||
		(flags & EXT4_MB_USE_ROOT_BLOCKS)) {

		if (free_blocks >= (nblocks + dirty_blocks))
			return 1;
	}

	return 0;
}

int ext4_claim_free_blocks(struct ext4_sb_info *sbi,
			   s64 nblocks, unsigned int flags)
{
	if (ext4_has_free_blocks(sbi, nblocks, flags)) {
		percpu_counter_add(&sbi->s_dirtyblocks_counter, nblocks);
		return 0;
	} else
		return -ENOSPC;
}

/**
 * ext4_should_retry_alloc()
 * @sb:			super block
 * @retries		number of attemps has been made
 *
 * ext4_should_retry_alloc() is called when ENOSPC is returned, and if
 * it is profitable to retry the operation, this function will wait
 * for the current or committing transaction to complete, and then
 * return TRUE.
 *
 * if the total number of retries exceed three times, return FALSE.
 */
int ext4_should_retry_alloc(struct super_block *sb, int *retries)
{
	if (!ext4_has_free_blocks(EXT4_SB(sb), 1, 0) ||
	    (*retries)++ > 3 ||
	    !EXT4_SB(sb)->s_journal)
		return 0;

	jbd_debug(1, "%s: retrying operation after ENOSPC\n", sb->s_id);

	return jbd2_journal_force_commit_nested(EXT4_SB(sb)->s_journal);
}

/*
 * ext4_new_meta_blocks() -- allocate block for meta data (indexing) blocks
 *
 * @handle:             handle to this transaction
 * @inode:              file inode
 * @goal:               given target block(filesystem wide)
 * @count:		pointer to total number of blocks needed
 * @errp:               error code
 *
 * Return 1st allocated block number on success, *count stores total account
 * error stores in errp pointer
 */
ext4_fsblk_t ext4_new_meta_blocks(handle_t *handle, struct inode *inode,
				  ext4_fsblk_t goal, unsigned int flags,
				  unsigned long *count, int *errp)
{
	struct ext4_allocation_request ar;
	ext4_fsblk_t ret;

	memset(&ar, 0, sizeof(ar));
	/* Fill with neighbour allocated blocks */
	ar.inode = inode;
	ar.goal = goal;
	ar.len = count ? *count : 1;
	ar.flags = flags;

	ret = ext4_mb_new_blocks(handle, &ar, errp);
	if (count)
		*count = ar.len;
	/*
	 * Account for the allocated meta blocks.  We will never
	 * fail EDQUOT for metdata, but we do account for it.
	 */
	if (!(*errp) &&
	    ext4_test_inode_state(inode, EXT4_STATE_DELALLOC_RESERVED)) {
		spin_lock(&EXT4_I(inode)->i_block_reservation_lock);
		EXT4_I(inode)->i_allocated_meta_blocks += ar.len;
		spin_unlock(&EXT4_I(inode)->i_block_reservation_lock);
		dquot_alloc_block_nofail(inode, ar.len);
	}
	return ret;
}

/**
 * ext4_count_free_blocks() -- count filesystem free blocks
 * @sb:		superblock
 *
 * Adds up the number of free blocks from each block group.
 */
ext4_fsblk_t ext4_count_free_blocks(struct super_block *sb)
{
	ext4_fsblk_t desc_count;
	struct ext4_group_desc *gdp;
	ext4_group_t i;
	ext4_group_t ngroups = ext4_get_groups_count(sb);
#ifdef EXT4FS_DEBUG
	struct ext4_super_block *es;
	ext4_fsblk_t bitmap_count;
	unsigned int x;
	struct buffer_head *bitmap_bh = NULL;

	es = EXT4_SB(sb)->s_es;
	desc_count = 0;
	bitmap_count = 0;
	gdp = NULL;

	for (i = 0; i < ngroups; i++) {
		gdp = ext4_get_group_desc(sb, i, NULL);
		if (!gdp)
			continue;
		desc_count += ext4_free_blks_count(sb, gdp);
		brelse(bitmap_bh);
		bitmap_bh = ext4_read_block_bitmap(sb, i);
		if (bitmap_bh == NULL)
			continue;

		x = ext4_count_free(bitmap_bh, sb->s_blocksize);
		printk(KERN_DEBUG "group %u: stored = %d, counted = %u\n",
			i, ext4_free_blks_count(sb, gdp), x);
		bitmap_count += x;
	}
	brelse(bitmap_bh);
	printk(KERN_DEBUG "ext4_count_free_blocks: stored = %llu"
		", computed = %llu, %llu\n", ext4_free_blocks_count(es),
	       desc_count, bitmap_count);
	return bitmap_count;
#else
	desc_count = 0;
	for (i = 0; i < ngroups; i++) {
		gdp = ext4_get_group_desc(sb, i, NULL);
		if (!gdp)
			continue;
		desc_count += ext4_free_blks_count(sb, gdp);
	}

	return desc_count;
#endif
}

static inline int test_root(ext4_group_t a, int b)
{
	int num = b;

	while (a > num)
		num *= b;
	return num == a;
}

static int ext4_group_sparse(ext4_group_t group)
{
	if (group <= 1)
		return 1;
	if (!(group & 1))
		return 0;
	return (test_root(group, 7) || test_root(group, 5) ||
		test_root(group, 3));
}

/**
 *	ext4_bg_has_super - number of blocks used by the superblock in group
 *	@sb: superblock for filesystem
 *	@group: group number to check
 *
 *	Return the number of blocks used by the superblock (primary or backup)
 *	in this group.  Currently this will be only 0 or 1.
 */
int ext4_bg_has_super(struct super_block *sb, ext4_group_t group)
{
	if (EXT4_HAS_RO_COMPAT_FEATURE(sb,
				EXT4_FEATURE_RO_COMPAT_SPARSE_SUPER) &&
			!ext4_group_sparse(group))
		return 0;
	return 1;
}

static unsigned long ext4_bg_num_gdb_meta(struct super_block *sb,
					ext4_group_t group)
{
	unsigned long metagroup = group / EXT4_DESC_PER_BLOCK(sb);
	ext4_group_t first = metagroup * EXT4_DESC_PER_BLOCK(sb);
	ext4_group_t last = first + EXT4_DESC_PER_BLOCK(sb) - 1;

	if (group == first || group == first + 1 || group == last)
		return 1;
	return 0;
}

static unsigned long ext4_bg_num_gdb_nometa(struct super_block *sb,
					ext4_group_t group)
{
	if (!ext4_bg_has_super(sb, group))
		return 0;

	if (EXT4_HAS_INCOMPAT_FEATURE(sb,EXT4_FEATURE_INCOMPAT_META_BG))
		return le32_to_cpu(EXT4_SB(sb)->s_es->s_first_meta_bg);
	else
		return EXT4_SB(sb)->s_gdb_count;
}

/**
 *	ext4_bg_num_gdb - number of blocks used by the group table in group
 *	@sb: superblock for filesystem
 *	@group: group number to check
 *
 *	Return the number of blocks used by the group descriptor table
 *	(primary or backup) in this group.  In the future there may be a
 *	different number of descriptor blocks in each group.
 */
unsigned long ext4_bg_num_gdb(struct super_block *sb, ext4_group_t group)
{
	unsigned long first_meta_bg =
			le32_to_cpu(EXT4_SB(sb)->s_es->s_first_meta_bg);
	unsigned long metagroup = group / EXT4_DESC_PER_BLOCK(sb);

	if (!EXT4_HAS_INCOMPAT_FEATURE(sb,EXT4_FEATURE_INCOMPAT_META_BG) ||
			metagroup < first_meta_bg)
		return ext4_bg_num_gdb_nometa(sb, group);

	return ext4_bg_num_gdb_meta(sb,group);

}
<|MERGE_RESOLUTION|>--- conflicted
+++ resolved
@@ -406,7 +406,6 @@
 }
 
 /**
-<<<<<<< HEAD
  * read_exclude_bitmap()
  * @sb:			super block
  * @block_group:	given block group
@@ -487,8 +486,6 @@
 
 #endif
 /**
-=======
->>>>>>> 02f8c6ae
  * ext4_has_free_blocks()
  * @sbi:	in-core super block structure.
  * @nblocks:	number of needed blocks
