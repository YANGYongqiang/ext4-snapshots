/*
 *  linux/fs/ext4/indirect.c
 *
 *  from
 *
 *  linux/fs/ext4/inode.c
 *
 * Copyright (C) 1992, 1993, 1994, 1995
 * Remy Card (card@masi.ibp.fr)
 * Laboratoire MASI - Institut Blaise Pascal
 * Universite Pierre et Marie Curie (Paris VI)
 *
 *  from
 *
 *  linux/fs/minix/inode.c
 *
 *  Copyright (C) 1991, 1992  Linus Torvalds
 *
 *  Goal-directed block allocation by Stephen Tweedie
 *	(sct@redhat.com), 1993, 1998
 */

<<<<<<< HEAD
#include <linux/module.h>
#include <linux/quotaops.h>
=======
>>>>>>> c16fa4f2
#include "ext4_jbd2.h"
#include "truncate.h"
#include "snapshot.h"

#include <trace/events/ext4.h>

#ifndef CONFIG_EXT4_FS_SNAPSHOT_CLEANUP
typedef struct {
	__le32	*p;
	__le32	key;
	struct buffer_head *bh;
} Indirect;
#endif

static inline void add_chain(Indirect *p, struct buffer_head *bh, __le32 *v)
{
	p->key = *(p->p = v);
	p->bh = bh;
}

/**
 *	ext4_block_to_path - parse the block number into array of offsets
 *	@inode: inode in question (we are only interested in its superblock)
 *	@i_block: block number to be parsed
 *	@offsets: array to store the offsets in
 *	@boundary: set this non-zero if the referred-to block is likely to be
 *	       followed (on disk) by an indirect block.
 *
 *	To store the locations of file's data ext4 uses a data structure common
 *	for UNIX filesystems - tree of pointers anchored in the inode, with
 *	data blocks at leaves and indirect blocks in intermediate nodes.
 *	This function translates the block number into path in that tree -
 *	return value is the path length and @offsets[n] is the offset of
 *	pointer to (n+1)th node in the nth one. If @block is out of range
 *	(negative or too large) warning is printed and zero returned.
 *
 *	Note: function doesn't find node addresses, so no IO is needed. All
 *	we need to know is the capacity of indirect blocks (taken from the
 *	inode->i_sb).
 */

/*
 * Portability note: the last comparison (check that we fit into triple
 * indirect block) is spelled differently, because otherwise on an
 * architecture with 32-bit longs and 8Kb pages we might get into trouble
 * if our filesystem had 8Kb blocks. We might use long long, but that would
 * kill us on x86. Oh, well, at least the sign propagation does not matter -
 * i_block would have to be negative in the very beginning, so we would not
 * get there at all.
 */

#ifdef CONFIG_EXT4_FS_SNAPSHOT_CLEANUP
int ext4_block_to_path(struct inode *inode,
			      ext4_lblk_t i_block,
			      ext4_lblk_t offsets[4], int *boundary)
#else
static int ext4_block_to_path(struct inode *inode,
			      ext4_lblk_t i_block,
			      ext4_lblk_t offsets[4], int *boundary)
#endif
{
	int ptrs = EXT4_ADDR_PER_BLOCK(inode->i_sb);
	int ptrs_bits = EXT4_ADDR_PER_BLOCK_BITS(inode->i_sb);
	const long direct_blocks = EXT4_NDIR_BLOCKS,
		indirect_blocks = ptrs,
		double_blocks = (1 << (ptrs_bits * 2));
	int n = 0;
	int final = 0;
#ifdef CONFIG_EXT4_FS_SNAPSHOT_FILE_HUGE
	int tind;
#endif

#ifdef CONFIG_EXT4_FS_SNAPSHOT_FILE_HUGE
	/*
	 * Snapshot file i_block 0 is at the first double indirect mapped block
	 * and it can map up to 2^32-1 blocks using 3 extra triple indirect
	 * branches, replacing the the first 3 direct blocks.
	 */
	if (ext4_snapshot_file(inode)) {
		i_block += SNAPSHOT_BLOCK_OFFSET;
		if (i_block < SNAPSHOT_BLOCK_OFFSET) {
			/* 32bit wrap around implies extra tind block */
			i_block -= SNAPSHOT_BLOCK_OFFSET;
			i_block -= double_blocks;
			goto extra_tind_blocks;
		}
	}

#endif
	if (i_block < direct_blocks) {
		offsets[n++] = i_block;
		final = direct_blocks;
	} else if ((i_block -= direct_blocks) < indirect_blocks) {
		offsets[n++] = EXT4_IND_BLOCK;
		offsets[n++] = i_block;
		final = ptrs;
	} else if ((i_block -= indirect_blocks) < double_blocks) {
		offsets[n++] = EXT4_DIND_BLOCK;
		offsets[n++] = i_block >> ptrs_bits;
		offsets[n++] = i_block & (ptrs - 1);
		final = ptrs;
	} else if (((i_block -= double_blocks) >> (ptrs_bits * 2)) < ptrs) {
		offsets[n++] = EXT4_TIND_BLOCK;
		offsets[n++] = i_block >> (ptrs_bits * 2);
		offsets[n++] = (i_block >> ptrs_bits) & (ptrs - 1);
		offsets[n++] = i_block & (ptrs - 1);
		final = ptrs;
#ifdef CONFIG_EXT4_FS_SNAPSHOT_FILE_HUGE
	} else if (ext4_snapshot_file(inode)) {
extra_tind_blocks:
		tind = i_block >> (ptrs_bits * 3);
		/*
		 * When mapping blocks 2^32-SNAPSHOT_BLOCKS_OFFSET..2^32-1 and
		 * block size is 8K, could get here by goto extra_tind_blocks
		 * and tind will be 0 (not an extra tind).
		 */
		BUG_ON(tind < 0 || tind > EXT4_SNAPSHOT_EXTRA_TIND_BLOCKS);
		i_block -= (tind << (ptrs_bits * 3));
		/* map the 3 extra tind blocks in-place of direct blocks */
		offsets[n++] = (EXT4_TIND_BLOCK + tind) % EXT4_N_BLOCKS;
		offsets[n++] = i_block >> (ptrs_bits * 2);
		offsets[n++] = (i_block >> ptrs_bits) & (ptrs - 1);
		offsets[n++] = i_block & (ptrs - 1);
		final = ptrs;
#endif
	} else {
		ext4_warning(inode->i_sb, "block %lu > max in inode %lu",
			     i_block + direct_blocks +
			     indirect_blocks + double_blocks, inode->i_ino);
	}
	if (boundary)
		*boundary = final - 1 - (i_block & (ptrs - 1));
	return n;
}

/**
 *	ext4_get_branch - read the chain of indirect blocks leading to data
 *	@inode: inode in question
 *	@depth: depth of the chain (1 - direct pointer, etc.)
 *	@offsets: offsets of pointers in inode/indirect blocks
 *	@chain: place to store the result
 *	@err: here we store the error value
 *
 *	Function fills the array of triples <key, p, bh> and returns %NULL
 *	if everything went OK or the pointer to the last filled triple
 *	(incomplete one) otherwise. Upon the return chain[i].key contains
 *	the number of (i+1)-th block in the chain (as it is stored in memory,
 *	i.e. little-endian 32-bit), chain[i].p contains the address of that
 *	number (it points into struct inode for i==0 and into the bh->b_data
 *	for i>0) and chain[i].bh points to the buffer_head of i-th indirect
 *	block for i>0 and NULL for i==0. In other words, it holds the block
 *	numbers of the chain, addresses they were taken from (and where we can
 *	verify that chain did not change) and buffer_heads hosting these
 *	numbers.
 *
 *	Function stops when it stumbles upon zero pointer (absent block)
 *		(pointer to last triple returned, *@err == 0)
 *	or when it gets an IO error reading an indirect block
 *		(ditto, *@err == -EIO)
 *	or when it reads all @depth-1 indirect blocks successfully and finds
 *	the whole chain, all way to the data (returns %NULL, *err == 0).
 *
 *      Need to be called with
 *      down_read(&EXT4_I(inode)->i_data_sem)
 */
#ifdef CONFIG_EXT4_FS_SNAPSHOT_CLEANUP
Indirect *ext4_get_branch(struct inode *inode, int depth,
				 ext4_lblk_t  *offsets,
				 Indirect chain[4], int *err)
#else
static Indirect *ext4_get_branch(struct inode *inode, int depth,
				 ext4_lblk_t  *offsets,
				 Indirect chain[4], int *err)
#endif
{
	struct super_block *sb = inode->i_sb;
	Indirect *p = chain;
	struct buffer_head *bh;

	*err = 0;
	/* i_data is not going away, no lock needed */
	add_chain(chain, NULL, EXT4_I(inode)->i_data + *offsets);
	if (!p->key)
		goto no_block;
	while (--depth) {
		bh = sb_getblk(sb, le32_to_cpu(p->key));
		if (unlikely(!bh))
			goto failure;

		if (!bh_uptodate_or_lock(bh)) {
			if (bh_submit_read(bh) < 0) {
				put_bh(bh);
				goto failure;
			}
			/* validate block references */
			if (ext4_check_indirect_blockref(inode, bh)) {
				put_bh(bh);
				goto failure;
			}
		}

		add_chain(++p, bh, (__le32 *)bh->b_data + *++offsets);
		/* Reader: end */
		if (!p->key)
			goto no_block;
	}
	return NULL;

failure:
	*err = -EIO;
no_block:
	return p;
}

/**
 *	ext4_find_near - find a place for allocation with sufficient locality
 *	@inode: owner
 *	@ind: descriptor of indirect block.
 *
 *	This function returns the preferred place for block allocation.
 *	It is used when heuristic for sequential allocation fails.
 *	Rules are:
 *	  + if there is a block to the left of our position - allocate near it.
 *	  + if pointer will live in indirect block - allocate near that block.
 *	  + if pointer will live in inode - allocate in the same
 *	    cylinder group.
 *
 * In the latter case we colour the starting block by the callers PID to
 * prevent it from clashing with concurrent allocations for a different inode
 * in the same block group.   The PID is used here so that functionally related
 * files will be close-by on-disk.
 *
 *	Caller must make sure that @ind is valid and will stay that way.
 */
static ext4_fsblk_t ext4_find_near(struct inode *inode, Indirect *ind)
{
	struct ext4_inode_info *ei = EXT4_I(inode);
	__le32 *start = ind->bh ? (__le32 *) ind->bh->b_data : ei->i_data;
	__le32 *p;

	/* Try to find previous block */
	for (p = ind->p - 1; p >= start; p--) {
		if (*p)
			return le32_to_cpu(*p);
	}

	/* No such thing, so let's try location of indirect block */
	if (ind->bh)
		return ind->bh->b_blocknr;

	/*
	 * It is going to be referred to from the inode itself? OK, just put it
	 * into the same cylinder group then.
	 */
	return ext4_inode_to_goal_block(inode);
}

/**
 *	ext4_find_goal - find a preferred place for allocation.
 *	@inode: owner
 *	@block:  block we want
 *	@partial: pointer to the last triple within a chain
 *
 *	Normally this function find the preferred place for block allocation,
 *	returns it.
 *	Because this is only used for non-extent files, we limit the block nr
 *	to 32 bits.
 */
static ext4_fsblk_t ext4_find_goal(struct inode *inode, ext4_lblk_t block,
				   Indirect *partial)
{
	ext4_fsblk_t goal;

	/*
	 * XXX need to get goal block from mballoc's data structures
	 */

	goal = ext4_find_near(inode, partial);
	goal = goal & EXT4_MAX_BLOCK_FILE_PHYS;
	return goal;
}

/**
 *	ext4_blks_to_allocate - Look up the block map and count the number
 *	of direct blocks need to be allocated for the given branch.
 *
 *	@branch: chain of indirect blocks
 *	@k: number of blocks need for indirect blocks
 *	@blks: number of data blocks to be mapped.
 *	@blocks_to_boundary:  the offset in the indirect block
 *
 *	return the total number of blocks to be allocate, including the
 *	direct and indirect blocks.
 */
static int ext4_blks_to_allocate(Indirect *branch, int k, unsigned int blks,
				 int blocks_to_boundary)
{
	unsigned int count = 0;

	/*
	 * Simple case, [t,d]Indirect block(s) has not allocated yet
	 * then it's clear blocks on that path have not allocated
	 */
	if (k > 0) {
		/* right now we don't handle cross boundary allocation */
		if (blks < blocks_to_boundary + 1)
			count += blks;
		else
			count += blocks_to_boundary + 1;
		return count;
	}

	count++;
	while (count < blks && count <= blocks_to_boundary &&
		le32_to_cpu(*(branch[0].p + count)) == 0) {
		count++;
	}
	return count;
}

/**
 *	ext4_alloc_blocks: multiple allocate blocks needed for a branch
 *	@handle: handle for this transaction
 *	@inode: inode which needs allocated blocks
 *	@iblock: the logical block to start allocated at
 *	@goal: preferred physical block of allocation
 *	@indirect_blks: the number of blocks need to allocate for indirect
 *			blocks
 *	@blks: number of desired blocks
 *	@new_blocks: on return it will store the new block numbers for
 *	the indirect blocks(if needed) and the first direct block,
 *	@err: on return it will store the error code
 *
 *	This function will return the number of blocks allocated as
 *	requested by the passed-in parameters.
 */
static int ext4_alloc_blocks(handle_t *handle, struct inode *inode,
			     ext4_lblk_t iblock, ext4_fsblk_t goal,
			     int indirect_blks, int blks,
			     ext4_fsblk_t new_blocks[4], int *err)
{
	struct ext4_allocation_request ar;
	int target, i;
	unsigned long count = 0, blk_allocated = 0;
	int index = 0;
	ext4_fsblk_t current_block = 0;
	int ret = 0;

	/*
	 * Here we try to allocate the requested multiple blocks at once,
	 * on a best-effort basis.
	 * To build a branch, we should allocate blocks for
	 * the indirect blocks(if not allocated yet), and at least
	 * the first direct block of this branch.  That's the
	 * minimum number of blocks need to allocate(required)
	 */
	/* first we try to allocate the indirect blocks */
	target = indirect_blks;
	while (target > 0) {
		count = target;
		/* allocating blocks for indirect blocks and direct blocks */
		current_block = ext4_new_meta_blocks(handle, inode, goal,
						     0, &count, err);
		if (*err)
			goto failed_out;

		if (unlikely(current_block + count > EXT4_MAX_BLOCK_FILE_PHYS)) {
			EXT4_ERROR_INODE(inode,
					 "current_block %llu + count %lu > %d!",
					 current_block, count,
					 EXT4_MAX_BLOCK_FILE_PHYS);
			*err = -EIO;
			goto failed_out;
		}

		target -= count;
		/* allocate blocks for indirect blocks */
		while (index < indirect_blks && count) {
			new_blocks[index++] = current_block++;
			count--;
		}
#ifdef CONFIG_EXT4_FS_SNAPSHOT_BLOCK_MOVE
		if (blks == 0 && target == 0) {
			/* mapping data blocks */
			*err = 0;
			return 0;
		}
#endif
		if (count > 0) {
			/*
			 * save the new block number
			 * for the first direct block
			 */
			new_blocks[index] = current_block;
			printk(KERN_INFO "%s returned more blocks than "
						"requested\n", __func__);
			WARN_ON(1);
			break;
		}
	}

	target = blks - count ;
	blk_allocated = count;
	if (!target)
		goto allocated;
	/* Now allocate data blocks */
	memset(&ar, 0, sizeof(ar));
	ar.inode = inode;
	ar.goal = goal;
	ar.len = target;
	ar.logical = iblock;
#ifdef CONFIG_EXT4_FS_SNAPSHOT_BLOCK_COW
	if (IS_COWING(handle)) {
		/*
		 * This hint is used to tell the allocator not to fail
		 * on quota limits and allow allocation from blocks which
		 * are reserved for snapshots.
		 * Failing allocation during COW operations would result
		 * in I/O error, which is not desirable.
		 */
		ar.flags = EXT4_MB_HINT_COWING;
	} else if (S_ISREG(inode->i_mode) && !ext4_snapshot_file(inode))
		/* Enable preallocation only for non-snapshot regular files */
#else
	if (S_ISREG(inode->i_mode))
		/* enable in-core preallocation only for regular files */
#endif
		ar.flags = EXT4_MB_HINT_DATA;

	current_block = ext4_mb_new_blocks(handle, &ar, err);
	if (unlikely(current_block + ar.len > EXT4_MAX_BLOCK_FILE_PHYS)) {
		EXT4_ERROR_INODE(inode,
				 "current_block %llu + ar.len %d > %d!",
				 current_block, ar.len,
				 EXT4_MAX_BLOCK_FILE_PHYS);
		*err = -EIO;
		goto failed_out;
	}

	if (*err && (target == blks)) {
		/*
		 * if the allocation failed and we didn't allocate
		 * any blocks before
		 */
		goto failed_out;
	}
	if (!*err) {
		if (target == blks) {
			/*
			 * save the new block number
			 * for the first direct block
			 */
			new_blocks[index] = current_block;
		}
		blk_allocated += ar.len;
	}
allocated:
	/* total number of blocks allocated for direct blocks */
	ret = blk_allocated;
	*err = 0;
	return ret;
failed_out:
	for (i = 0; i < index; i++)
		ext4_free_blocks(handle, inode, NULL, new_blocks[i], 1, 0);
	return ret;
}

/**
 *	ext4_alloc_branch - allocate and set up a chain of blocks.
 *	@handle: handle for this transaction
 *	@inode: owner
 *	@indirect_blks: number of allocated indirect blocks
 *	@blks: number of allocated direct blocks
 *	@goal: preferred place for allocation
 *	@offsets: offsets (in the blocks) to store the pointers to next.
 *	@branch: place to store the chain in.
#ifdef CONFIG_EXT4_FS_SNAPSHOT_BLOCK_MOVE
 *	@flags: map block request flags.
#endif
 *
 *	This function allocates blocks, zeroes out all but the last one,
 *	links them into chain and (if we are synchronous) writes them to disk.
 *	In other words, it prepares a branch that can be spliced onto the
 *	inode. It stores the information about that chain in the branch[], in
 *	the same format as ext4_get_branch() would do. We are calling it after
 *	we had read the existing part of chain and partial points to the last
 *	triple of that (one with zero ->key). Upon the exit we have the same
 *	picture as after the successful ext4_get_block(), except that in one
 *	place chain is disconnected - *branch->p is still zero (we did not
 *	set the last link), but branch->key contains the number that should
 *	be placed into *branch->p to fill that gap.
 *
 *	If allocation fails we free all blocks we've allocated (and forget
 *	their buffer_heads) and return the error value the from failed
 *	ext4_alloc_block() (normally -ENOSPC). Otherwise we set the chain
 *	as described above and return 0.
 */
#ifdef CONFIG_EXT4_FS_SNAPSHOT_BLOCK_MOVE
static int ext4_alloc_branch(handle_t *handle, struct inode *inode,
			     ext4_lblk_t iblock, int indirect_blks,
			     int *blks, ext4_fsblk_t goal,
			     ext4_lblk_t *offsets, Indirect *branch, int flags)
#else
static int ext4_alloc_branch(handle_t *handle, struct inode *inode,
			     ext4_lblk_t iblock, int indirect_blks,
			     int *blks, ext4_fsblk_t goal,
			     ext4_lblk_t *offsets, Indirect *branch)
#endif
{
	int blocksize = inode->i_sb->s_blocksize;
	int i, n = 0;
	int err = 0;
	struct buffer_head *bh;
	int num;
	ext4_fsblk_t new_blocks[4];
	ext4_fsblk_t current_block;

#ifdef CONFIG_EXT4_FS_SNAPSHOT_BLOCK_MOVE
	if (SNAPMAP_ISMOVE(flags)) {
		/* mapping snapshot block to block device block */
		current_block = SNAPSHOT_BLOCK(iblock);
		num = 0;
		if (indirect_blks > 0) {
			/* allocating only indirect blocks */
			ext4_alloc_blocks(handle, inode, iblock, goal,
					  indirect_blks, 0, new_blocks, &err);
			if (err)
				return err;
		}
		/* charge snapshot file owner for moved blocks */
		dquot_alloc_block_nofail(inode, *blks);
		num = *blks;
		new_blocks[indirect_blks] = current_block;
	} else
#endif
	num = ext4_alloc_blocks(handle, inode, iblock, goal, indirect_blks,
				*blks, new_blocks, &err);
	if (err)
		return err;

	branch[0].key = cpu_to_le32(new_blocks[0]);
	/*
	 * metadata blocks and data blocks are allocated.
	 */
	for (n = 1; n <= indirect_blks;  n++) {
		/*
		 * Get buffer_head for parent block, zero it out
		 * and set the pointer to new one, then send
		 * parent to disk.
		 */
		bh = sb_getblk(inode->i_sb, new_blocks[n-1]);
		if (unlikely(!bh)) {
			err = -EIO;
			goto failed;
		}

		branch[n].bh = bh;
		lock_buffer(bh);
		BUFFER_TRACE(bh, "call get_create_access");
#ifdef CONFIG_EXT4_FS_SNAPSHOT_JOURNAL_BYPASS
		if (!SNAPMAP_ISSYNC(flags))
			err = ext4_journal_get_create_access(handle, bh);
#else
		err = ext4_journal_get_create_access(handle, bh);
#endif
		if (err) {
			/* Don't brelse(bh) here; it's done in
			 * ext4_journal_forget() below */
			unlock_buffer(bh);
			goto failed;
		}

		memset(bh->b_data, 0, blocksize);
		branch[n].p = (__le32 *) bh->b_data + offsets[n];
		branch[n].key = cpu_to_le32(new_blocks[n]);
		*branch[n].p = branch[n].key;
		if (n == indirect_blks) {
			current_block = new_blocks[n];
			/*
			 * End of chain, update the last new metablock of
			 * the chain to point to the new allocated
			 * data blocks numbers
			 */
			for (i = 1; i < num; i++)
				*(branch[n].p + i) = cpu_to_le32(++current_block);
		}
		BUFFER_TRACE(bh, "marking uptodate");
		set_buffer_uptodate(bh);
		unlock_buffer(bh);

		BUFFER_TRACE(bh, "call ext4_handle_dirty_metadata");
#ifdef CONFIG_EXT4_FS_SNAPSHOT_JOURNAL_BYPASS
		/*
		 * When accessing a block group for the first time, the
		 * block bitmap is the first block to be copied to the
		 * snapshot.  We don't want to reserve journal credits for
		 * the indirect blocks that map the bitmap copy (the COW
		 * bitmap), so instead of writing through the journal, we
		 * sync the indirect blocks directly to disk.  Of course,
		 * this is not good for performance but it only happens once
		 * per snapshot/blockgroup.
		 */
		if (SNAPMAP_ISSYNC(flags)) {
			mark_buffer_dirty(bh);
			sync_dirty_buffer(bh);
		} else
			err = ext4_handle_dirty_metadata(handle, inode, bh);
#else
		err = ext4_handle_dirty_metadata(handle, inode, bh);
#endif
		if (err)
			goto failed;
	}
	*blks = num;
	return err;
failed:
	/* Allocation failed, free what we already allocated */
	ext4_free_blocks(handle, inode, NULL, new_blocks[0], 1, 0);
#ifdef CONFIG_EXT4_FS_SNAPSHOT_JOURNAL_BYPASS
	/* If we bypassed journal, we don't need to forget any block */
	if (SNAPMAP_ISSYNC(flags))
		n = 1;
#endif
	for (i = 1; i <= n ; i++) {
		/*
		 * branch[i].bh is newly allocated, so there is no
		 * need to revoke the block, which is why we don't
		 * need to set EXT4_FREE_BLOCKS_METADATA.
		 */
		ext4_free_blocks(handle, inode, NULL, new_blocks[i], 1,
				 EXT4_FREE_BLOCKS_FORGET);
	}
	for (i = n+1; i < indirect_blks; i++)
		ext4_free_blocks(handle, inode, NULL, new_blocks[i], 1, 0);
#ifdef CONFIG_EXT4_FS_SNAPSHOT_BLOCK_MOVE
	if (SNAPMAP_ISMOVE(flags) && num > 0)
		/* don't charge snapshot file owner if move failed */
		dquot_free_block(inode, num);
	else if (num > 0)
		ext4_free_blocks(handle, inode, NULL, new_blocks[i], num, 0);
#else

	ext4_free_blocks(handle, inode, NULL, new_blocks[i], num, 0);
#endif

	return err;
}

/**
 * ext4_splice_branch - splice the allocated branch onto inode.
 * @handle: handle for this transaction
 * @inode: owner
 * @block: (logical) number of block we are adding
 * @chain: chain of indirect blocks (with a missing link - see
 *	ext4_alloc_branch)
 * @where: location of missing link
 * @num:   number of indirect blocks we are adding
 * @blks:  number of direct blocks we are adding
#ifdef CONFIG_EXT4_FS_SNAPSHOT_BLOCK_MOVE
 * @flags: map block request flags
#endif
 *
 * This function fills the missing link and does all housekeeping needed in
 * inode (->i_blocks, etc.). In case of success we end up with the full
 * chain to new block and return 0.
 */
#ifdef CONFIG_EXT4_FS_SNAPSHOT_BLOCK_MOVE
static int ext4_splice_branch(handle_t *handle, struct inode *inode,
			      ext4_lblk_t block, Indirect *where, int num,
			      int blks, int flags)
#else
static int ext4_splice_branch(handle_t *handle, struct inode *inode,
			      ext4_lblk_t block, Indirect *where, int num,
			      int blks)
#endif
{
	int i;
	int err = 0;
	ext4_fsblk_t current_block;

	/*
	 * If we're splicing into a [td]indirect block (as opposed to the
	 * inode) then we need to get write access to the [td]indirect block
	 * before the splice.
	 */
	if (where->bh) {
		BUFFER_TRACE(where->bh, "get_write_access");
#ifdef CONFIG_EXT4_FS_SNAPSHOT_HOOKS_JBD
		err = ext4_journal_get_write_access_inode(handle, inode,
							   where->bh);
#else
		err = ext4_journal_get_write_access(handle, where->bh);
#endif
		if (err)
			goto err_out;
	}
	/* That's it */

	*where->p = where->key;

	/*
	 * Update the host buffer_head or inode to point to more just allocated
	 * direct blocks blocks
	 */
	if (num == 0 && blks > 1) {
		current_block = le32_to_cpu(where->key) + 1;
		for (i = 1; i < blks; i++)
			*(where->p + i) = cpu_to_le32(current_block++);
	}

	/* We are done with atomic stuff, now do the rest of housekeeping */
	/* had we spliced it onto indirect block? */
	if (where->bh) {
		/*
		 * If we spliced it onto an indirect block, we haven't
		 * altered the inode.  Note however that if it is being spliced
		 * onto an indirect block at the very end of the file (the
		 * file is growing) then we *will* alter the inode to reflect
		 * the new i_size.  But that is not done here - it is done in
		 * generic_commit_write->__mark_inode_dirty->ext4_dirty_inode.
		 */
		jbd_debug(5, "splicing indirect only\n");
		BUFFER_TRACE(where->bh, "call ext4_handle_dirty_metadata");
		err = ext4_handle_dirty_metadata(handle, inode, where->bh);
		if (err)
			goto err_out;
	} else {
		/*
		 * OK, we spliced it into the inode itself on a direct block.
		 */
		ext4_mark_inode_dirty(handle, inode);
		jbd_debug(5, "splicing direct\n");
	}
	return err;

err_out:
	for (i = 1; i <= num; i++) {
#ifdef CONFIG_EXT4_FS_SNAPSHOT_JOURNAL_BYPASS
		int forget = EXT4_FREE_BLOCKS_FORGET;

		/* If we bypassed journal, we don't need to forget */
		if (SNAPMAP_ISSYNC(flags))
			forget = 0;

#endif
		/*
		 * branch[i].bh is newly allocated, so there is no
		 * need to revoke the block, which is why we don't
		 * need to set EXT4_FREE_BLOCKS_METADATA.
		 */
#ifdef CONFIG_EXT4_FS_SNAPSHOT_JOURNAL_BYPASS
		ext4_free_blocks(handle, inode, where[i].bh, 0, 1, forget);
#else
		ext4_free_blocks(handle, inode, where[i].bh, 0, 1,
				 EXT4_FREE_BLOCKS_FORGET);
#endif
	}
#ifdef CONFIG_EXT4_FS_SNAPSHOT_BLOCK_MOVE
	if (SNAPMAP_ISMOVE(flags))
		/* don't charge snapshot file owner if move failed */
		dquot_free_block(inode, blks);
	else
		ext4_free_blocks(handle, inode, NULL,
				 le32_to_cpu(where[num].key), blks, 0);
#else
	ext4_free_blocks(handle, inode, NULL, le32_to_cpu(where[num].key),
			 blks, 0);
#endif

	return err;
}

/*
 * The ext4_ind_map_blocks() function handles non-extents inodes
 * (i.e., using the traditional indirect/double-indirect i_blocks
 * scheme) for ext4_map_blocks().
 *
 * Allocation strategy is simple: if we have to allocate something, we will
 * have to go the whole way to leaf. So let's do it before attaching anything
 * to tree, set linkage between the newborn blocks, write them if sync is
 * required, recheck the path, free and repeat if check fails, otherwise
 * set the last missing link (that will protect us from any truncate-generated
 * removals - all blocks on the path are immune now) and possibly force the
 * write on the parent block.
 * That has a nice additional property: no special recovery from the failed
 * allocations is needed - we simply release blocks and do not touch anything
 * reachable from inode.
 *
 * `handle' can be NULL if create == 0.
 *
 * return > 0, # of blocks mapped or allocated.
 * return = 0, if plain lookup failed.
 * return < 0, error case.
 *
 * The ext4_ind_get_blocks() function should be called with
 * down_write(&EXT4_I(inode)->i_data_sem) if allocating filesystem
 * blocks (i.e., flags has EXT4_GET_BLOCKS_CREATE set) or
 * down_read(&EXT4_I(inode)->i_data_sem) if not allocating file system
 * blocks.
 */
int ext4_ind_map_blocks(handle_t *handle, struct inode *inode,
			       struct ext4_map_blocks *map,
			       int flags)
{
	int err = -EIO;
	ext4_lblk_t offsets[4];
	Indirect chain[4];
	Indirect *partial;
	ext4_fsblk_t goal;
	int indirect_blks;
	int blocks_to_boundary = 0;
	int depth;
	int count = 0;
	ext4_fsblk_t first_block = 0;
#ifdef CONFIG_EXT4_FS_SNAPSHOT_RACE_COW
	struct buffer_head *sbh = NULL;
#endif

	trace_ext4_ind_map_blocks_enter(inode, map->m_lblk, map->m_len, flags);
	J_ASSERT(!(ext4_test_inode_flag(inode, EXT4_INODE_EXTENTS)));
	J_ASSERT(handle != NULL || (flags & EXT4_GET_BLOCKS_CREATE) == 0);
	depth = ext4_block_to_path(inode, map->m_lblk, offsets,
				   &blocks_to_boundary);

	if (depth == 0)
		goto out;

	partial = ext4_get_branch(inode, depth, offsets, chain, &err);

#ifdef CONFIG_EXT4_FS_SNAPSHOT_HOOKS_DATA
	err = 0;
	if (!partial && (flags & EXT4_GET_BLOCKS_MOVE_ON_WRITE)) {
		BUG_ON(!ext4_snapshot_should_move_data(inode));
		first_block = le32_to_cpu(chain[depth - 1].key);
		if (!(flags & EXT4_GET_BLOCKS_CREATE)) {
			/*
			 * First call from ext4_map_blocks():
			 * test if first_block should be moved to snapshot?
			 */
			err = ext4_snapshot_get_move_access(handle, inode,
							    first_block,
							    &map->m_len, 0);
			if (err < 0) {
				/* cleanup the whole chain and exit */
				partial = chain + depth - 1;
				goto cleanup;
			}
			if (err > 0) {
				/*
				 * Return EXT4_MAP_REMAP via map->m_flags
				 * to tell ext4_map_blocks() that the
				 * found block should be moved to snapshot.
				 */
				map->m_flags |= EXT4_MAP_REMAP;
			}
			/*
			 * Set max. blocks to map to max. blocks, which
			 * ext4_snapshot_get_move_access() allows us to handle
			 * (move or not move) in one ext4_map_blocks() call.
			 */
			err = 0;
		} else if (map->m_flags & EXT4_MAP_REMAP &&
				map->m_pblk == first_block) {
			/*
			 * Second call from ext4_map_blocks():
			 * If mapped block hasn't change, we can rely the
			 * cached result from the first call.
			 */
			err = 1;
		}
	}
	if (err)
		/* do not map found block - it should be moved to snapshot */
		partial = chain + depth - 1;

#endif
	/* Simplest case - block found, no allocation needed */
	if (!partial) {
		first_block = le32_to_cpu(chain[depth - 1].key);
		count++;
		/*map more blocks*/
		while (count < map->m_len && count <= blocks_to_boundary) {
			ext4_fsblk_t blk;

			blk = le32_to_cpu(*(chain[depth-1].p + count));

			if (blk == first_block + count)
				count++;
			else
				break;
		}
		goto got_it;
	}

	/* Next simple case - plain lookup or failed read of indirect block */
	if ((flags & EXT4_GET_BLOCKS_CREATE) == 0 || err == -EIO)
		goto cleanup;

	/*
	 * Okay, we need to do block allocation.
	*/
	if (EXT4_HAS_RO_COMPAT_FEATURE(inode->i_sb,
				       EXT4_FEATURE_RO_COMPAT_BIGALLOC)) {
		EXT4_ERROR_INODE(inode, "Can't allocate blocks for "
				 "non-extent mapped inodes with bigalloc");
		return -ENOSPC;
	}

	goal = ext4_find_goal(inode, map->m_lblk, partial);

	/* the number of blocks need to allocate for [d,t]indirect blocks */
	indirect_blks = (chain + depth) - partial - 1;

	/*
	 * Next look up the indirect map to count the totoal number of
	 * direct blocks to allocate for this branch.
	 */
#ifdef CONFIG_EXT4_FS_SNAPSHOT_HOOKS_DATA
	if (map->m_flags & EXT4_MAP_REMAP) {
		BUG_ON(indirect_blks != 0);
		count = map->m_len;
	} else
		count = ext4_blks_to_allocate(partial, indirect_blks,
					      map->m_len, blocks_to_boundary);
#else
	count = ext4_blks_to_allocate(partial, indirect_blks,
				      map->m_len, blocks_to_boundary);
#endif
	/*
	 * Block out ext4_truncate while we alter the tree
	 */
#ifdef CONFIG_EXT4_FS_SNAPSHOT_BLOCK_MOVE
	err = ext4_alloc_branch(handle, inode, map->m_lblk, indirect_blks,
				&count, goal, offsets + (partial - chain),
				partial, flags);
	if (err)
		goto cleanup;
#else
	err = ext4_alloc_branch(handle, inode, map->m_lblk, indirect_blks,
				&count, goal,
				offsets + (partial - chain), partial);
#endif

#ifdef CONFIG_EXT4_FS_SNAPSHOT_RACE_COW
	if (SNAPMAP_ISCOW(flags)) {
		/*
		 * COWing block or creating COW bitmap.
		 * we now have exclusive access to the COW destination block
		 * and we are about to create the snapshot block mapping
		 * and make it public.
		 * grab the buffer cache entry and mark it new
		 * to indicate a pending COW operation.
		 * the refcount for the buffer cache will be released
		 * when the COW operation is either completed or canceled.
		 */
		sbh = sb_getblk(inode->i_sb, le32_to_cpu(chain[depth-1].key));
		if (!sbh) {
			err = -EIO;
			goto cleanup;
		}
		ext4_snapshot_start_pending_cow(sbh);
	}

#endif
#ifdef CONFIG_EXT4_FS_SNAPSHOT_HOOKS_DATA
	if (map->m_flags & EXT4_MAP_REMAP) {
		map->m_len = count;
		/* move old block to snapshot */
		err = ext4_snapshot_get_move_access(handle, inode,
						    le32_to_cpu(*(partial->p)),
						    &map->m_len, 1);
		if (err <= 0) {
			/* failed to move to snapshot - abort! */
			err = err ? : -EIO;
			ext4_journal_abort_handle(__func__, __LINE__,
					"ext4_snapshot_get_move_access", NULL,
					handle, err);
			goto cleanup;
		}
		/* block moved to snapshot - continue to splice new block */
		err = 0;
	}
#endif
	/*
	 * The ext4_splice_branch call will free and forget any buffers
	 * on the new chain if there is a failure, but that risks using
	 * up transaction credits, especially for bitmaps where the
	 * credits cannot be returned.  Can we handle this somehow?  We
	 * may need to return -EAGAIN upwards in the worst case.  --sct
	 */
#ifdef CONFIG_EXT4_FS_SNAPSHOT_BLOCK_MOVE
	err = ext4_splice_branch(handle, inode, map->m_lblk, partial,
				 indirect_blks, count, flags);
#else
	if (!err)
		err = ext4_splice_branch(handle, inode, map->m_lblk,
					 partial, indirect_blks, count);
#endif
	if (err)
		goto cleanup;

	map->m_flags |= EXT4_MAP_NEW;

#ifdef CONFIG_EXT4_FS_SNAPSHOT_HOOKS_DATA
	if (!IS_COWING(handle))
		ext4_update_inode_fsync_trans(handle, inode, 1);
#else
	ext4_update_inode_fsync_trans(handle, inode, 1);
#endif
got_it:
	map->m_flags |= EXT4_MAP_MAPPED;
	map->m_pblk = le32_to_cpu(chain[depth-1].key);
	map->m_len = count;
	if (count > blocks_to_boundary)
		map->m_flags |= EXT4_MAP_BOUNDARY;
	err = count;
	/* Clean up and exit */
	partial = chain + depth - 1;	/* the whole chain */
cleanup:
#ifdef CONFIG_EXT4_FS_SNAPSHOT_RACE_COW
	/* cancel pending COW operation on failure to alloc snapshot block */
	if (SNAPMAP_ISCOW(flags)) {
		if (err < 0 && sbh)
			ext4_snapshot_end_pending_cow(sbh);
		brelse(sbh);
	}
#endif
	while (partial > chain) {
		BUFFER_TRACE(partial->bh, "call brelse");
		brelse(partial->bh);
		partial--;
	}
out:
	trace_ext4_ind_map_blocks_exit(inode, map->m_lblk,
				map->m_pblk, map->m_len, err);
	return err;
}

/*
 * O_DIRECT for ext3 (or indirect map) based files
 *
 * If the O_DIRECT write will extend the file then add this inode to the
 * orphan list.  So recovery will truncate it back to the original size
 * if the machine crashes during the write.
 *
 * If the O_DIRECT write is intantiating holes inside i_size and the machine
 * crashes then stale disk data _may_ be exposed inside the file. But current
 * VFS code falls back into buffered path in that case so we are safe.
 */
ssize_t ext4_ind_direct_IO(int rw, struct kiocb *iocb,
			   const struct iovec *iov, loff_t offset,
			   unsigned long nr_segs)
{
	struct file *file = iocb->ki_filp;
	struct inode *inode = file->f_mapping->host;
	struct ext4_inode_info *ei = EXT4_I(inode);
	handle_t *handle;
	ssize_t ret;
	int orphan = 0;
	size_t count = iov_length(iov, nr_segs);
	int retries = 0;

	if (rw == WRITE) {
		loff_t final_size = offset + count;

		if (final_size > inode->i_size) {
			/* Credits for sb + inode write */
			handle = ext4_journal_start(inode, 2);
			if (IS_ERR(handle)) {
				ret = PTR_ERR(handle);
				goto out;
			}
			ret = ext4_orphan_add(handle, inode);
			if (ret) {
				ext4_journal_stop(handle);
				goto out;
			}
			orphan = 1;
			ei->i_disksize = inode->i_size;
			ext4_journal_stop(handle);
		}
	}

retry:
	if (rw == READ && ext4_should_dioread_nolock(inode)) {
		if (unlikely(!list_empty(&ei->i_completed_io_list))) {
			mutex_lock(&inode->i_mutex);
			ext4_flush_completed_IO(inode);
			mutex_unlock(&inode->i_mutex);
		}
		ret = __blockdev_direct_IO(rw, iocb, inode,
				 inode->i_sb->s_bdev, iov,
				 offset, nr_segs,
				 ext4_get_block, NULL, NULL, 0);
	} else {
		ret = blockdev_direct_IO(rw, iocb, inode,
				 iov, offset, nr_segs,
#ifdef CONFIG_EXT4_FS_SNAPSHOT_HOOKS_DIO
				 /*
				  * snapshots code gets here for DIO write
				  * to ind mapped files or outside i_size
				  * of extent mapped files and for DIO read
				  * to all files.
				  * XXX: isn't it possible to expose stale data
				  *      on DIO read to newly allocated ind map
				  *      blocks or newly MOWed blocks?
				  */
				 (rw == WRITE) ? ext4_get_block_dio_write :
#endif
				 ext4_get_block);

		if (unlikely((rw & WRITE) && ret < 0)) {
			loff_t isize = i_size_read(inode);
			loff_t end = offset + iov_length(iov, nr_segs);

			if (end > isize)
				ext4_truncate_failed_write(inode);
		}
	}
	if (ret == -ENOSPC && ext4_should_retry_alloc(inode->i_sb, &retries))
		goto retry;

	if (orphan) {
		int err;

		/* Credits for sb + inode write */
		handle = ext4_journal_start(inode, 2);
		if (IS_ERR(handle)) {
			/* This is really bad luck. We've written the data
			 * but cannot extend i_size. Bail out and pretend
			 * the write failed... */
			ret = PTR_ERR(handle);
			if (inode->i_nlink)
				ext4_orphan_del(NULL, inode);

			goto out;
		}
		if (inode->i_nlink)
			ext4_orphan_del(handle, inode);
		if (ret > 0) {
			loff_t end = offset + ret;
			if (end > inode->i_size) {
				ei->i_disksize = end;
				i_size_write(inode, end);
				/*
				 * We're going to return a positive `ret'
				 * here due to non-zero-length I/O, so there's
				 * no way of reporting error returns from
				 * ext4_mark_inode_dirty() to userspace.  So
				 * ignore it.
				 */
				ext4_mark_inode_dirty(handle, inode);
			}
		}
		err = ext4_journal_stop(handle);
		if (ret == 0)
			ret = err;
	}
out:
	return ret;
}

/*
 * Calculate the number of metadata blocks need to reserve
 * to allocate a new block at @lblocks for non extent file based file
 */
int ext4_ind_calc_metadata_amount(struct inode *inode, sector_t lblock)
{
	struct ext4_inode_info *ei = EXT4_I(inode);
	sector_t dind_mask = ~((sector_t)EXT4_ADDR_PER_BLOCK(inode->i_sb) - 1);
	int blk_bits;

	if (lblock < EXT4_NDIR_BLOCKS)
		return 0;

	lblock -= EXT4_NDIR_BLOCKS;

	if (ei->i_da_metadata_calc_len &&
	    (lblock & dind_mask) == ei->i_da_metadata_calc_last_lblock) {
		ei->i_da_metadata_calc_len++;
		return 0;
	}
	ei->i_da_metadata_calc_last_lblock = lblock & dind_mask;
	ei->i_da_metadata_calc_len = 1;
	blk_bits = order_base_2(lblock);
	return (blk_bits / EXT4_ADDR_PER_BLOCK_BITS(inode->i_sb)) + 1;
}

int ext4_ind_trans_blocks(struct inode *inode, int nrblocks, int chunk)
{
	int indirects;

	/* if nrblocks are contiguous */
	if (chunk) {
		/*
		 * With N contiguous data blocks, we need at most
		 * N/EXT4_ADDR_PER_BLOCK(inode->i_sb) + 1 indirect blocks,
		 * 2 dindirect blocks, and 1 tindirect block
		 */
		return DIV_ROUND_UP(nrblocks,
				    EXT4_ADDR_PER_BLOCK(inode->i_sb)) + 4;
	}
	/*
	 * if nrblocks are not contiguous, worse case, each block touch
	 * a indirect block, and each indirect block touch a double indirect
	 * block, plus a triple indirect block
	 */
	indirects = nrblocks * 2 + 1;
	return indirects;
}

/*
 * Truncate transactions can be complex and absolutely huge.  So we need to
 * be able to restart the transaction at a conventient checkpoint to make
 * sure we don't overflow the journal.
 *
 * start_transaction gets us a new handle for a truncate transaction,
 * and extend_transaction tries to extend the existing one a bit.  If
 * extend fails, we need to propagate the failure up and restart the
 * transaction in the top-level truncate loop. --sct
 */
static handle_t *start_transaction(struct inode *inode)
{
	handle_t *result;

	result = ext4_journal_start(inode, ext4_blocks_for_truncate(inode));
	if (!IS_ERR(result))
		return result;

	ext4_std_error(inode->i_sb, PTR_ERR(result));
	return result;
}

/*
 * Try to extend this transaction for the purposes of truncation.
 *
 * Returns 0 if we managed to create more room.  If we can't create more
 * room, and the transaction must be restarted we return 1.
 */
static int try_to_extend_transaction(handle_t *handle, struct inode *inode)
{
	if (!ext4_handle_valid(handle))
		return 0;
	if (ext4_handle_has_enough_credits(handle, EXT4_RESERVE_TRANS_BLOCKS+1))
		return 0;
	if (!ext4_journal_extend(handle, ext4_blocks_for_truncate(inode)))
		return 0;
	return 1;
}

/*
 * Probably it should be a library function... search for first non-zero word
 * or memcmp with zero_page, whatever is better for particular architecture.
 * Linus?
 */
static inline int all_zeroes(__le32 *p, __le32 *q)
{
	while (p < q)
		if (*p++)
			return 0;
	return 1;
}

/**
 *	ext4_find_shared - find the indirect blocks for partial truncation.
 *	@inode:	  inode in question
 *	@depth:	  depth of the affected branch
 *	@offsets: offsets of pointers in that branch (see ext4_block_to_path)
 *	@chain:	  place to store the pointers to partial indirect blocks
 *	@top:	  place to the (detached) top of branch
 *
 *	This is a helper function used by ext4_truncate().
 *
 *	When we do truncate() we may have to clean the ends of several
 *	indirect blocks but leave the blocks themselves alive. Block is
 *	partially truncated if some data below the new i_size is referred
 *	from it (and it is on the path to the first completely truncated
 *	data block, indeed).  We have to free the top of that path along
 *	with everything to the right of the path. Since no allocation
 *	past the truncation point is possible until ext4_truncate()
 *	finishes, we may safely do the latter, but top of branch may
 *	require special attention - pageout below the truncation point
 *	might try to populate it.
 *
 *	We atomically detach the top of branch from the tree, store the
 *	block number of its root in *@top, pointers to buffer_heads of
 *	partially truncated blocks - in @chain[].bh and pointers to
 *	their last elements that should not be removed - in
 *	@chain[].p. Return value is the pointer to last filled element
 *	of @chain.
 *
 *	The work left to caller to do the actual freeing of subtrees:
 *		a) free the subtree starting from *@top
 *		b) free the subtrees whose roots are stored in
 *			(@chain[i].p+1 .. end of @chain[i].bh->b_data)
 *		c) free the subtrees growing from the inode past the @chain[0].
 *			(no partially truncated stuff there).  */

static Indirect *ext4_find_shared(struct inode *inode, int depth,
				  ext4_lblk_t offsets[4], Indirect chain[4],
				  __le32 *top)
{
	Indirect *partial, *p;
	int k, err;

	*top = 0;
	/* Make k index the deepest non-null offset + 1 */
	for (k = depth; k > 1 && !offsets[k-1]; k--)
		;
	partial = ext4_get_branch(inode, k, offsets, chain, &err);
	/* Writer: pointers */
	if (!partial)
		partial = chain + k-1;
	/*
	 * If the branch acquired continuation since we've looked at it -
	 * fine, it should all survive and (new) top doesn't belong to us.
	 */
	if (!partial->key && *partial->p)
		/* Writer: end */
		goto no_top;
	for (p = partial; (p > chain) && all_zeroes((__le32 *) p->bh->b_data, p->p); p--)
		;
	/*
	 * OK, we've found the last block that must survive. The rest of our
	 * branch should be detached before unlocking. However, if that rest
	 * of branch is all ours and does not grow immediately from the inode
	 * it's easier to cheat and just decrement partial->p.
	 */
	if (p == chain + k - 1 && p > chain) {
		p->p--;
	} else {
		*top = *p->p;
		/* Nope, don't do this in ext4.  Must leave the tree intact */
#if 0
		*p->p = 0;
#endif
	}
	/* Writer: end */

	while (partial > p) {
		brelse(partial->bh);
		partial--;
	}
no_top:
	return partial;
}

#ifdef CONFIG_EXT4_FS_SNAPSHOT_CLEANUP_SHRINK
/*
 * ext4_clear_blocks - Zero a number of block pointers
 * @handle:	handle for this transaction
 * @inode:	inode we are dealing with
 * @bh:		indirect buffer_head which contains *@first and *@last
 * @block_to_free: first block to free
 * @count:	number of sequential blocks to free
 * @first:	array of block numbers
 * @last:	points immediately past the end of array
 * @bitmap:	if not NULL, don't free blocks marked used in bitmap
 * @bit:	bit number representing the @first block in the bitmap
 *
 * Zero a number of block pointers in either an inode or an indirect block.
 * If we restart the transaction we must again get write access to the
 * indirect block for further modification.
 *
 * We release @count blocks on disk, but (@last - @first) may be greater
 * than @count because there can be holes or blocks marked used in there.
 *
 * Return 0 on success, 1 on invalid block range
 * and < 0 on fatal error.
 */
static int ext4_clear_blocks(handle_t *handle, struct inode *inode,
			     struct buffer_head *bh,
			     ext4_fsblk_t block_to_free, unsigned long count,
			     __le32 *first, __le32 *last,
			     const char *bitmap, int bit)
#else
/*
 * Zero a number of block pointers in either an inode or an indirect block.
 * If we restart the transaction we must again get write access to the
 * indirect block for further modification.
 *
 * We release `count' blocks on disk, but (last - first) may be greater
 * than `count' because there can be holes in there.
 *
 * Return 0 on success, 1 on invalid block range
 * and < 0 on fatal error.
 */
static int ext4_clear_blocks(handle_t *handle, struct inode *inode,
			     struct buffer_head *bh,
			     ext4_fsblk_t block_to_free,
			     unsigned long count, __le32 *first,
			     __le32 *last)
#endif
{
	__le32 *p;
	int	flags = EXT4_FREE_BLOCKS_FORGET | EXT4_FREE_BLOCKS_VALIDATED;
	int	err;

	if (S_ISDIR(inode->i_mode) || S_ISLNK(inode->i_mode))
		flags |= EXT4_FREE_BLOCKS_METADATA;

	if (!ext4_data_block_valid(EXT4_SB(inode->i_sb), block_to_free,
				   count)) {
		EXT4_ERROR_INODE(inode, "attempt to clear invalid "
				 "blocks %llu len %lu",
				 (unsigned long long) block_to_free, count);
		return 1;
	}

	if (try_to_extend_transaction(handle, inode)) {
		if (bh) {
			BUFFER_TRACE(bh, "call ext4_handle_dirty_metadata");
			err = ext4_handle_dirty_metadata(handle, inode, bh);
			if (unlikely(err))
				goto out_err;
		}
		err = ext4_mark_inode_dirty(handle, inode);
		if (unlikely(err))
			goto out_err;
		err = ext4_truncate_restart_trans(handle, inode,
					ext4_blocks_for_truncate(inode));
		if (unlikely(err))
			goto out_err;
		if (bh) {
			BUFFER_TRACE(bh, "retaking write access");
#ifdef CONFIG_EXT4_FS_SNAPSHOT_HOOKS_JBD
			err = ext4_journal_get_write_access_inode(handle,
								  inode, bh);
#else
			err = ext4_journal_get_write_access(handle, bh);
#endif
			if (unlikely(err))
				goto out_err;
		}
	}

#ifdef CONFIG_EXT4_FS_SNAPSHOT_CLEANUP_SHRINK
	for (p = first; p < last; p++) {
		if (*p && bitmap && ext4_test_bit(bit + (p - first), bitmap)) {
			/* don't free block used by older snapshot */
			cond_resched();
			continue;
		}
		*p = 0;
	}
#else
	for (p = first; p < last; p++)
		*p = 0;
#endif

	ext4_free_blocks(handle, inode, NULL, block_to_free, count, flags);
	return 0;
out_err:
	ext4_std_error(inode->i_sb, err);
	return err;
}

/**
 * ext4_free_data - free a list of data blocks
 * @handle:	handle for this transaction
 * @inode:	inode we are dealing with
 * @this_bh:	indirect buffer_head which contains *@first and *@last
 * @first:	array of block numbers
 * @last:	points immediately past the end of array
#ifdef CONFIG_EXT4_FS_SNAPSHOT_CLEANUP_SHRINK
 * @bitmap:	if not NULL, don't free blocks marked used in bitmap
 * @bit:	bit number representing the @first block in the bitmap
 * @pfreed_blocks: return number of freed blocks
 *
 * We are freeing all blocks refered from that array (numbers are stored as
 * little-endian 32-bit) and not marked used in the bitmap and we are updating
 * @inode->i_blocks appropriately.
#else
 *
 * We are freeing all blocks referred from that array (numbers are stored as
 * little-endian 32-bit) and updating @inode->i_blocks appropriately.
#endif
 *
 * We accumulate contiguous runs of blocks to free.  Conveniently, if these
 * blocks are contiguous then releasing them at one time will only affect one
 * or two bitmap blocks (+ group descriptor(s) and superblock) and we won't
 * actually use a lot of journal space.
 *
 * @this_bh will be %NULL if @first and @last point into the inode's direct
 * block pointers.
 */
#ifdef CONFIG_EXT4_FS_SNAPSHOT_CLEANUP_SHRINK
void ext4_free_data_bitmap(handle_t *handle, struct inode *inode,
			   struct buffer_head *this_bh,
			   __le32 *first, __le32 *last,
			   const char *bitmap, int bit,
			   int *pfreed_blocks)
#else
static void ext4_free_data(handle_t *handle, struct inode *inode,
			   struct buffer_head *this_bh,
			   __le32 *first, __le32 *last)
#endif
{
	ext4_fsblk_t block_to_free = 0;    /* Starting block # of a run */
	unsigned long count = 0;	    /* Number of blocks in the run */
	__le32 *block_to_free_p = NULL;	    /* Pointer into inode/ind
					       corresponding to
					       block_to_free */
	ext4_fsblk_t nr;		    /* Current block # */
	__le32 *p;			    /* Pointer into inode/ind
					       for current block */
	int err = 0;

	if (this_bh) {				/* For indirect block */
		BUFFER_TRACE(this_bh, "get_write_access");
#ifdef CONFIG_EXT4_FS_SNAPSHOT_HOOKS_JBD
		err = ext4_journal_get_write_access_inode(handle, inode,
							   this_bh);
#else
		err = ext4_journal_get_write_access(handle, this_bh);
#endif
		/* Important: if we can't update the indirect pointers
		 * to the blocks, we can't free them. */
		if (err)
			return;
	}

	for (p = first; p < last; p++) {
		nr = le32_to_cpu(*p);
#ifdef CONFIG_EXT4_FS_SNAPSHOT_CLEANUP_SHRINK
		if (nr && bitmap && ext4_test_bit(bit + (p - first), bitmap)) {
			/* don't free block used by older snapshot */
			nr = 0;
			cond_resched();
		}
		if (nr && pfreed_blocks)
			++(*pfreed_blocks);
#endif
		if (nr) {
			/* accumulate blocks to free if they're contiguous */
			if (count == 0) {
				block_to_free = nr;
				block_to_free_p = p;
				count = 1;
			} else if (nr == block_to_free + count) {
				count++;
			} else {
#ifdef CONFIG_EXT4_FS_SNAPSHOT_CLEANUP_SHRINK
				err = ext4_clear_blocks(handle, inode,
					       this_bh, block_to_free, count,
					       block_to_free_p, p, bitmap,
					       bit + (block_to_free_p - first));
#else
				err = ext4_clear_blocks(handle, inode, this_bh,
						        block_to_free, count,
						        block_to_free_p, p);
#endif
				if (err)
					break;
				block_to_free = nr;
				block_to_free_p = p;
				count = 1;
			}
		}
	}

#ifdef CONFIG_EXT4_FS_SNAPSHOT_CLEANUP_SHRINK
	if (count > 0)
		err = ext4_clear_blocks(handle, inode, this_bh,
				block_to_free, count, block_to_free_p, p,
				bitmap, bit + (block_to_free_p - first));
#else
	if (!err && count > 0)
		err = ext4_clear_blocks(handle, inode, this_bh, block_to_free,
					count, block_to_free_p, p);
#endif
	if (err < 0)
		/* fatal error */
		return;

	if (this_bh) {
		BUFFER_TRACE(this_bh, "call ext4_handle_dirty_metadata");

		/*
		 * The buffer head should have an attached journal head at this
		 * point. However, if the data is corrupted and an indirect
		 * block pointed to itself, it would have been detached when
		 * the block was cleared. Check for this instead of OOPSing.
		 */
		if ((EXT4_JOURNAL(inode) == NULL) || bh2jh(this_bh))
			ext4_handle_dirty_metadata(handle, inode, this_bh);
		else
			EXT4_ERROR_INODE(inode,
					 "circular indirect block detected at "
					 "block %llu",
				(unsigned long long) this_bh->b_blocknr);
	}
}

/**
 *	ext4_free_branches - free an array of branches
 *	@handle: JBD handle for this transaction
 *	@inode:	inode we are dealing with
 *	@parent_bh: the buffer_head which contains *@first and *@last
 *	@first:	array of block numbers
 *	@last:	pointer immediately past the end of array
 *	@depth:	depth of the branches to free
 *
 *	We are freeing all blocks referred from these branches (numbers are
 *	stored as little-endian 32-bit) and updating @inode->i_blocks
 *	appropriately.
 */
#ifdef CONFIG_EXT4_FS_SNAPSHOT_CLEANUP
void ext4_free_branches(handle_t *handle, struct inode *inode,
			struct buffer_head *parent_bh,
			__le32 *first, __le32 *last, int depth)
#else
static void ext4_free_branches(handle_t *handle, struct inode *inode,
			       struct buffer_head *parent_bh,
			       __le32 *first, __le32 *last, int depth)
#endif
{
	ext4_fsblk_t nr;
	__le32 *p;

	if (ext4_handle_is_aborted(handle))
		return;

	if (depth--) {
		struct buffer_head *bh;
		int addr_per_block = EXT4_ADDR_PER_BLOCK(inode->i_sb);
		p = last;
		while (--p >= first) {
			nr = le32_to_cpu(*p);
			if (!nr)
				continue;		/* A hole */

			if (!ext4_data_block_valid(EXT4_SB(inode->i_sb),
						   nr, 1)) {
				EXT4_ERROR_INODE(inode,
						 "invalid indirect mapped "
						 "block %lu (level %d)",
						 (unsigned long) nr, depth);
				break;
			}

			/* Go read the buffer for the next level down */
			bh = sb_bread(inode->i_sb, nr);

			/*
			 * A read failure? Report error and clear slot
			 * (should be rare).
			 */
			if (!bh) {
				EXT4_ERROR_INODE_BLOCK(inode, nr,
						       "Read failure");
				continue;
			}

			/* This zaps the entire block.  Bottom up. */
			BUFFER_TRACE(bh, "free child branches");
			ext4_free_branches(handle, inode, bh,
					(__le32 *) bh->b_data,
					(__le32 *) bh->b_data + addr_per_block,
					depth);
			brelse(bh);

			/*
			 * Everything below this this pointer has been
			 * released.  Now let this top-of-subtree go.
			 *
			 * We want the freeing of this indirect block to be
			 * atomic in the journal with the updating of the
			 * bitmap block which owns it.  So make some room in
			 * the journal.
			 *
			 * We zero the parent pointer *after* freeing its
			 * pointee in the bitmaps, so if extend_transaction()
			 * for some reason fails to put the bitmap changes and
			 * the release into the same transaction, recovery
			 * will merely complain about releasing a free block,
			 * rather than leaking blocks.
			 */
			if (ext4_handle_is_aborted(handle))
				return;
			if (try_to_extend_transaction(handle, inode)) {
				ext4_mark_inode_dirty(handle, inode);
				ext4_truncate_restart_trans(handle, inode,
					    ext4_blocks_for_truncate(inode));
			}

			/*
			 * The forget flag here is critical because if
			 * we are journaling (and not doing data
			 * journaling), we have to make sure a revoke
			 * record is written to prevent the journal
			 * replay from overwriting the (former)
			 * indirect block if it gets reallocated as a
			 * data block.  This must happen in the same
			 * transaction where the data blocks are
			 * actually freed.
			 */
			ext4_free_blocks(handle, inode, NULL, nr, 1,
					 EXT4_FREE_BLOCKS_METADATA|
					 EXT4_FREE_BLOCKS_FORGET);

			if (parent_bh) {
				/*
				 * The block which we have just freed is
				 * pointed to by an indirect block: journal it
				 */
				BUFFER_TRACE(parent_bh, "get_write_access");
#ifdef CONFIG_EXT4_FS_SNAPSHOT_HOOKS_JBD
				if (!ext4_journal_get_write_access_inode(
					    handle, inode, parent_bh)){
#else
				if (!ext4_journal_get_write_access(handle,
								   parent_bh)){
#endif
					*p = 0;
					BUFFER_TRACE(parent_bh,
					"call ext4_handle_dirty_metadata");
					ext4_handle_dirty_metadata(handle,
								   inode,
								   parent_bh);
				}
			}
		}
	} else {
		/* We have reached the bottom of the tree. */
		BUFFER_TRACE(parent_bh, "free data blocks");
		ext4_free_data(handle, inode, parent_bh, first, last);
	}
}

void ext4_ind_truncate(struct inode *inode)
{
	handle_t *handle;
	struct ext4_inode_info *ei = EXT4_I(inode);
	__le32 *i_data = ei->i_data;
	int addr_per_block = EXT4_ADDR_PER_BLOCK(inode->i_sb);
	struct address_space *mapping = inode->i_mapping;
	ext4_lblk_t offsets[4];
	Indirect chain[4];
	Indirect *partial;
	__le32 nr = 0;
	int n = 0;
	ext4_lblk_t last_block, max_block;
	loff_t page_len;
	unsigned blocksize = inode->i_sb->s_blocksize;
	int err;

	handle = start_transaction(inode);
	if (IS_ERR(handle))
		return;		/* AKPM: return what? */

	last_block = (inode->i_size + blocksize-1)
					>> EXT4_BLOCK_SIZE_BITS(inode->i_sb);
	max_block = (EXT4_SB(inode->i_sb)->s_bitmap_maxbytes + blocksize-1)
					>> EXT4_BLOCK_SIZE_BITS(inode->i_sb);

	if (inode->i_size % PAGE_CACHE_SIZE != 0) {
		page_len = PAGE_CACHE_SIZE -
			(inode->i_size & (PAGE_CACHE_SIZE - 1));

		err = ext4_discard_partial_page_buffers(handle,
			mapping, inode->i_size, page_len, 0);

		if (err)
			goto out_stop;
	}

	if (last_block != max_block) {
		n = ext4_block_to_path(inode, last_block, offsets, NULL);
		if (n == 0)
			goto out_stop;	/* error */
	}

	/*
	 * OK.  This truncate is going to happen.  We add the inode to the
	 * orphan list, so that if this truncate spans multiple transactions,
	 * and we crash, we will resume the truncate when the filesystem
	 * recovers.  It also marks the inode dirty, to catch the new size.
	 *
	 * Implication: the file must always be in a sane, consistent
	 * truncatable state while each transaction commits.
	 */
	if (ext4_orphan_add(handle, inode))
		goto out_stop;

	/*
	 * From here we block out all ext4_get_block() callers who want to
	 * modify the block allocation tree.
	 */
	down_write(&ei->i_data_sem);

	ext4_discard_preallocations(inode);

	/*
	 * The orphan list entry will now protect us from any crash which
	 * occurs before the truncate completes, so it is now safe to propagate
	 * the new, shorter inode size (held for now in i_size) into the
	 * on-disk inode. We do this via i_disksize, which is the value which
	 * ext4 *really* writes onto the disk inode.
	 */
	ei->i_disksize = inode->i_size;

	if (last_block == max_block) {
		/*
		 * It is unnecessary to free any data blocks if last_block is
		 * equal to the indirect block limit.
		 */
		goto out_unlock;
	} else if (n == 1) {		/* direct blocks */
		ext4_free_data(handle, inode, NULL, i_data+offsets[0],
			       i_data + EXT4_NDIR_BLOCKS);
		goto do_indirects;
	}

	partial = ext4_find_shared(inode, n, offsets, chain, &nr);
	/* Kill the top of shared branch (not detached) */
	if (nr) {
		if (partial == chain) {
			/* Shared branch grows from the inode */
			ext4_free_branches(handle, inode, NULL,
					   &nr, &nr+1, (chain+n-1) - partial);
			*partial->p = 0;
			/*
			 * We mark the inode dirty prior to restart,
			 * and prior to stop.  No need for it here.
			 */
		} else {
			/* Shared branch grows from an indirect block */
			BUFFER_TRACE(partial->bh, "get_write_access");
			ext4_free_branches(handle, inode, partial->bh,
					partial->p,
					partial->p+1, (chain+n-1) - partial);
		}
	}
	/* Clear the ends of indirect blocks on the shared branch */
	while (partial > chain) {
		ext4_free_branches(handle, inode, partial->bh, partial->p + 1,
				   (__le32*)partial->bh->b_data+addr_per_block,
				   (chain+n-1) - partial);
		BUFFER_TRACE(partial->bh, "call brelse");
		brelse(partial->bh);
		partial--;
	}
do_indirects:
	/* Kill the remaining (whole) subtrees */
	switch (offsets[0]) {
	default:
#ifdef CONFIG_EXT4_FS_SNAPSHOT_FILE_HUGE
		if (ext4_snapshot_file(inode) &&
				offsets[0] < EXT4_SNAPSHOT_EXTRA_TIND_BLOCKS)
			/* Freeing snapshot extra tind branches */
			break;
#endif
		nr = i_data[EXT4_IND_BLOCK];
		if (nr) {
			ext4_free_branches(handle, inode, NULL, &nr, &nr+1, 1);
			i_data[EXT4_IND_BLOCK] = 0;
		}
	case EXT4_IND_BLOCK:
		nr = i_data[EXT4_DIND_BLOCK];
		if (nr) {
			ext4_free_branches(handle, inode, NULL, &nr, &nr+1, 2);
			i_data[EXT4_DIND_BLOCK] = 0;
		}
	case EXT4_DIND_BLOCK:
		nr = i_data[EXT4_TIND_BLOCK];
		if (nr) {
			ext4_free_branches(handle, inode, NULL, &nr, &nr+1, 3);
			i_data[EXT4_TIND_BLOCK] = 0;
		}
	case EXT4_TIND_BLOCK:
		;
	}
#ifdef CONFIG_EXT4_FS_SNAPSHOT_FILE_HUGE
	if (ext4_snapshot_file(inode)) {
		int i;

		/* Kill the remaining snapshot file triple indirect trees */
		for (i = 0; i < EXT4_SNAPSHOT_EXTRA_TIND_BLOCKS; i++) {
			nr = i_data[i];
			if (!nr)
				continue;
			ext4_free_branches(handle, inode, NULL, &nr, &nr+1, 3);
			i_data[i] = 0;
		}
	}

#endif
out_unlock:
	up_write(&ei->i_data_sem);
	inode->i_mtime = inode->i_ctime = ext4_current_time(inode);
	ext4_mark_inode_dirty(handle, inode);

	/*
	 * In a multi-transaction truncate, we only make the final transaction
	 * synchronous
	 */
	if (IS_SYNC(inode))
		ext4_handle_sync(handle);
out_stop:
	/*
	 * If this was a simple ftruncate(), and the file will remain alive
	 * then we need to clear up the orphan record which we created above.
	 * However, if this was a real unlink then we were called by
	 * ext4_delete_inode(), and we allow that function to clean up the
	 * orphan info for us.
	 */
	if (inode->i_nlink)
		ext4_orphan_del(handle, inode);

	ext4_journal_stop(handle);
	trace_ext4_truncate_exit(inode);
}
<|MERGE_RESOLUTION|>--- conflicted
+++ resolved
@@ -20,11 +20,7 @@
  *	(sct@redhat.com), 1993, 1998
  */
 
-<<<<<<< HEAD
-#include <linux/module.h>
 #include <linux/quotaops.h>
-=======
->>>>>>> c16fa4f2
 #include "ext4_jbd2.h"
 #include "truncate.h"
 #include "snapshot.h"
