/*
 * Copyright (c) 2003-2006, Cluster File Systems, Inc, info@clusterfs.com
 * Written by Alex Tomas <alex@clusterfs.com>
 *
 * This program is free software; you can redistribute it and/or modify
 * it under the terms of the GNU General Public License version 2 as
 * published by the Free Software Foundation.
 *
 * This program is distributed in the hope that it will be useful,
 * but WITHOUT ANY WARRANTY; without even the implied warranty of
 * MERCHANTABILITY or FITNESS FOR A PARTICULAR PURPOSE.  See the
 * GNU General Public License for more details.
 *
 * You should have received a copy of the GNU General Public Licens
 * along with this program; if not, write to the Free Software
 * Foundation, Inc., 59 Temple Place, Suite 330, Boston, MA  02111-
 */


/*
 * mballoc.c contains the multiblocks allocation routines
 */

#include "mballoc.h"
#include <linux/debugfs.h>
#include <linux/slab.h>
#include <trace/events/ext4.h>
#include "snapshot.h"

/*
 * MUSTDO:
 *   - test ext4_ext_search_left() and ext4_ext_search_right()
 *   - search for metadata in few groups
 *
 * TODO v4:
 *   - normalization should take into account whether file is still open
 *   - discard preallocations if no free space left (policy?)
 *   - don't normalize tails
 *   - quota
 *   - reservation for superuser
 *
 * TODO v3:
 *   - bitmap read-ahead (proposed by Oleg Drokin aka green)
 *   - track min/max extents in each group for better group selection
 *   - mb_mark_used() may allocate chunk right after splitting buddy
 *   - tree of groups sorted by number of free blocks
 *   - error handling
 */

/*
 * The allocation request involve request for multiple number of blocks
 * near to the goal(block) value specified.
 *
 * During initialization phase of the allocator we decide to use the
 * group preallocation or inode preallocation depending on the size of
 * the file. The size of the file could be the resulting file size we
 * would have after allocation, or the current file size, which ever
 * is larger. If the size is less than sbi->s_mb_stream_request we
 * select to use the group preallocation. The default value of
 * s_mb_stream_request is 16 blocks. This can also be tuned via
 * /sys/fs/ext4/<partition>/mb_stream_req. The value is represented in
 * terms of number of blocks.
 *
 * The main motivation for having small file use group preallocation is to
 * ensure that we have small files closer together on the disk.
 *
 * First stage the allocator looks at the inode prealloc list,
 * ext4_inode_info->i_prealloc_list, which contains list of prealloc
 * spaces for this particular inode. The inode prealloc space is
 * represented as:
 *
 * pa_lstart -> the logical start block for this prealloc space
 * pa_pstart -> the physical start block for this prealloc space
 * pa_len    -> length for this prealloc space (in clusters)
 * pa_free   ->  free space available in this prealloc space (in clusters)
 *
 * The inode preallocation space is used looking at the _logical_ start
 * block. If only the logical file block falls within the range of prealloc
 * space we will consume the particular prealloc space. This makes sure that
 * we have contiguous physical blocks representing the file blocks
 *
 * The important thing to be noted in case of inode prealloc space is that
 * we don't modify the values associated to inode prealloc space except
 * pa_free.
 *
 * If we are not able to find blocks in the inode prealloc space and if we
 * have the group allocation flag set then we look at the locality group
 * prealloc space. These are per CPU prealloc list represented as
 *
 * ext4_sb_info.s_locality_groups[smp_processor_id()]
 *
 * The reason for having a per cpu locality group is to reduce the contention
 * between CPUs. It is possible to get scheduled at this point.
 *
 * The locality group prealloc space is used looking at whether we have
 * enough free space (pa_free) within the prealloc space.
 *
 * If we can't allocate blocks via inode prealloc or/and locality group
 * prealloc then we look at the buddy cache. The buddy cache is represented
 * by ext4_sb_info.s_buddy_cache (struct inode) whose file offset gets
 * mapped to the buddy and bitmap information regarding different
 * groups. The buddy information is attached to buddy cache inode so that
 * we can access them through the page cache. The information regarding
 * each group is loaded via ext4_mb_load_buddy.  The information involve
 * block bitmap and buddy information. The information are stored in the
 * inode as:
 *
 *  {                        page                        }
 *  [ group 0 bitmap][ group 0 buddy] [group 1][ group 1]...
 *
 *
 * one block each for bitmap and buddy information.  So for each group we
 * take up 2 blocks. A page can contain blocks_per_page (PAGE_CACHE_SIZE /
 * blocksize) blocks.  So it can have information regarding groups_per_page
 * which is blocks_per_page/2
 *
 * The buddy cache inode is not stored on disk. The inode is thrown
 * away when the filesystem is unmounted.
 *
 * We look for count number of blocks in the buddy cache. If we were able
 * to locate that many free blocks we return with additional information
 * regarding rest of the contiguous physical block available
 *
 * Before allocating blocks via buddy cache we normalize the request
 * blocks. This ensure we ask for more blocks that we needed. The extra
 * blocks that we get after allocation is added to the respective prealloc
 * list. In case of inode preallocation we follow a list of heuristics
 * based on file size. This can be found in ext4_mb_normalize_request. If
 * we are doing a group prealloc we try to normalize the request to
 * sbi->s_mb_group_prealloc.  The default value of s_mb_group_prealloc is
 * dependent on the cluster size; for non-bigalloc file systems, it is
 * 512 blocks. This can be tuned via
 * /sys/fs/ext4/<partition>/mb_group_prealloc. The value is represented in
 * terms of number of blocks. If we have mounted the file system with -O
 * stripe=<value> option the group prealloc request is normalized to the
 * the smallest multiple of the stripe value (sbi->s_stripe) which is
 * greater than the default mb_group_prealloc.
 *
 * The regular allocator (using the buddy cache) supports a few tunables.
 *
 * /sys/fs/ext4/<partition>/mb_min_to_scan
 * /sys/fs/ext4/<partition>/mb_max_to_scan
 * /sys/fs/ext4/<partition>/mb_order2_req
 *
 * The regular allocator uses buddy scan only if the request len is power of
 * 2 blocks and the order of allocation is >= sbi->s_mb_order2_reqs. The
 * value of s_mb_order2_reqs can be tuned via
 * /sys/fs/ext4/<partition>/mb_order2_req.  If the request len is equal to
 * stripe size (sbi->s_stripe), we try to search for contiguous block in
 * stripe size. This should result in better allocation on RAID setups. If
 * not, we search in the specific group using bitmap for best extents. The
 * tunable min_to_scan and max_to_scan control the behaviour here.
 * min_to_scan indicate how long the mballoc __must__ look for a best
 * extent and max_to_scan indicates how long the mballoc __can__ look for a
 * best extent in the found extents. Searching for the blocks starts with
 * the group specified as the goal value in allocation context via
 * ac_g_ex. Each group is first checked based on the criteria whether it
 * can be used for allocation. ext4_mb_good_group explains how the groups are
 * checked.
 *
 * Both the prealloc space are getting populated as above. So for the first
 * request we will hit the buddy cache which will result in this prealloc
 * space getting filled. The prealloc space is then later used for the
 * subsequent request.
 */

/*
 * mballoc operates on the following data:
 *  - on-disk bitmap
 *  - in-core buddy (actually includes buddy and bitmap)
 *  - preallocation descriptors (PAs)
 *
 * there are two types of preallocations:
 *  - inode
 *    assiged to specific inode and can be used for this inode only.
 *    it describes part of inode's space preallocated to specific
 *    physical blocks. any block from that preallocated can be used
 *    independent. the descriptor just tracks number of blocks left
 *    unused. so, before taking some block from descriptor, one must
 *    make sure corresponded logical block isn't allocated yet. this
 *    also means that freeing any block within descriptor's range
 *    must discard all preallocated blocks.
 *  - locality group
 *    assigned to specific locality group which does not translate to
 *    permanent set of inodes: inode can join and leave group. space
 *    from this type of preallocation can be used for any inode. thus
 *    it's consumed from the beginning to the end.
 *
 * relation between them can be expressed as:
 *    in-core buddy = on-disk bitmap + preallocation descriptors
 *
 * this mean blocks mballoc considers used are:
 *  - allocated blocks (persistent)
 *  - preallocated blocks (non-persistent)
 *
 * consistency in mballoc world means that at any time a block is either
 * free or used in ALL structures. notice: "any time" should not be read
 * literally -- time is discrete and delimited by locks.
 *
 *  to keep it simple, we don't use block numbers, instead we count number of
 *  blocks: how many blocks marked used/free in on-disk bitmap, buddy and PA.
 *
 * all operations can be expressed as:
 *  - init buddy:			buddy = on-disk + PAs
 *  - new PA:				buddy += N; PA = N
 *  - use inode PA:			on-disk += N; PA -= N
 *  - discard inode PA			buddy -= on-disk - PA; PA = 0
 *  - use locality group PA		on-disk += N; PA -= N
 *  - discard locality group PA		buddy -= PA; PA = 0
 *  note: 'buddy -= on-disk - PA' is used to show that on-disk bitmap
 *        is used in real operation because we can't know actual used
 *        bits from PA, only from on-disk bitmap
 *
 * if we follow this strict logic, then all operations above should be atomic.
 * given some of them can block, we'd have to use something like semaphores
 * killing performance on high-end SMP hardware. let's try to relax it using
 * the following knowledge:
 *  1) if buddy is referenced, it's already initialized
 *  2) while block is used in buddy and the buddy is referenced,
 *     nobody can re-allocate that block
 *  3) we work on bitmaps and '+' actually means 'set bits'. if on-disk has
 *     bit set and PA claims same block, it's OK. IOW, one can set bit in
 *     on-disk bitmap if buddy has same bit set or/and PA covers corresponded
 *     block
 *
 * so, now we're building a concurrency table:
 *  - init buddy vs.
 *    - new PA
 *      blocks for PA are allocated in the buddy, buddy must be referenced
 *      until PA is linked to allocation group to avoid concurrent buddy init
 *    - use inode PA
 *      we need to make sure that either on-disk bitmap or PA has uptodate data
 *      given (3) we care that PA-=N operation doesn't interfere with init
 *    - discard inode PA
 *      the simplest way would be to have buddy initialized by the discard
 *    - use locality group PA
 *      again PA-=N must be serialized with init
 *    - discard locality group PA
 *      the simplest way would be to have buddy initialized by the discard
 *  - new PA vs.
 *    - use inode PA
 *      i_data_sem serializes them
 *    - discard inode PA
 *      discard process must wait until PA isn't used by another process
 *    - use locality group PA
 *      some mutex should serialize them
 *    - discard locality group PA
 *      discard process must wait until PA isn't used by another process
 *  - use inode PA
 *    - use inode PA
 *      i_data_sem or another mutex should serializes them
 *    - discard inode PA
 *      discard process must wait until PA isn't used by another process
 *    - use locality group PA
 *      nothing wrong here -- they're different PAs covering different blocks
 *    - discard locality group PA
 *      discard process must wait until PA isn't used by another process
 *
 * now we're ready to make few consequences:
 *  - PA is referenced and while it is no discard is possible
 *  - PA is referenced until block isn't marked in on-disk bitmap
 *  - PA changes only after on-disk bitmap
 *  - discard must not compete with init. either init is done before
 *    any discard or they're serialized somehow
 *  - buddy init as sum of on-disk bitmap and PAs is done atomically
 *
 * a special case when we've used PA to emptiness. no need to modify buddy
 * in this case, but we should care about concurrent init
 *
 */

 /*
 * Logic in few words:
 *
 *  - allocation:
 *    load group
 *    find blocks
 *    mark bits in on-disk bitmap
 *    release group
 *
 *  - use preallocation:
 *    find proper PA (per-inode or group)
 *    load group
 *    mark bits in on-disk bitmap
 *    release group
 *    release PA
 *
 *  - free:
 *    load group
 *    mark bits in on-disk bitmap
 *    release group
 *
 *  - discard preallocations in group:
 *    mark PAs deleted
 *    move them onto local list
 *    load on-disk bitmap
 *    load group
 *    remove PA from object (inode or locality group)
 *    mark free blocks in-core
 *
 *  - discard inode's preallocations:
 */

/*
 * Locking rules
 *
 * Locks:
 *  - bitlock on a group	(group)
 *  - object (inode/locality)	(object)
 *  - per-pa lock		(pa)
 *
 * Paths:
 *  - new pa
 *    object
 *    group
 *
 *  - find and use pa:
 *    pa
 *
 *  - release consumed pa:
 *    pa
 *    group
 *    object
 *
 *  - generate in-core bitmap:
 *    group
 *        pa
 *
 *  - discard all for given object (inode, locality group):
 *    object
 *        pa
 *    group
 *
 *  - discard all for given group:
 *    group
 *        pa
 *    group
 *        object
 *
 */
static struct kmem_cache *ext4_pspace_cachep;
static struct kmem_cache *ext4_ac_cachep;
static struct kmem_cache *ext4_free_ext_cachep;

/* We create slab caches for groupinfo data structures based on the
 * superblock block size.  There will be one per mounted filesystem for
 * each unique s_blocksize_bits */
#define NR_GRPINFO_CACHES 8
static struct kmem_cache *ext4_groupinfo_caches[NR_GRPINFO_CACHES];

static const char *ext4_groupinfo_slab_names[NR_GRPINFO_CACHES] = {
	"ext4_groupinfo_1k", "ext4_groupinfo_2k", "ext4_groupinfo_4k",
	"ext4_groupinfo_8k", "ext4_groupinfo_16k", "ext4_groupinfo_32k",
	"ext4_groupinfo_64k", "ext4_groupinfo_128k"
};

static void ext4_mb_generate_from_pa(struct super_block *sb, void *bitmap,
					ext4_group_t group);
static void ext4_mb_generate_from_freelist(struct super_block *sb, void *bitmap,
						ext4_group_t group);
static void release_blocks_on_commit(journal_t *journal, transaction_t *txn);

static inline void *mb_correct_addr_and_bit(int *bit, void *addr)
{
#if BITS_PER_LONG == 64
	*bit += ((unsigned long) addr & 7UL) << 3;
	addr = (void *) ((unsigned long) addr & ~7UL);
#elif BITS_PER_LONG == 32
	*bit += ((unsigned long) addr & 3UL) << 3;
	addr = (void *) ((unsigned long) addr & ~3UL);
#else
#error "how many bits you are?!"
#endif
	return addr;
}

static inline int mb_test_bit(int bit, void *addr)
{
	/*
	 * ext4_test_bit on architecture like powerpc
	 * needs unsigned long aligned address
	 */
	addr = mb_correct_addr_and_bit(&bit, addr);
	return ext4_test_bit(bit, addr);
}

static inline void mb_set_bit(int bit, void *addr)
{
	addr = mb_correct_addr_and_bit(&bit, addr);
	ext4_set_bit(bit, addr);
}

static inline void mb_clear_bit(int bit, void *addr)
{
	addr = mb_correct_addr_and_bit(&bit, addr);
	ext4_clear_bit(bit, addr);
}

static inline int mb_find_next_zero_bit(void *addr, int max, int start)
{
	int fix = 0, ret, tmpmax;
	addr = mb_correct_addr_and_bit(&fix, addr);
	tmpmax = max + fix;
	start += fix;

	ret = ext4_find_next_zero_bit(addr, tmpmax, start) - fix;
	if (ret > max)
		return max;
	return ret;
}

static inline int mb_find_next_bit(void *addr, int max, int start)
{
	int fix = 0, ret, tmpmax;
	addr = mb_correct_addr_and_bit(&fix, addr);
	tmpmax = max + fix;
	start += fix;

	ret = ext4_find_next_bit(addr, tmpmax, start) - fix;
	if (ret > max)
		return max;
	return ret;
}

#ifdef CONFIG_EXT4_FS_SNAPSHOT_BLOCK_COW
/*
 * Find the largest range of set or clear bits.
 * Return 1 for set bits and 0 for clear bits.
 * Set *pcount to number of bits in range.
 */
int ext4_mb_test_bit_range(int bit, void *addr, int *pcount)
{
	int i, ret;

	ret = mb_test_bit(bit, addr);
	if (ret)
		i = mb_find_next_zero_bit(addr, bit + *pcount, bit);
	else
		i = mb_find_next_bit(addr, bit + *pcount, bit);
	*pcount = i - bit;
	return ret ? 1 : 0;
}

#endif
static void *mb_find_buddy(struct ext4_buddy *e4b, int order, int *max)
{
	char *bb;

	BUG_ON(EXT4_MB_BITMAP(e4b) == EXT4_MB_BUDDY(e4b));
	BUG_ON(max == NULL);

	if (order > e4b->bd_blkbits + 1) {
		*max = 0;
		return NULL;
	}

	/* at order 0 we see each particular block */
	if (order == 0) {
		*max = 1 << (e4b->bd_blkbits + 3);
		return EXT4_MB_BITMAP(e4b);
	}

	bb = EXT4_MB_BUDDY(e4b) + EXT4_SB(e4b->bd_sb)->s_mb_offsets[order];
	*max = EXT4_SB(e4b->bd_sb)->s_mb_maxs[order];

	return bb;
}

#ifdef DOUBLE_CHECK
static void mb_free_blocks_double(struct inode *inode, struct ext4_buddy *e4b,
			   int first, int count)
{
	int i;
	struct super_block *sb = e4b->bd_sb;

	if (unlikely(e4b->bd_info->bb_bitmap == NULL))
		return;
	assert_spin_locked(ext4_group_lock_ptr(sb, e4b->bd_group));
	for (i = 0; i < count; i++) {
		if (!mb_test_bit(first + i, e4b->bd_info->bb_bitmap)) {
			ext4_fsblk_t blocknr;

			blocknr = ext4_group_first_block_no(sb, e4b->bd_group);
			blocknr += EXT4_C2B(EXT4_SB(sb), first + i);
			ext4_grp_locked_error(sb, e4b->bd_group,
					      inode ? inode->i_ino : 0,
					      blocknr,
					      "freeing block already freed "
					      "(bit %u)",
					      first + i);
		}
		mb_clear_bit(first + i, e4b->bd_info->bb_bitmap);
	}
}

static void mb_mark_used_double(struct ext4_buddy *e4b, int first, int count)
{
	int i;

	if (unlikely(e4b->bd_info->bb_bitmap == NULL))
		return;
	assert_spin_locked(ext4_group_lock_ptr(e4b->bd_sb, e4b->bd_group));
	for (i = 0; i < count; i++) {
		BUG_ON(mb_test_bit(first + i, e4b->bd_info->bb_bitmap));
		mb_set_bit(first + i, e4b->bd_info->bb_bitmap);
	}
}

static void mb_cmp_bitmaps(struct ext4_buddy *e4b, void *bitmap)
{
	if (memcmp(e4b->bd_info->bb_bitmap, bitmap, e4b->bd_sb->s_blocksize)) {
		unsigned char *b1, *b2;
		int i;
		b1 = (unsigned char *) e4b->bd_info->bb_bitmap;
		b2 = (unsigned char *) bitmap;
		for (i = 0; i < e4b->bd_sb->s_blocksize; i++) {
			if (b1[i] != b2[i]) {
				ext4_msg(e4b->bd_sb, KERN_ERR,
					 "corruption in group %u "
					 "at byte %u(%u): %x in copy != %x "
					 "on disk/prealloc",
					 e4b->bd_group, i, i * 8, b1[i], b2[i]);
				BUG();
			}
		}
	}
}

#else
static inline void mb_free_blocks_double(struct inode *inode,
				struct ext4_buddy *e4b, int first, int count)
{
	return;
}
static inline void mb_mark_used_double(struct ext4_buddy *e4b,
						int first, int count)
{
	return;
}
static inline void mb_cmp_bitmaps(struct ext4_buddy *e4b, void *bitmap)
{
	return;
}
#endif

#ifdef AGGRESSIVE_CHECK

#define MB_CHECK_ASSERT(assert)						\
do {									\
	if (!(assert)) {						\
		printk(KERN_EMERG					\
			"Assertion failure in %s() at %s:%d: \"%s\"\n",	\
			function, file, line, # assert);		\
		BUG();							\
	}								\
} while (0)

static int __mb_check_buddy(struct ext4_buddy *e4b, char *file,
				const char *function, int line)
{
	struct super_block *sb = e4b->bd_sb;
	int order = e4b->bd_blkbits + 1;
	int max;
	int max2;
	int i;
	int j;
	int k;
	int count;
	struct ext4_group_info *grp;
	int fragments = 0;
	int fstart;
	struct list_head *cur;
	void *buddy;
	void *buddy2;

	{
		static int mb_check_counter;
		if (mb_check_counter++ % 100 != 0)
			return 0;
	}

	while (order > 1) {
		buddy = mb_find_buddy(e4b, order, &max);
		MB_CHECK_ASSERT(buddy);
		buddy2 = mb_find_buddy(e4b, order - 1, &max2);
		MB_CHECK_ASSERT(buddy2);
		MB_CHECK_ASSERT(buddy != buddy2);
		MB_CHECK_ASSERT(max * 2 == max2);

		count = 0;
		for (i = 0; i < max; i++) {

			if (mb_test_bit(i, buddy)) {
				/* only single bit in buddy2 may be 1 */
				if (!mb_test_bit(i << 1, buddy2)) {
					MB_CHECK_ASSERT(
						mb_test_bit((i<<1)+1, buddy2));
				} else if (!mb_test_bit((i << 1) + 1, buddy2)) {
					MB_CHECK_ASSERT(
						mb_test_bit(i << 1, buddy2));
				}
				continue;
			}

			/* both bits in buddy2 must be 1 */
			MB_CHECK_ASSERT(mb_test_bit(i << 1, buddy2));
			MB_CHECK_ASSERT(mb_test_bit((i << 1) + 1, buddy2));

			for (j = 0; j < (1 << order); j++) {
				k = (i * (1 << order)) + j;
				MB_CHECK_ASSERT(
					!mb_test_bit(k, EXT4_MB_BITMAP(e4b)));
			}
			count++;
		}
		MB_CHECK_ASSERT(e4b->bd_info->bb_counters[order] == count);
		order--;
	}

	fstart = -1;
	buddy = mb_find_buddy(e4b, 0, &max);
	for (i = 0; i < max; i++) {
		if (!mb_test_bit(i, buddy)) {
			MB_CHECK_ASSERT(i >= e4b->bd_info->bb_first_free);
			if (fstart == -1) {
				fragments++;
				fstart = i;
			}
			continue;
		}
		fstart = -1;
		/* check used bits only */
		for (j = 0; j < e4b->bd_blkbits + 1; j++) {
			buddy2 = mb_find_buddy(e4b, j, &max2);
			k = i >> j;
			MB_CHECK_ASSERT(k < max2);
			MB_CHECK_ASSERT(mb_test_bit(k, buddy2));
		}
	}
	MB_CHECK_ASSERT(!EXT4_MB_GRP_NEED_INIT(e4b->bd_info));
	MB_CHECK_ASSERT(e4b->bd_info->bb_fragments == fragments);

	grp = ext4_get_group_info(sb, e4b->bd_group);
	list_for_each(cur, &grp->bb_prealloc_list) {
		ext4_group_t groupnr;
		struct ext4_prealloc_space *pa;
		pa = list_entry(cur, struct ext4_prealloc_space, pa_group_list);
		ext4_get_group_no_and_offset(sb, pa->pa_pstart, &groupnr, &k);
		MB_CHECK_ASSERT(groupnr == e4b->bd_group);
		for (i = 0; i < pa->pa_len; i++)
			MB_CHECK_ASSERT(mb_test_bit(k + i, buddy));
	}
	return 0;
}
#undef MB_CHECK_ASSERT
#define mb_check_buddy(e4b) __mb_check_buddy(e4b,	\
					__FILE__, __func__, __LINE__)
#else
#define mb_check_buddy(e4b)
#endif

/*
 * Divide blocks started from @first with length @len into
 * smaller chunks with power of 2 blocks.
 * Clear the bits in bitmap which the blocks of the chunk(s) covered,
 * then increase bb_counters[] for corresponded chunk size.
 */
static void ext4_mb_mark_free_simple(struct super_block *sb,
				void *buddy, ext4_grpblk_t first, ext4_grpblk_t len,
					struct ext4_group_info *grp)
{
	struct ext4_sb_info *sbi = EXT4_SB(sb);
	ext4_grpblk_t min;
	ext4_grpblk_t max;
	ext4_grpblk_t chunk;
	unsigned short border;

	BUG_ON(len > EXT4_CLUSTERS_PER_GROUP(sb));

	border = 2 << sb->s_blocksize_bits;

	while (len > 0) {
		/* find how many blocks can be covered since this position */
		max = ffs(first | border) - 1;

		/* find how many blocks of power 2 we need to mark */
		min = fls(len) - 1;

		if (max < min)
			min = max;
		chunk = 1 << min;

		/* mark multiblock chunks only */
		grp->bb_counters[min]++;
		if (min > 0)
			mb_clear_bit(first >> min,
				     buddy + sbi->s_mb_offsets[min]);

		len -= chunk;
		first += chunk;
	}
}

/*
 * Cache the order of the largest free extent we have available in this block
 * group.
 */
static void
mb_set_largest_free_order(struct super_block *sb, struct ext4_group_info *grp)
{
	int i;
	int bits;

	grp->bb_largest_free_order = -1; /* uninit */

	bits = sb->s_blocksize_bits + 1;
	for (i = bits; i >= 0; i--) {
		if (grp->bb_counters[i] > 0) {
			grp->bb_largest_free_order = i;
			break;
		}
	}
}

static noinline_for_stack
void ext4_mb_generate_buddy(struct super_block *sb,
				void *buddy, void *bitmap, ext4_group_t group)
{
	struct ext4_group_info *grp = ext4_get_group_info(sb, group);
	ext4_grpblk_t max = EXT4_CLUSTERS_PER_GROUP(sb);
	ext4_grpblk_t i = 0;
	ext4_grpblk_t first;
	ext4_grpblk_t len;
	unsigned free = 0;
	unsigned fragments = 0;
	unsigned long long period = get_cycles();

	/* initialize buddy from bitmap which is aggregation
	 * of on-disk bitmap and preallocations */
	i = mb_find_next_zero_bit(bitmap, max, 0);
	grp->bb_first_free = i;
	while (i < max) {
		fragments++;
		first = i;
		i = mb_find_next_bit(bitmap, max, i);
		len = i - first;
		free += len;
		if (len > 1)
			ext4_mb_mark_free_simple(sb, buddy, first, len, grp);
		else
			grp->bb_counters[0]++;
		if (i < max)
			i = mb_find_next_zero_bit(bitmap, max, i);
	}
	grp->bb_fragments = fragments;

	if (free != grp->bb_free) {
		ext4_grp_locked_error(sb, group, 0, 0,
				      "%u clusters in bitmap, %u in gd",
				      free, grp->bb_free);
		/*
		 * If we intent to continue, we consider group descritor
		 * corrupt and update bb_free using bitmap value
		 */
		grp->bb_free = free;
	}
	mb_set_largest_free_order(sb, grp);

	clear_bit(EXT4_GROUP_INFO_NEED_INIT_BIT, &(grp->bb_state));

	period = get_cycles() - period;
	spin_lock(&EXT4_SB(sb)->s_bal_lock);
	EXT4_SB(sb)->s_mb_buddies_generated++;
	EXT4_SB(sb)->s_mb_generation_time += period;
	spin_unlock(&EXT4_SB(sb)->s_bal_lock);
}

/* The buddy information is attached the buddy cache inode
 * for convenience. The information regarding each group
 * is loaded via ext4_mb_load_buddy. The information involve
 * block bitmap and buddy information. The information are
 * stored in the inode as
 *
 * {                        page                        }
 * [ group 0 bitmap][ group 0 buddy] [group 1][ group 1]...
 *
 *
 * one block each for bitmap and buddy information.
 * So for each group we take up 2 blocks. A page can
 * contain blocks_per_page (PAGE_CACHE_SIZE / blocksize)  blocks.
 * So it can have information regarding groups_per_page which
 * is blocks_per_page/2
 *
 * Locking note:  This routine takes the block group lock of all groups
 * for this page; do not hold this lock when calling this routine!
 */

static int ext4_mb_init_cache(struct page *page, char *incore)
{
	ext4_group_t ngroups;
	int blocksize;
	int blocks_per_page;
	int groups_per_page;
	int err = 0;
	int i;
	ext4_group_t first_group;
	int first_block;
	struct super_block *sb;
	struct buffer_head *bhs;
	struct buffer_head **bh;
	struct inode *inode;
	char *data;
	char *bitmap;
	struct ext4_group_info *grinfo;

	mb_debug(1, "init page %lu\n", page->index);

	inode = page->mapping->host;
	sb = inode->i_sb;
	ngroups = ext4_get_groups_count(sb);
	blocksize = 1 << inode->i_blkbits;
	blocks_per_page = PAGE_CACHE_SIZE / blocksize;

	groups_per_page = blocks_per_page >> 1;
	if (groups_per_page == 0)
		groups_per_page = 1;

	/* allocate buffer_heads to read bitmaps */
	if (groups_per_page > 1) {
		err = -ENOMEM;
		i = sizeof(struct buffer_head *) * groups_per_page;
		bh = kzalloc(i, GFP_NOFS);
		if (bh == NULL)
			goto out;
	} else
		bh = &bhs;

	first_group = page->index * blocks_per_page / 2;

	/* read all groups the page covers into the cache */
	for (i = 0; i < groups_per_page; i++) {
		struct ext4_group_desc *desc;

		if (first_group + i >= ngroups)
			break;

		grinfo = ext4_get_group_info(sb, first_group + i);
		/*
		 * If page is uptodate then we came here after online resize
		 * which added some new uninitialized group info structs, so
		 * we must skip all initialized uptodate buddies on the page,
		 * which may be currently in use by an allocating task.
		 */
		if (PageUptodate(page) && !EXT4_MB_GRP_NEED_INIT(grinfo)) {
			bh[i] = NULL;
			continue;
		}

		err = -EIO;
		desc = ext4_get_group_desc(sb, first_group + i, NULL);
		if (desc == NULL)
			goto out;

		err = -ENOMEM;
		bh[i] = sb_getblk(sb, ext4_block_bitmap(sb, desc));
		if (bh[i] == NULL)
			goto out;

		if (bitmap_uptodate(bh[i]))
			continue;

		lock_buffer(bh[i]);
		if (bitmap_uptodate(bh[i])) {
			unlock_buffer(bh[i]);
			continue;
		}
		ext4_lock_group(sb, first_group + i);
		if (desc->bg_flags & cpu_to_le16(EXT4_BG_BLOCK_UNINIT)) {
			ext4_init_block_bitmap(sb, bh[i],
						first_group + i, desc);
			set_bitmap_uptodate(bh[i]);
			set_buffer_uptodate(bh[i]);
			ext4_unlock_group(sb, first_group + i);
			unlock_buffer(bh[i]);
			continue;
		}
		ext4_unlock_group(sb, first_group + i);
		if (buffer_uptodate(bh[i])) {
			/*
			 * if not uninit if bh is uptodate,
			 * bitmap is also uptodate
			 */
			set_bitmap_uptodate(bh[i]);
			unlock_buffer(bh[i]);
			continue;
		}
		get_bh(bh[i]);
		/*
		 * submit the buffer_head for read. We can
		 * safely mark the bitmap as uptodate now.
		 * We do it here so the bitmap uptodate bit
		 * get set with buffer lock held.
		 */
		set_bitmap_uptodate(bh[i]);
		bh[i]->b_end_io = end_buffer_read_sync;
		submit_bh(READ, bh[i]);
		mb_debug(1, "read bitmap for group %u\n", first_group + i);
	}

	/* wait for I/O completion */
	for (i = 0; i < groups_per_page; i++)
		if (bh[i])
			wait_on_buffer(bh[i]);

	err = -EIO;
	for (i = 0; i < groups_per_page; i++)
		if (bh[i] && !buffer_uptodate(bh[i]))
			goto out;

	err = 0;
	first_block = page->index * blocks_per_page;
	for (i = 0; i < blocks_per_page; i++) {
		int group;

		group = (first_block + i) >> 1;
		if (group >= ngroups)
			break;

		if (!bh[group - first_group])
			/* skip initialized uptodate buddy */
			continue;

		/*
		 * data carry information regarding this
		 * particular group in the format specified
		 * above
		 *
		 */
		data = page_address(page) + (i * blocksize);
		bitmap = bh[group - first_group]->b_data;

		/*
		 * We place the buddy block and bitmap block
		 * close together
		 */
		if ((first_block + i) & 1) {
			/* this is block of buddy */
			BUG_ON(incore == NULL);
			mb_debug(1, "put buddy for group %u in page %lu/%x\n",
				group, page->index, i * blocksize);
			trace_ext4_mb_buddy_bitmap_load(sb, group);
			grinfo = ext4_get_group_info(sb, group);
			grinfo->bb_fragments = 0;
			memset(grinfo->bb_counters, 0,
			       sizeof(*grinfo->bb_counters) *
				(sb->s_blocksize_bits+2));
			/*
			 * incore got set to the group block bitmap below
			 */
			ext4_lock_group(sb, group);
			/* init the buddy */
			memset(data, 0xff, blocksize);
			ext4_mb_generate_buddy(sb, data, incore, group);
			ext4_unlock_group(sb, group);
			incore = NULL;
		} else {
			/* this is block of bitmap */
			BUG_ON(incore != NULL);
			mb_debug(1, "put bitmap for group %u in page %lu/%x\n",
				group, page->index, i * blocksize);
			trace_ext4_mb_bitmap_load(sb, group);

			/* see comments in ext4_mb_put_pa() */
			ext4_lock_group(sb, group);
			memcpy(data, bitmap, blocksize);

			/* mark all preallocated blks used in in-core bitmap */
			ext4_mb_generate_from_pa(sb, data, group);
			ext4_mb_generate_from_freelist(sb, data, group);
			ext4_unlock_group(sb, group);

			/* set incore so that the buddy information can be
			 * generated using this
			 */
			incore = data;
		}
	}
	SetPageUptodate(page);

out:
	if (bh) {
		for (i = 0; i < groups_per_page; i++)
			brelse(bh[i]);
		if (bh != &bhs)
			kfree(bh);
	}
	return err;
}

/*
 * Lock the buddy and bitmap pages. This make sure other parallel init_group
 * on the same buddy page doesn't happen whild holding the buddy page lock.
 * Return locked buddy and bitmap pages on e4b struct. If buddy and bitmap
 * are on the same page e4b->bd_buddy_page is NULL and return value is 0.
 */
static int ext4_mb_get_buddy_page_lock(struct super_block *sb,
		ext4_group_t group, struct ext4_buddy *e4b)
{
	struct inode *inode = EXT4_SB(sb)->s_buddy_cache;
	int block, pnum, poff;
	int blocks_per_page;
	struct page *page;

	e4b->bd_buddy_page = NULL;
	e4b->bd_bitmap_page = NULL;

	blocks_per_page = PAGE_CACHE_SIZE / sb->s_blocksize;
	/*
	 * the buddy cache inode stores the block bitmap
	 * and buddy information in consecutive blocks.
	 * So for each group we need two blocks.
	 */
	block = group * 2;
	pnum = block / blocks_per_page;
	poff = block % blocks_per_page;
	page = find_or_create_page(inode->i_mapping, pnum, GFP_NOFS);
	if (!page)
		return -EIO;
	BUG_ON(page->mapping != inode->i_mapping);
	e4b->bd_bitmap_page = page;
	e4b->bd_bitmap = page_address(page) + (poff * sb->s_blocksize);

	if (blocks_per_page >= 2) {
		/* buddy and bitmap are on the same page */
		return 0;
	}

	block++;
	pnum = block / blocks_per_page;
	poff = block % blocks_per_page;
	page = find_or_create_page(inode->i_mapping, pnum, GFP_NOFS);
	if (!page)
		return -EIO;
	BUG_ON(page->mapping != inode->i_mapping);
	e4b->bd_buddy_page = page;
	return 0;
}

static void ext4_mb_put_buddy_page_lock(struct ext4_buddy *e4b)
{
	if (e4b->bd_bitmap_page) {
		unlock_page(e4b->bd_bitmap_page);
		page_cache_release(e4b->bd_bitmap_page);
	}
	if (e4b->bd_buddy_page) {
		unlock_page(e4b->bd_buddy_page);
		page_cache_release(e4b->bd_buddy_page);
	}
}

/*
 * Locking note:  This routine calls ext4_mb_init_cache(), which takes the
 * block group lock of all groups for this page; do not hold the BG lock when
 * calling this routine!
 */
static noinline_for_stack
int ext4_mb_init_group(struct super_block *sb, ext4_group_t group)
{

	struct ext4_group_info *this_grp;
	struct ext4_buddy e4b;
	struct page *page;
	int ret = 0;

	mb_debug(1, "init group %u\n", group);
	this_grp = ext4_get_group_info(sb, group);
	/*
	 * This ensures that we don't reinit the buddy cache
	 * page which map to the group from which we are already
	 * allocating. If we are looking at the buddy cache we would
	 * have taken a reference using ext4_mb_load_buddy and that
	 * would have pinned buddy page to page cache.
	 */
	ret = ext4_mb_get_buddy_page_lock(sb, group, &e4b);
	if (ret || !EXT4_MB_GRP_NEED_INIT(this_grp)) {
		/*
		 * somebody initialized the group
		 * return without doing anything
		 */
		goto err;
	}

	page = e4b.bd_bitmap_page;
	ret = ext4_mb_init_cache(page, NULL);
	if (ret)
		goto err;
	if (!PageUptodate(page)) {
		ret = -EIO;
		goto err;
	}
	mark_page_accessed(page);

	if (e4b.bd_buddy_page == NULL) {
		/*
		 * If both the bitmap and buddy are in
		 * the same page we don't need to force
		 * init the buddy
		 */
		ret = 0;
		goto err;
	}
	/* init buddy cache */
	page = e4b.bd_buddy_page;
	ret = ext4_mb_init_cache(page, e4b.bd_bitmap);
	if (ret)
		goto err;
	if (!PageUptodate(page)) {
		ret = -EIO;
		goto err;
	}
	mark_page_accessed(page);
err:
	ext4_mb_put_buddy_page_lock(&e4b);
	return ret;
}

/*
 * Locking note:  This routine calls ext4_mb_init_cache(), which takes the
 * block group lock of all groups for this page; do not hold the BG lock when
 * calling this routine!
 */
static noinline_for_stack int
ext4_mb_load_buddy(struct super_block *sb, ext4_group_t group,
					struct ext4_buddy *e4b)
{
	int blocks_per_page;
	int block;
	int pnum;
	int poff;
	struct page *page;
	int ret;
	struct ext4_group_info *grp;
	struct ext4_sb_info *sbi = EXT4_SB(sb);
	struct inode *inode = sbi->s_buddy_cache;

	mb_debug(1, "load group %u\n", group);

	blocks_per_page = PAGE_CACHE_SIZE / sb->s_blocksize;
	grp = ext4_get_group_info(sb, group);

	e4b->bd_blkbits = sb->s_blocksize_bits;
	e4b->bd_info = grp;
	e4b->bd_sb = sb;
	e4b->bd_group = group;
	e4b->bd_buddy_page = NULL;
	e4b->bd_bitmap_page = NULL;

	if (unlikely(EXT4_MB_GRP_NEED_INIT(grp))) {
		/*
		 * we need full data about the group
		 * to make a good selection
		 */
		ret = ext4_mb_init_group(sb, group);
		if (ret)
			return ret;
	}

	/*
	 * the buddy cache inode stores the block bitmap
	 * and buddy information in consecutive blocks.
	 * So for each group we need two blocks.
	 */
	block = group * 2;
	pnum = block / blocks_per_page;
	poff = block % blocks_per_page;

	/* we could use find_or_create_page(), but it locks page
	 * what we'd like to avoid in fast path ... */
	page = find_get_page(inode->i_mapping, pnum);
	if (page == NULL || !PageUptodate(page)) {
		if (page)
			/*
			 * drop the page reference and try
			 * to get the page with lock. If we
			 * are not uptodate that implies
			 * somebody just created the page but
			 * is yet to initialize the same. So
			 * wait for it to initialize.
			 */
			page_cache_release(page);
		page = find_or_create_page(inode->i_mapping, pnum, GFP_NOFS);
		if (page) {
			BUG_ON(page->mapping != inode->i_mapping);
			if (!PageUptodate(page)) {
				ret = ext4_mb_init_cache(page, NULL);
				if (ret) {
					unlock_page(page);
					goto err;
				}
				mb_cmp_bitmaps(e4b, page_address(page) +
					       (poff * sb->s_blocksize));
			}
			unlock_page(page);
		}
	}
	if (page == NULL || !PageUptodate(page)) {
		ret = -EIO;
		goto err;
	}
	e4b->bd_bitmap_page = page;
	e4b->bd_bitmap = page_address(page) + (poff * sb->s_blocksize);
	mark_page_accessed(page);

	block++;
	pnum = block / blocks_per_page;
	poff = block % blocks_per_page;

	page = find_get_page(inode->i_mapping, pnum);
	if (page == NULL || !PageUptodate(page)) {
		if (page)
			page_cache_release(page);
		page = find_or_create_page(inode->i_mapping, pnum, GFP_NOFS);
		if (page) {
			BUG_ON(page->mapping != inode->i_mapping);
			if (!PageUptodate(page)) {
				ret = ext4_mb_init_cache(page, e4b->bd_bitmap);
				if (ret) {
					unlock_page(page);
					goto err;
				}
			}
			unlock_page(page);
		}
	}
	if (page == NULL || !PageUptodate(page)) {
		ret = -EIO;
		goto err;
	}
	e4b->bd_buddy_page = page;
	e4b->bd_buddy = page_address(page) + (poff * sb->s_blocksize);
	mark_page_accessed(page);

	BUG_ON(e4b->bd_bitmap_page == NULL);
	BUG_ON(e4b->bd_buddy_page == NULL);

	return 0;

err:
	if (page)
		page_cache_release(page);
	if (e4b->bd_bitmap_page)
		page_cache_release(e4b->bd_bitmap_page);
	if (e4b->bd_buddy_page)
		page_cache_release(e4b->bd_buddy_page);
	e4b->bd_buddy = NULL;
	e4b->bd_bitmap = NULL;
	return ret;
}

static void ext4_mb_unload_buddy(struct ext4_buddy *e4b)
{
	if (e4b->bd_bitmap_page)
		page_cache_release(e4b->bd_bitmap_page);
	if (e4b->bd_buddy_page)
		page_cache_release(e4b->bd_buddy_page);
}


static int mb_find_order_for_block(struct ext4_buddy *e4b, int block)
{
	int order = 1;
	void *bb;

	BUG_ON(EXT4_MB_BITMAP(e4b) == EXT4_MB_BUDDY(e4b));
	BUG_ON(block >= (1 << (e4b->bd_blkbits + 3)));

	bb = EXT4_MB_BUDDY(e4b);
	while (order <= e4b->bd_blkbits + 1) {
		block = block >> 1;
		if (!mb_test_bit(block, bb)) {
			/* this block is part of buddy of order 'order' */
			return order;
		}
		bb += 1 << (e4b->bd_blkbits - order);
		order++;
	}
	return 0;
}

static void mb_clear_bits(void *bm, int cur, int len)
{
	__u32 *addr;

	len = cur + len;
	while (cur < len) {
		if ((cur & 31) == 0 && (len - cur) >= 32) {
			/* fast path: clear whole word at once */
			addr = bm + (cur >> 3);
			*addr = 0;
			cur += 32;
			continue;
		}
		mb_clear_bit(cur, bm);
		cur++;
	}
}

void ext4_set_bits(void *bm, int cur, int len)
{
	__u32 *addr;

	len = cur + len;
	while (cur < len) {
		if ((cur & 31) == 0 && (len - cur) >= 32) {
			/* fast path: set whole word at once */
			addr = bm + (cur >> 3);
			*addr = 0xffffffff;
			cur += 32;
			continue;
		}
		mb_set_bit(cur, bm);
		cur++;
	}
}

static void mb_free_blocks(struct inode *inode, struct ext4_buddy *e4b,
			  int first, int count)
{
	int block = 0;
	int max = 0;
	int order;
	void *buddy;
	void *buddy2;
	struct super_block *sb = e4b->bd_sb;

	BUG_ON(first + count > (sb->s_blocksize << 3));
	assert_spin_locked(ext4_group_lock_ptr(sb, e4b->bd_group));
	mb_check_buddy(e4b);
	mb_free_blocks_double(inode, e4b, first, count);

	e4b->bd_info->bb_free += count;
	if (first < e4b->bd_info->bb_first_free)
		e4b->bd_info->bb_first_free = first;

	/* let's maintain fragments counter */
	if (first != 0)
		block = !mb_test_bit(first - 1, EXT4_MB_BITMAP(e4b));
	if (first + count < EXT4_SB(sb)->s_mb_maxs[0])
		max = !mb_test_bit(first + count, EXT4_MB_BITMAP(e4b));
	if (block && max)
		e4b->bd_info->bb_fragments--;
	else if (!block && !max)
		e4b->bd_info->bb_fragments++;

	/* let's maintain buddy itself */
	while (count-- > 0) {
		block = first++;
		order = 0;

		if (!mb_test_bit(block, EXT4_MB_BITMAP(e4b))) {
			ext4_fsblk_t blocknr;

			blocknr = ext4_group_first_block_no(sb, e4b->bd_group);
			blocknr += EXT4_C2B(EXT4_SB(sb), block);
			ext4_grp_locked_error(sb, e4b->bd_group,
					      inode ? inode->i_ino : 0,
					      blocknr,
					      "freeing already freed block "
					      "(bit %u)", block);
		}
		mb_clear_bit(block, EXT4_MB_BITMAP(e4b));
		e4b->bd_info->bb_counters[order]++;

		/* start of the buddy */
		buddy = mb_find_buddy(e4b, order, &max);

		do {
			block &= ~1UL;
			if (mb_test_bit(block, buddy) ||
					mb_test_bit(block + 1, buddy))
				break;

			/* both the buddies are free, try to coalesce them */
			buddy2 = mb_find_buddy(e4b, order + 1, &max);

			if (!buddy2)
				break;

			if (order > 0) {
				/* for special purposes, we don't set
				 * free bits in bitmap */
				mb_set_bit(block, buddy);
				mb_set_bit(block + 1, buddy);
			}
			e4b->bd_info->bb_counters[order]--;
			e4b->bd_info->bb_counters[order]--;

			block = block >> 1;
			order++;
			e4b->bd_info->bb_counters[order]++;

			mb_clear_bit(block, buddy2);
			buddy = buddy2;
		} while (1);
	}
	mb_set_largest_free_order(sb, e4b->bd_info);
	mb_check_buddy(e4b);
}

static int mb_find_extent(struct ext4_buddy *e4b, int order, int block,
				int needed, struct ext4_free_extent *ex)
{
	int next = block;
	int max;
	void *buddy;

	assert_spin_locked(ext4_group_lock_ptr(e4b->bd_sb, e4b->bd_group));
	BUG_ON(ex == NULL);

	buddy = mb_find_buddy(e4b, order, &max);
	BUG_ON(buddy == NULL);
	BUG_ON(block >= max);
	if (mb_test_bit(block, buddy)) {
		ex->fe_len = 0;
		ex->fe_start = 0;
		ex->fe_group = 0;
		return 0;
	}

	/* FIXME dorp order completely ? */
	if (likely(order == 0)) {
		/* find actual order */
		order = mb_find_order_for_block(e4b, block);
		block = block >> order;
	}

	ex->fe_len = 1 << order;
	ex->fe_start = block << order;
	ex->fe_group = e4b->bd_group;

	/* calc difference from given start */
	next = next - ex->fe_start;
	ex->fe_len -= next;
	ex->fe_start += next;

	while (needed > ex->fe_len &&
	       (buddy = mb_find_buddy(e4b, order, &max))) {

		if (block + 1 >= max)
			break;

		next = (block + 1) * (1 << order);
		if (mb_test_bit(next, EXT4_MB_BITMAP(e4b)))
			break;

		order = mb_find_order_for_block(e4b, next);

		block = next >> order;
		ex->fe_len += 1 << order;
	}

	BUG_ON(ex->fe_start + ex->fe_len > (1 << (e4b->bd_blkbits + 3)));
	return ex->fe_len;
}

static int mb_mark_used(struct ext4_buddy *e4b, struct ext4_free_extent *ex)
{
	int ord;
	int mlen = 0;
	int max = 0;
	int cur;
	int start = ex->fe_start;
	int len = ex->fe_len;
	unsigned ret = 0;
	int len0 = len;
	void *buddy;

	BUG_ON(start + len > (e4b->bd_sb->s_blocksize << 3));
	BUG_ON(e4b->bd_group != ex->fe_group);
	assert_spin_locked(ext4_group_lock_ptr(e4b->bd_sb, e4b->bd_group));
	mb_check_buddy(e4b);
	mb_mark_used_double(e4b, start, len);

	e4b->bd_info->bb_free -= len;
	if (e4b->bd_info->bb_first_free == start)
		e4b->bd_info->bb_first_free += len;

	/* let's maintain fragments counter */
	if (start != 0)
		mlen = !mb_test_bit(start - 1, EXT4_MB_BITMAP(e4b));
	if (start + len < EXT4_SB(e4b->bd_sb)->s_mb_maxs[0])
		max = !mb_test_bit(start + len, EXT4_MB_BITMAP(e4b));
	if (mlen && max)
		e4b->bd_info->bb_fragments++;
	else if (!mlen && !max)
		e4b->bd_info->bb_fragments--;

	/* let's maintain buddy itself */
	while (len) {
		ord = mb_find_order_for_block(e4b, start);

		if (((start >> ord) << ord) == start && len >= (1 << ord)) {
			/* the whole chunk may be allocated at once! */
			mlen = 1 << ord;
			buddy = mb_find_buddy(e4b, ord, &max);
			BUG_ON((start >> ord) >= max);
			mb_set_bit(start >> ord, buddy);
			e4b->bd_info->bb_counters[ord]--;
			start += mlen;
			len -= mlen;
			BUG_ON(len < 0);
			continue;
		}

		/* store for history */
		if (ret == 0)
			ret = len | (ord << 16);

		/* we have to split large buddy */
		BUG_ON(ord <= 0);
		buddy = mb_find_buddy(e4b, ord, &max);
		mb_set_bit(start >> ord, buddy);
		e4b->bd_info->bb_counters[ord]--;

		ord--;
		cur = (start >> ord) & ~1U;
		buddy = mb_find_buddy(e4b, ord, &max);
		mb_clear_bit(cur, buddy);
		mb_clear_bit(cur + 1, buddy);
		e4b->bd_info->bb_counters[ord]++;
		e4b->bd_info->bb_counters[ord]++;
	}
	mb_set_largest_free_order(e4b->bd_sb, e4b->bd_info);

	ext4_set_bits(EXT4_MB_BITMAP(e4b), ex->fe_start, len0);
	mb_check_buddy(e4b);

	return ret;
}

/*
 * Must be called under group lock!
 */
static void ext4_mb_use_best_found(struct ext4_allocation_context *ac,
					struct ext4_buddy *e4b)
{
	struct ext4_sb_info *sbi = EXT4_SB(ac->ac_sb);
	int ret;

	BUG_ON(ac->ac_b_ex.fe_group != e4b->bd_group);
	BUG_ON(ac->ac_status == AC_STATUS_FOUND);

	ac->ac_b_ex.fe_len = min(ac->ac_b_ex.fe_len, ac->ac_g_ex.fe_len);
	ac->ac_b_ex.fe_logical = ac->ac_g_ex.fe_logical;
	ret = mb_mark_used(e4b, &ac->ac_b_ex);

	/* preallocation can change ac_b_ex, thus we store actually
	 * allocated blocks for history */
	ac->ac_f_ex = ac->ac_b_ex;

	ac->ac_status = AC_STATUS_FOUND;
	ac->ac_tail = ret & 0xffff;
	ac->ac_buddy = ret >> 16;

	/*
	 * take the page reference. We want the page to be pinned
	 * so that we don't get a ext4_mb_init_cache_call for this
	 * group until we update the bitmap. That would mean we
	 * double allocate blocks. The reference is dropped
	 * in ext4_mb_release_context
	 */
	ac->ac_bitmap_page = e4b->bd_bitmap_page;
	get_page(ac->ac_bitmap_page);
	ac->ac_buddy_page = e4b->bd_buddy_page;
	get_page(ac->ac_buddy_page);
	/* store last allocated for subsequent stream allocation */
	if (ac->ac_flags & EXT4_MB_STREAM_ALLOC) {
		spin_lock(&sbi->s_md_lock);
		sbi->s_mb_last_group = ac->ac_f_ex.fe_group;
		sbi->s_mb_last_start = ac->ac_f_ex.fe_start;
		spin_unlock(&sbi->s_md_lock);
	}
}

/*
 * regular allocator, for general purposes allocation
 */

static void ext4_mb_check_limits(struct ext4_allocation_context *ac,
					struct ext4_buddy *e4b,
					int finish_group)
{
	struct ext4_sb_info *sbi = EXT4_SB(ac->ac_sb);
	struct ext4_free_extent *bex = &ac->ac_b_ex;
	struct ext4_free_extent *gex = &ac->ac_g_ex;
	struct ext4_free_extent ex;
	int max;

	if (ac->ac_status == AC_STATUS_FOUND)
		return;
	/*
	 * We don't want to scan for a whole year
	 */
	if (ac->ac_found > sbi->s_mb_max_to_scan &&
			!(ac->ac_flags & EXT4_MB_HINT_FIRST)) {
		ac->ac_status = AC_STATUS_BREAK;
		return;
	}

	/*
	 * Haven't found good chunk so far, let's continue
	 */
	if (bex->fe_len < gex->fe_len)
		return;

	if ((finish_group || ac->ac_found > sbi->s_mb_min_to_scan)
			&& bex->fe_group == e4b->bd_group) {
		/* recheck chunk's availability - we don't know
		 * when it was found (within this lock-unlock
		 * period or not) */
		max = mb_find_extent(e4b, 0, bex->fe_start, gex->fe_len, &ex);
		if (max >= gex->fe_len) {
			ext4_mb_use_best_found(ac, e4b);
			return;
		}
	}
}

/*
 * The routine checks whether found extent is good enough. If it is,
 * then the extent gets marked used and flag is set to the context
 * to stop scanning. Otherwise, the extent is compared with the
 * previous found extent and if new one is better, then it's stored
 * in the context. Later, the best found extent will be used, if
 * mballoc can't find good enough extent.
 *
 * FIXME: real allocation policy is to be designed yet!
 */
static void ext4_mb_measure_extent(struct ext4_allocation_context *ac,
					struct ext4_free_extent *ex,
					struct ext4_buddy *e4b)
{
	struct ext4_free_extent *bex = &ac->ac_b_ex;
	struct ext4_free_extent *gex = &ac->ac_g_ex;

	BUG_ON(ex->fe_len <= 0);
	BUG_ON(ex->fe_len > EXT4_CLUSTERS_PER_GROUP(ac->ac_sb));
	BUG_ON(ex->fe_start >= EXT4_CLUSTERS_PER_GROUP(ac->ac_sb));
	BUG_ON(ac->ac_status != AC_STATUS_CONTINUE);

	ac->ac_found++;

	/*
	 * The special case - take what you catch first
	 */
	if (unlikely(ac->ac_flags & EXT4_MB_HINT_FIRST)) {
		*bex = *ex;
		ext4_mb_use_best_found(ac, e4b);
		return;
	}

	/*
	 * Let's check whether the chuck is good enough
	 */
	if (ex->fe_len == gex->fe_len) {
		*bex = *ex;
		ext4_mb_use_best_found(ac, e4b);
		return;
	}

	/*
	 * If this is first found extent, just store it in the context
	 */
	if (bex->fe_len == 0) {
		*bex = *ex;
		return;
	}

	/*
	 * If new found extent is better, store it in the context
	 */
	if (bex->fe_len < gex->fe_len) {
		/* if the request isn't satisfied, any found extent
		 * larger than previous best one is better */
		if (ex->fe_len > bex->fe_len)
			*bex = *ex;
	} else if (ex->fe_len > gex->fe_len) {
		/* if the request is satisfied, then we try to find
		 * an extent that still satisfy the request, but is
		 * smaller than previous one */
		if (ex->fe_len < bex->fe_len)
			*bex = *ex;
	}

	ext4_mb_check_limits(ac, e4b, 0);
}

static noinline_for_stack
int ext4_mb_try_best_found(struct ext4_allocation_context *ac,
					struct ext4_buddy *e4b)
{
	struct ext4_free_extent ex = ac->ac_b_ex;
	ext4_group_t group = ex.fe_group;
	int max;
	int err;

	BUG_ON(ex.fe_len <= 0);
	err = ext4_mb_load_buddy(ac->ac_sb, group, e4b);
	if (err)
		return err;

	ext4_lock_group(ac->ac_sb, group);
	max = mb_find_extent(e4b, 0, ex.fe_start, ex.fe_len, &ex);

	if (max > 0) {
		ac->ac_b_ex = ex;
		ext4_mb_use_best_found(ac, e4b);
	}

	ext4_unlock_group(ac->ac_sb, group);
	ext4_mb_unload_buddy(e4b);

	return 0;
}

static noinline_for_stack
int ext4_mb_find_by_goal(struct ext4_allocation_context *ac,
				struct ext4_buddy *e4b)
{
	ext4_group_t group = ac->ac_g_ex.fe_group;
	int max;
	int err;
	struct ext4_sb_info *sbi = EXT4_SB(ac->ac_sb);
	struct ext4_free_extent ex;

	if (!(ac->ac_flags & EXT4_MB_HINT_TRY_GOAL))
		return 0;

	err = ext4_mb_load_buddy(ac->ac_sb, group, e4b);
	if (err)
		return err;

	ext4_lock_group(ac->ac_sb, group);
	max = mb_find_extent(e4b, 0, ac->ac_g_ex.fe_start,
			     ac->ac_g_ex.fe_len, &ex);

	if (max >= ac->ac_g_ex.fe_len && ac->ac_g_ex.fe_len == sbi->s_stripe) {
		ext4_fsblk_t start;

		start = ext4_group_first_block_no(ac->ac_sb, e4b->bd_group) +
			ex.fe_start;
		/* use do_div to get remainder (would be 64-bit modulo) */
		if (do_div(start, sbi->s_stripe) == 0) {
			ac->ac_found++;
			ac->ac_b_ex = ex;
			ext4_mb_use_best_found(ac, e4b);
		}
	} else if (max >= ac->ac_g_ex.fe_len) {
		BUG_ON(ex.fe_len <= 0);
		BUG_ON(ex.fe_group != ac->ac_g_ex.fe_group);
		BUG_ON(ex.fe_start != ac->ac_g_ex.fe_start);
		ac->ac_found++;
		ac->ac_b_ex = ex;
		ext4_mb_use_best_found(ac, e4b);
	} else if (max > 0 && (ac->ac_flags & EXT4_MB_HINT_MERGE)) {
		/* Sometimes, caller may want to merge even small
		 * number of blocks to an existing extent */
		BUG_ON(ex.fe_len <= 0);
		BUG_ON(ex.fe_group != ac->ac_g_ex.fe_group);
		BUG_ON(ex.fe_start != ac->ac_g_ex.fe_start);
		ac->ac_found++;
		ac->ac_b_ex = ex;
		ext4_mb_use_best_found(ac, e4b);
	}
	ext4_unlock_group(ac->ac_sb, group);
	ext4_mb_unload_buddy(e4b);

	return 0;
}

/*
 * The routine scans buddy structures (not bitmap!) from given order
 * to max order and tries to find big enough chunk to satisfy the req
 */
static noinline_for_stack
void ext4_mb_simple_scan_group(struct ext4_allocation_context *ac,
					struct ext4_buddy *e4b)
{
	struct super_block *sb = ac->ac_sb;
	struct ext4_group_info *grp = e4b->bd_info;
	void *buddy;
	int i;
	int k;
	int max;

	BUG_ON(ac->ac_2order <= 0);
	for (i = ac->ac_2order; i <= sb->s_blocksize_bits + 1; i++) {
		if (grp->bb_counters[i] == 0)
			continue;

		buddy = mb_find_buddy(e4b, i, &max);
		BUG_ON(buddy == NULL);

		k = mb_find_next_zero_bit(buddy, max, 0);
		BUG_ON(k >= max);

		ac->ac_found++;

		ac->ac_b_ex.fe_len = 1 << i;
		ac->ac_b_ex.fe_start = k << i;
		ac->ac_b_ex.fe_group = e4b->bd_group;

		ext4_mb_use_best_found(ac, e4b);

		BUG_ON(ac->ac_b_ex.fe_len != ac->ac_g_ex.fe_len);

		if (EXT4_SB(sb)->s_mb_stats)
			atomic_inc(&EXT4_SB(sb)->s_bal_2orders);

		break;
	}
}

/*
 * The routine scans the group and measures all found extents.
 * In order to optimize scanning, caller must pass number of
 * free blocks in the group, so the routine can know upper limit.
 */
static noinline_for_stack
void ext4_mb_complex_scan_group(struct ext4_allocation_context *ac,
					struct ext4_buddy *e4b)
{
	struct super_block *sb = ac->ac_sb;
	void *bitmap = EXT4_MB_BITMAP(e4b);
	struct ext4_free_extent ex;
	int i;
	int free;

	free = e4b->bd_info->bb_free;
	BUG_ON(free <= 0);

	i = e4b->bd_info->bb_first_free;

	while (free && ac->ac_status == AC_STATUS_CONTINUE) {
		i = mb_find_next_zero_bit(bitmap,
						EXT4_CLUSTERS_PER_GROUP(sb), i);
		if (i >= EXT4_CLUSTERS_PER_GROUP(sb)) {
			/*
			 * IF we have corrupt bitmap, we won't find any
			 * free blocks even though group info says we
			 * we have free blocks
			 */
			ext4_grp_locked_error(sb, e4b->bd_group, 0, 0,
					"%d free clusters as per "
					"group info. But bitmap says 0",
					free);
			break;
		}

		mb_find_extent(e4b, 0, i, ac->ac_g_ex.fe_len, &ex);
		BUG_ON(ex.fe_len <= 0);
		if (free < ex.fe_len) {
			ext4_grp_locked_error(sb, e4b->bd_group, 0, 0,
					"%d free clusters as per "
					"group info. But got %d blocks",
					free, ex.fe_len);
			/*
			 * The number of free blocks differs. This mostly
			 * indicate that the bitmap is corrupt. So exit
			 * without claiming the space.
			 */
			break;
		}

		ext4_mb_measure_extent(ac, &ex, e4b);

		i += ex.fe_len;
		free -= ex.fe_len;
	}

	ext4_mb_check_limits(ac, e4b, 1);
}

/*
 * This is a special case for storages like raid5
 * we try to find stripe-aligned chunks for stripe-size-multiple requests
 */
static noinline_for_stack
void ext4_mb_scan_aligned(struct ext4_allocation_context *ac,
				 struct ext4_buddy *e4b)
{
	struct super_block *sb = ac->ac_sb;
	struct ext4_sb_info *sbi = EXT4_SB(sb);
	void *bitmap = EXT4_MB_BITMAP(e4b);
	struct ext4_free_extent ex;
	ext4_fsblk_t first_group_block;
	ext4_fsblk_t a;
	ext4_grpblk_t i;
	int max;

	BUG_ON(sbi->s_stripe == 0);

	/* find first stripe-aligned block in group */
	first_group_block = ext4_group_first_block_no(sb, e4b->bd_group);

	a = first_group_block + sbi->s_stripe - 1;
	do_div(a, sbi->s_stripe);
	i = (a * sbi->s_stripe) - first_group_block;

	while (i < EXT4_CLUSTERS_PER_GROUP(sb)) {
		if (!mb_test_bit(i, bitmap)) {
			max = mb_find_extent(e4b, 0, i, sbi->s_stripe, &ex);
			if (max >= sbi->s_stripe) {
				ac->ac_found++;
				ac->ac_b_ex = ex;
				ext4_mb_use_best_found(ac, e4b);
				break;
			}
		}
		i += sbi->s_stripe;
	}
}

/* This is now called BEFORE we load the buddy bitmap. */
static int ext4_mb_good_group(struct ext4_allocation_context *ac,
				ext4_group_t group, int cr)
{
	unsigned free, fragments;
	int flex_size = ext4_flex_bg_size(EXT4_SB(ac->ac_sb));
	struct ext4_group_info *grp = ext4_get_group_info(ac->ac_sb, group);

	BUG_ON(cr < 0 || cr >= 4);

	/* We only do this if the grp has never been initialized */
	if (unlikely(EXT4_MB_GRP_NEED_INIT(grp))) {
		int ret = ext4_mb_init_group(ac->ac_sb, group);
		if (ret)
			return 0;
	}

	free = grp->bb_free;
	fragments = grp->bb_fragments;
	if (free == 0)
		return 0;
	if (fragments == 0)
		return 0;

	switch (cr) {
	case 0:
		BUG_ON(ac->ac_2order == 0);

		if (grp->bb_largest_free_order < ac->ac_2order)
			return 0;

		/* Avoid using the first bg of a flexgroup for data files */
		if ((ac->ac_flags & EXT4_MB_HINT_DATA) &&
		    (flex_size >= EXT4_FLEX_SIZE_DIR_ALLOC_SCHEME) &&
		    ((group % flex_size) == 0))
			return 0;

		return 1;
	case 1:
		if ((free / fragments) >= ac->ac_g_ex.fe_len)
			return 1;
		break;
	case 2:
		if (free >= ac->ac_g_ex.fe_len)
			return 1;
		break;
	case 3:
		return 1;
	default:
		BUG();
	}

	return 0;
}

static noinline_for_stack int
ext4_mb_regular_allocator(struct ext4_allocation_context *ac)
{
	ext4_group_t ngroups, group, i;
	int cr;
	int err = 0;
	struct ext4_sb_info *sbi;
	struct super_block *sb;
	struct ext4_buddy e4b;

	sb = ac->ac_sb;
	sbi = EXT4_SB(sb);
	ngroups = ext4_get_groups_count(sb);
	/* non-extent files are limited to low blocks/groups */
	if (!(ext4_test_inode_flag(ac->ac_inode, EXT4_INODE_EXTENTS)))
		ngroups = sbi->s_blockfile_groups;

	BUG_ON(ac->ac_status == AC_STATUS_FOUND);

	/* first, try the goal */
	err = ext4_mb_find_by_goal(ac, &e4b);
	if (err || ac->ac_status == AC_STATUS_FOUND)
		goto out;

	if (unlikely(ac->ac_flags & EXT4_MB_HINT_GOAL_ONLY))
		goto out;

	/*
	 * ac->ac2_order is set only if the fe_len is a power of 2
	 * if ac2_order is set we also set criteria to 0 so that we
	 * try exact allocation using buddy.
	 */
	i = fls(ac->ac_g_ex.fe_len);
	ac->ac_2order = 0;
	/*
	 * We search using buddy data only if the order of the request
	 * is greater than equal to the sbi_s_mb_order2_reqs
	 * You can tune it via /sys/fs/ext4/<partition>/mb_order2_req
	 */
	if (i >= sbi->s_mb_order2_reqs) {
		/*
		 * This should tell if fe_len is exactly power of 2
		 */
		if ((ac->ac_g_ex.fe_len & (~(1 << (i - 1)))) == 0)
			ac->ac_2order = i - 1;
	}

	/* if stream allocation is enabled, use global goal */
	if (ac->ac_flags & EXT4_MB_STREAM_ALLOC) {
		/* TBD: may be hot point */
		spin_lock(&sbi->s_md_lock);
		ac->ac_g_ex.fe_group = sbi->s_mb_last_group;
		ac->ac_g_ex.fe_start = sbi->s_mb_last_start;
		spin_unlock(&sbi->s_md_lock);
	}

	/* Let's just scan groups to find more-less suitable blocks */
	cr = ac->ac_2order ? 0 : 1;
	/*
	 * cr == 0 try to get exact allocation,
	 * cr == 3  try to get anything
	 */
repeat:
	for (; cr < 4 && ac->ac_status == AC_STATUS_CONTINUE; cr++) {
		ac->ac_criteria = cr;
		/*
		 * searching for the right group start
		 * from the goal value specified
		 */
		group = ac->ac_g_ex.fe_group;

		for (i = 0; i < ngroups; group++, i++) {
			if (group == ngroups)
				group = 0;

			/* This now checks without needing the buddy page */
			if (!ext4_mb_good_group(ac, group, cr))
				continue;

			err = ext4_mb_load_buddy(sb, group, &e4b);
			if (err)
				goto out;

			ext4_lock_group(sb, group);

			/*
			 * We need to check again after locking the
			 * block group
			 */
			if (!ext4_mb_good_group(ac, group, cr)) {
				ext4_unlock_group(sb, group);
				ext4_mb_unload_buddy(&e4b);
				continue;
			}

			ac->ac_groups_scanned++;
			if (cr == 0)
				ext4_mb_simple_scan_group(ac, &e4b);
			else if (cr == 1 && sbi->s_stripe &&
					!(ac->ac_g_ex.fe_len % sbi->s_stripe))
				ext4_mb_scan_aligned(ac, &e4b);
			else
				ext4_mb_complex_scan_group(ac, &e4b);

			ext4_unlock_group(sb, group);
			ext4_mb_unload_buddy(&e4b);

			if (ac->ac_status != AC_STATUS_CONTINUE)
				break;
		}
	}

	if (ac->ac_b_ex.fe_len > 0 && ac->ac_status != AC_STATUS_FOUND &&
	    !(ac->ac_flags & EXT4_MB_HINT_FIRST)) {
		/*
		 * We've been searching too long. Let's try to allocate
		 * the best chunk we've found so far
		 */

		ext4_mb_try_best_found(ac, &e4b);
		if (ac->ac_status != AC_STATUS_FOUND) {
			/*
			 * Someone more lucky has already allocated it.
			 * The only thing we can do is just take first
			 * found block(s)
			printk(KERN_DEBUG "EXT4-fs: someone won our chunk\n");
			 */
			ac->ac_b_ex.fe_group = 0;
			ac->ac_b_ex.fe_start = 0;
			ac->ac_b_ex.fe_len = 0;
			ac->ac_status = AC_STATUS_CONTINUE;
			ac->ac_flags |= EXT4_MB_HINT_FIRST;
			cr = 3;
			atomic_inc(&sbi->s_mb_lost_chunks);
			goto repeat;
		}
	}
out:
	return err;
}

static void *ext4_mb_seq_groups_start(struct seq_file *seq, loff_t *pos)
{
	struct super_block *sb = seq->private;
	ext4_group_t group;

	if (*pos < 0 || *pos >= ext4_get_groups_count(sb))
		return NULL;
	group = *pos + 1;
	return (void *) ((unsigned long) group);
}

static void *ext4_mb_seq_groups_next(struct seq_file *seq, void *v, loff_t *pos)
{
	struct super_block *sb = seq->private;
	ext4_group_t group;

	++*pos;
	if (*pos < 0 || *pos >= ext4_get_groups_count(sb))
		return NULL;
	group = *pos + 1;
	return (void *) ((unsigned long) group);
}

static int ext4_mb_seq_groups_show(struct seq_file *seq, void *v)
{
	struct super_block *sb = seq->private;
	ext4_group_t group = (ext4_group_t) ((unsigned long) v);
	int i;
	int err;
	struct ext4_buddy e4b;
	struct sg {
		struct ext4_group_info info;
		ext4_grpblk_t counters[16];
	} sg;

	group--;
	if (group == 0)
		seq_printf(seq, "#%-5s: %-5s %-5s %-5s "
				"[ %-5s %-5s %-5s %-5s %-5s %-5s %-5s "
				  "%-5s %-5s %-5s %-5s %-5s %-5s %-5s ]\n",
			   "group", "free", "frags", "first",
			   "2^0", "2^1", "2^2", "2^3", "2^4", "2^5", "2^6",
			   "2^7", "2^8", "2^9", "2^10", "2^11", "2^12", "2^13");

	i = (sb->s_blocksize_bits + 2) * sizeof(sg.info.bb_counters[0]) +
		sizeof(struct ext4_group_info);
	err = ext4_mb_load_buddy(sb, group, &e4b);
	if (err) {
		seq_printf(seq, "#%-5u: I/O error\n", group);
		return 0;
	}
	ext4_lock_group(sb, group);
	memcpy(&sg, ext4_get_group_info(sb, group), i);
	ext4_unlock_group(sb, group);
	ext4_mb_unload_buddy(&e4b);

	seq_printf(seq, "#%-5u: %-5u %-5u %-5u [", group, sg.info.bb_free,
			sg.info.bb_fragments, sg.info.bb_first_free);
	for (i = 0; i <= 13; i++)
		seq_printf(seq, " %-5u", i <= sb->s_blocksize_bits + 1 ?
				sg.info.bb_counters[i] : 0);
	seq_printf(seq, " ]\n");

	return 0;
}

static void ext4_mb_seq_groups_stop(struct seq_file *seq, void *v)
{
}

static const struct seq_operations ext4_mb_seq_groups_ops = {
	.start  = ext4_mb_seq_groups_start,
	.next   = ext4_mb_seq_groups_next,
	.stop   = ext4_mb_seq_groups_stop,
	.show   = ext4_mb_seq_groups_show,
};

static int ext4_mb_seq_groups_open(struct inode *inode, struct file *file)
{
	struct super_block *sb = PDE(inode)->data;
	int rc;

	rc = seq_open(file, &ext4_mb_seq_groups_ops);
	if (rc == 0) {
		struct seq_file *m = file->private_data;
		m->private = sb;
	}
	return rc;

}

static const struct file_operations ext4_mb_seq_groups_fops = {
	.owner		= THIS_MODULE,
	.open		= ext4_mb_seq_groups_open,
	.read		= seq_read,
	.llseek		= seq_lseek,
	.release	= seq_release,
};

static struct kmem_cache *get_groupinfo_cache(int blocksize_bits)
{
	int cache_index = blocksize_bits - EXT4_MIN_BLOCK_LOG_SIZE;
	struct kmem_cache *cachep = ext4_groupinfo_caches[cache_index];

	BUG_ON(!cachep);
	return cachep;
}

/* Create and initialize ext4_group_info data for the given group. */
int ext4_mb_add_groupinfo(struct super_block *sb, ext4_group_t group,
			  struct ext4_group_desc *desc)
{
	int i;
	int metalen = 0;
	struct ext4_sb_info *sbi = EXT4_SB(sb);
	struct ext4_group_info **meta_group_info;
	struct kmem_cache *cachep = get_groupinfo_cache(sb->s_blocksize_bits);

	/*
	 * First check if this group is the first of a reserved block.
	 * If it's true, we have to allocate a new table of pointers
	 * to ext4_group_info structures
	 */
	if (group % EXT4_DESC_PER_BLOCK(sb) == 0) {
		metalen = sizeof(*meta_group_info) <<
			EXT4_DESC_PER_BLOCK_BITS(sb);
		meta_group_info = kmalloc(metalen, GFP_KERNEL);
		if (meta_group_info == NULL) {
			ext4_msg(sb, KERN_ERR, "EXT4-fs: can't allocate mem "
				 "for a buddy group");
			goto exit_meta_group_info;
		}
		sbi->s_group_info[group >> EXT4_DESC_PER_BLOCK_BITS(sb)] =
			meta_group_info;
	}

	meta_group_info =
		sbi->s_group_info[group >> EXT4_DESC_PER_BLOCK_BITS(sb)];
	i = group & (EXT4_DESC_PER_BLOCK(sb) - 1);

	meta_group_info[i] = kmem_cache_alloc(cachep, GFP_KERNEL);
	if (meta_group_info[i] == NULL) {
		ext4_msg(sb, KERN_ERR, "EXT4-fs: can't allocate buddy mem");
		goto exit_group_info;
	}
	memset(meta_group_info[i], 0, kmem_cache_size(cachep));
	set_bit(EXT4_GROUP_INFO_NEED_INIT_BIT,
		&(meta_group_info[i]->bb_state));

	/*
	 * initialize bb_free to be able to skip
	 * empty groups without initialization
	 */
	if (desc->bg_flags & cpu_to_le16(EXT4_BG_BLOCK_UNINIT)) {
		meta_group_info[i]->bb_free =
			ext4_free_clusters_after_init(sb, group, desc);
	} else {
		meta_group_info[i]->bb_free =
			ext4_free_group_clusters(sb, desc);
	}

	INIT_LIST_HEAD(&meta_group_info[i]->bb_prealloc_list);
	init_rwsem(&meta_group_info[i]->alloc_sem);
	meta_group_info[i]->bb_free_root = RB_ROOT;
	meta_group_info[i]->bb_largest_free_order = -1;  /* uninit */

#ifdef DOUBLE_CHECK
	{
		struct buffer_head *bh;
		meta_group_info[i]->bb_bitmap =
			kmalloc(sb->s_blocksize, GFP_KERNEL);
		BUG_ON(meta_group_info[i]->bb_bitmap == NULL);
		bh = ext4_read_block_bitmap(sb, group);
		BUG_ON(bh == NULL);
		memcpy(meta_group_info[i]->bb_bitmap, bh->b_data,
			sb->s_blocksize);
		put_bh(bh);
	}
#endif

	return 0;

exit_group_info:
	/* If a meta_group_info table has been allocated, release it now */
	if (group % EXT4_DESC_PER_BLOCK(sb) == 0) {
		kfree(sbi->s_group_info[group >> EXT4_DESC_PER_BLOCK_BITS(sb)]);
		sbi->s_group_info[group >> EXT4_DESC_PER_BLOCK_BITS(sb)] = NULL;
	}
exit_meta_group_info:
	return -ENOMEM;
} /* ext4_mb_add_groupinfo */

static int ext4_mb_init_backend(struct super_block *sb)
{
	ext4_group_t ngroups = ext4_get_groups_count(sb);
	ext4_group_t i;
	struct ext4_sb_info *sbi = EXT4_SB(sb);
	struct ext4_super_block *es = sbi->s_es;
	int num_meta_group_infos;
	int num_meta_group_infos_max;
	int array_size;
	struct ext4_group_desc *desc;
	struct kmem_cache *cachep;

	/* This is the number of blocks used by GDT */
	num_meta_group_infos = (ngroups + EXT4_DESC_PER_BLOCK(sb) -
				1) >> EXT4_DESC_PER_BLOCK_BITS(sb);

	/*
	 * This is the total number of blocks used by GDT including
	 * the number of reserved blocks for GDT.
	 * The s_group_info array is allocated with this value
	 * to allow a clean online resize without a complex
	 * manipulation of pointer.
	 * The drawback is the unused memory when no resize
	 * occurs but it's very low in terms of pages
	 * (see comments below)
	 * Need to handle this properly when META_BG resizing is allowed
	 */
	num_meta_group_infos_max = num_meta_group_infos +
				le16_to_cpu(es->s_reserved_gdt_blocks);

	/*
	 * array_size is the size of s_group_info array. We round it
	 * to the next power of two because this approximation is done
	 * internally by kmalloc so we can have some more memory
	 * for free here (e.g. may be used for META_BG resize).
	 */
	array_size = 1;
	while (array_size < sizeof(*sbi->s_group_info) *
	       num_meta_group_infos_max)
		array_size = array_size << 1;
	/* An 8TB filesystem with 64-bit pointers requires a 4096 byte
	 * kmalloc. A 128kb malloc should suffice for a 256TB filesystem.
	 * So a two level scheme suffices for now. */
	sbi->s_group_info = ext4_kvzalloc(array_size, GFP_KERNEL);
	if (sbi->s_group_info == NULL) {
		ext4_msg(sb, KERN_ERR, "can't allocate buddy meta group");
		return -ENOMEM;
	}
	sbi->s_buddy_cache = new_inode(sb);
	if (sbi->s_buddy_cache == NULL) {
		ext4_msg(sb, KERN_ERR, "can't get new inode");
		goto err_freesgi;
	}
	/* To avoid potentially colliding with an valid on-disk inode number,
	 * use EXT4_BAD_INO for the buddy cache inode number.  This inode is
	 * not in the inode hash, so it should never be found by iget(), but
	 * this will avoid confusion if it ever shows up during debugging. */
	sbi->s_buddy_cache->i_ino = EXT4_BAD_INO;
	EXT4_I(sbi->s_buddy_cache)->i_disksize = 0;
	for (i = 0; i < ngroups; i++) {
		desc = ext4_get_group_desc(sb, i, NULL);
		if (desc == NULL) {
			ext4_msg(sb, KERN_ERR, "can't read descriptor %u", i);
			goto err_freebuddy;
		}
		if (ext4_mb_add_groupinfo(sb, i, desc) != 0)
			goto err_freebuddy;
	}

	return 0;

err_freebuddy:
	cachep = get_groupinfo_cache(sb->s_blocksize_bits);
	while (i-- > 0)
		kmem_cache_free(cachep, ext4_get_group_info(sb, i));
	i = num_meta_group_infos;
	while (i-- > 0)
		kfree(sbi->s_group_info[i]);
	iput(sbi->s_buddy_cache);
err_freesgi:
	ext4_kvfree(sbi->s_group_info);
	return -ENOMEM;
}

static void ext4_groupinfo_destroy_slabs(void)
{
	int i;

	for (i = 0; i < NR_GRPINFO_CACHES; i++) {
		if (ext4_groupinfo_caches[i])
			kmem_cache_destroy(ext4_groupinfo_caches[i]);
		ext4_groupinfo_caches[i] = NULL;
	}
}

static int ext4_groupinfo_create_slab(size_t size)
{
	static DEFINE_MUTEX(ext4_grpinfo_slab_create_mutex);
	int slab_size;
	int blocksize_bits = order_base_2(size);
	int cache_index = blocksize_bits - EXT4_MIN_BLOCK_LOG_SIZE;
	struct kmem_cache *cachep;

	if (cache_index >= NR_GRPINFO_CACHES)
		return -EINVAL;

	if (unlikely(cache_index < 0))
		cache_index = 0;

	mutex_lock(&ext4_grpinfo_slab_create_mutex);
	if (ext4_groupinfo_caches[cache_index]) {
		mutex_unlock(&ext4_grpinfo_slab_create_mutex);
		return 0;	/* Already created */
	}

	slab_size = offsetof(struct ext4_group_info,
				bb_counters[blocksize_bits + 2]);

	cachep = kmem_cache_create(ext4_groupinfo_slab_names[cache_index],
					slab_size, 0, SLAB_RECLAIM_ACCOUNT,
					NULL);

	ext4_groupinfo_caches[cache_index] = cachep;

	mutex_unlock(&ext4_grpinfo_slab_create_mutex);
	if (!cachep) {
		printk(KERN_EMERG
		       "EXT4-fs: no memory for groupinfo slab cache\n");
		return -ENOMEM;
	}

	return 0;
}

int ext4_mb_init(struct super_block *sb, int needs_recovery)
{
	struct ext4_sb_info *sbi = EXT4_SB(sb);
	unsigned i, j;
	unsigned offset;
	unsigned max;
	int ret;

	i = (sb->s_blocksize_bits + 2) * sizeof(*sbi->s_mb_offsets);

	sbi->s_mb_offsets = kmalloc(i, GFP_KERNEL);
	if (sbi->s_mb_offsets == NULL) {
		ret = -ENOMEM;
		goto out;
	}

	i = (sb->s_blocksize_bits + 2) * sizeof(*sbi->s_mb_maxs);
	sbi->s_mb_maxs = kmalloc(i, GFP_KERNEL);
	if (sbi->s_mb_maxs == NULL) {
		ret = -ENOMEM;
		goto out;
	}

	ret = ext4_groupinfo_create_slab(sb->s_blocksize);
	if (ret < 0)
		goto out;

	/* order 0 is regular bitmap */
	sbi->s_mb_maxs[0] = sb->s_blocksize << 3;
	sbi->s_mb_offsets[0] = 0;

	i = 1;
	offset = 0;
	max = sb->s_blocksize << 2;
	do {
		sbi->s_mb_offsets[i] = offset;
		sbi->s_mb_maxs[i] = max;
		offset += 1 << (sb->s_blocksize_bits - i);
		max = max >> 1;
		i++;
	} while (i <= sb->s_blocksize_bits + 1);

	spin_lock_init(&sbi->s_md_lock);
	spin_lock_init(&sbi->s_bal_lock);

	sbi->s_mb_max_to_scan = MB_DEFAULT_MAX_TO_SCAN;
	sbi->s_mb_min_to_scan = MB_DEFAULT_MIN_TO_SCAN;
	sbi->s_mb_stats = MB_DEFAULT_STATS;
	sbi->s_mb_stream_request = MB_DEFAULT_STREAM_THRESHOLD;
	sbi->s_mb_order2_reqs = MB_DEFAULT_ORDER2_REQS;
	/*
	 * The default group preallocation is 512, which for 4k block
	 * sizes translates to 2 megabytes.  However for bigalloc file
	 * systems, this is probably too big (i.e, if the cluster size
	 * is 1 megabyte, then group preallocation size becomes half a
	 * gigabyte!).  As a default, we will keep a two megabyte
	 * group pralloc size for cluster sizes up to 64k, and after
	 * that, we will force a minimum group preallocation size of
	 * 32 clusters.  This translates to 8 megs when the cluster
	 * size is 256k, and 32 megs when the cluster size is 1 meg,
	 * which seems reasonable as a default.
	 */
	sbi->s_mb_group_prealloc = max(MB_DEFAULT_GROUP_PREALLOC >>
				       sbi->s_cluster_bits, 32);
	/*
	 * If there is a s_stripe > 1, then we set the s_mb_group_prealloc
	 * to the lowest multiple of s_stripe which is bigger than
	 * the s_mb_group_prealloc as determined above. We want
	 * the preallocation size to be an exact multiple of the
	 * RAID stripe size so that preallocations don't fragment
	 * the stripes.
	 */
	if (sbi->s_stripe > 1) {
		sbi->s_mb_group_prealloc = roundup(
			sbi->s_mb_group_prealloc, sbi->s_stripe);
	}

	sbi->s_locality_groups = alloc_percpu(struct ext4_locality_group);
	if (sbi->s_locality_groups == NULL) {
		ret = -ENOMEM;
		goto out_free_groupinfo_slab;
	}
	for_each_possible_cpu(i) {
		struct ext4_locality_group *lg;
		lg = per_cpu_ptr(sbi->s_locality_groups, i);
		mutex_init(&lg->lg_mutex);
		for (j = 0; j < PREALLOC_TB_SIZE; j++)
			INIT_LIST_HEAD(&lg->lg_prealloc_list[j]);
		spin_lock_init(&lg->lg_prealloc_lock);
	}

	/* init file for buddy data */
	ret = ext4_mb_init_backend(sb);
	if (ret != 0)
		goto out_free_locality_groups;

	if (sbi->s_proc)
		proc_create_data("mb_groups", S_IRUGO, sbi->s_proc,
				 &ext4_mb_seq_groups_fops, sb);

	if (sbi->s_journal)
		sbi->s_journal->j_commit_callback = release_blocks_on_commit;

	return 0;

out_free_locality_groups:
	free_percpu(sbi->s_locality_groups);
	sbi->s_locality_groups = NULL;
out_free_groupinfo_slab:
	ext4_groupinfo_destroy_slabs();
out:
	kfree(sbi->s_mb_offsets);
	sbi->s_mb_offsets = NULL;
	kfree(sbi->s_mb_maxs);
	sbi->s_mb_maxs = NULL;
	return ret;
}

/* need to called with the ext4 group lock held */
static void ext4_mb_cleanup_pa(struct ext4_group_info *grp)
{
	struct ext4_prealloc_space *pa;
	struct list_head *cur, *tmp;
	int count = 0;

	list_for_each_safe(cur, tmp, &grp->bb_prealloc_list) {
		pa = list_entry(cur, struct ext4_prealloc_space, pa_group_list);
		list_del(&pa->pa_group_list);
		count++;
		kmem_cache_free(ext4_pspace_cachep, pa);
	}
	if (count)
		mb_debug(1, "mballoc: %u PAs left\n", count);

}

int ext4_mb_release(struct super_block *sb)
{
	ext4_group_t ngroups = ext4_get_groups_count(sb);
	ext4_group_t i;
	int num_meta_group_infos;
	struct ext4_group_info *grinfo;
	struct ext4_sb_info *sbi = EXT4_SB(sb);
	struct kmem_cache *cachep = get_groupinfo_cache(sb->s_blocksize_bits);

	if (sbi->s_group_info) {
		for (i = 0; i < ngroups; i++) {
			grinfo = ext4_get_group_info(sb, i);
#ifdef DOUBLE_CHECK
			kfree(grinfo->bb_bitmap);
#endif
			ext4_lock_group(sb, i);
			ext4_mb_cleanup_pa(grinfo);
			ext4_unlock_group(sb, i);
			kmem_cache_free(cachep, grinfo);
		}
		num_meta_group_infos = (ngroups +
				EXT4_DESC_PER_BLOCK(sb) - 1) >>
			EXT4_DESC_PER_BLOCK_BITS(sb);
		for (i = 0; i < num_meta_group_infos; i++)
			kfree(sbi->s_group_info[i]);
		ext4_kvfree(sbi->s_group_info);
	}
	kfree(sbi->s_mb_offsets);
	kfree(sbi->s_mb_maxs);
	if (sbi->s_buddy_cache)
		iput(sbi->s_buddy_cache);
	if (sbi->s_mb_stats) {
		ext4_msg(sb, KERN_INFO,
		       "mballoc: %u blocks %u reqs (%u success)",
				atomic_read(&sbi->s_bal_allocated),
				atomic_read(&sbi->s_bal_reqs),
				atomic_read(&sbi->s_bal_success));
		ext4_msg(sb, KERN_INFO,
		      "mballoc: %u extents scanned, %u goal hits, "
				"%u 2^N hits, %u breaks, %u lost",
				atomic_read(&sbi->s_bal_ex_scanned),
				atomic_read(&sbi->s_bal_goals),
				atomic_read(&sbi->s_bal_2orders),
				atomic_read(&sbi->s_bal_breaks),
				atomic_read(&sbi->s_mb_lost_chunks));
		ext4_msg(sb, KERN_INFO,
		       "mballoc: %lu generated and it took %Lu",
				sbi->s_mb_buddies_generated,
				sbi->s_mb_generation_time);
		ext4_msg(sb, KERN_INFO,
		       "mballoc: %u preallocated, %u discarded",
				atomic_read(&sbi->s_mb_preallocated),
				atomic_read(&sbi->s_mb_discarded));
	}

	free_percpu(sbi->s_locality_groups);
	if (sbi->s_proc)
		remove_proc_entry("mb_groups", sbi->s_proc);

	return 0;
}

static inline int ext4_issue_discard(struct super_block *sb,
		ext4_group_t block_group, ext4_grpblk_t cluster, int count)
{
	ext4_fsblk_t discard_block;

	discard_block = (EXT4_C2B(EXT4_SB(sb), cluster) +
			 ext4_group_first_block_no(sb, block_group));
	count = EXT4_C2B(EXT4_SB(sb), count);
	trace_ext4_discard_blocks(sb,
			(unsigned long long) discard_block, count);
	return sb_issue_discard(sb, discard_block, count, GFP_NOFS, 0);
}

/*
 * This function is called by the jbd2 layer once the commit has finished,
 * so we know we can free the blocks that were released with that commit.
 */
static void release_blocks_on_commit(journal_t *journal, transaction_t *txn)
{
	struct super_block *sb = journal->j_private;
	struct ext4_buddy e4b;
	struct ext4_group_info *db;
	int err, count = 0, count2 = 0;
	struct ext4_free_data *entry;
	struct list_head *l, *ltmp;

	list_for_each_safe(l, ltmp, &txn->t_private_list) {
		entry = list_entry(l, struct ext4_free_data, list);

		mb_debug(1, "gonna free %u blocks in group %u (0x%p):",
			 entry->count, entry->group, entry);

		if (test_opt(sb, DISCARD))
			ext4_issue_discard(sb, entry->group,
					   entry->start_cluster, entry->count);

		err = ext4_mb_load_buddy(sb, entry->group, &e4b);
		/* we expect to find existing buddy because it's pinned */
		BUG_ON(err != 0);

		db = e4b.bd_info;
		/* there are blocks to put in buddy to make them really free */
		count += entry->count;
		count2++;
		ext4_lock_group(sb, entry->group);
		/* Take it out of per group rb tree */
		rb_erase(&entry->node, &(db->bb_free_root));
		mb_free_blocks(NULL, &e4b, entry->start_cluster, entry->count);

		/*
		 * Clear the trimmed flag for the group so that the next
		 * ext4_trim_fs can trim it.
		 * If the volume is mounted with -o discard, online discard
		 * is supported and the free blocks will be trimmed online.
		 */
		if (!test_opt(sb, DISCARD))
			EXT4_MB_GRP_CLEAR_TRIMMED(db);

		if (!db->bb_free_root.rb_node) {
			/* No more items in the per group rb tree
			 * balance refcounts from ext4_mb_free_metadata()
			 */
			page_cache_release(e4b.bd_buddy_page);
			page_cache_release(e4b.bd_bitmap_page);
		}
		ext4_unlock_group(sb, entry->group);
		kmem_cache_free(ext4_free_ext_cachep, entry);
		ext4_mb_unload_buddy(&e4b);
	}

	mb_debug(1, "freed %u blocks in %u structures\n", count, count2);
}

#ifdef CONFIG_EXT4_DEBUG
u8 mb_enable_debug __read_mostly;

static struct dentry *debugfs_dir;
static struct dentry *debugfs_debug;

static void __init ext4_create_debugfs_entry(void)
{
	debugfs_dir = debugfs_create_dir("ext4", NULL);
	if (debugfs_dir)
		debugfs_debug = debugfs_create_u8("mballoc-debug",
						  S_IRUGO | S_IWUSR,
						  debugfs_dir,
						  &mb_enable_debug);
#ifdef CONFIG_EXT4_FS_SNAPSHOT_DEBUG
	if (debugfs_dir)
		ext4_snapshot_create_debugfs_entry(debugfs_dir);
#endif
}

static void ext4_remove_debugfs_entry(void)
{
#ifdef CONFIG_EXT4_FS_SNAPSHOT_DEBUG
	ext4_snapshot_remove_debugfs_entry();
#endif
	debugfs_remove(debugfs_debug);
	debugfs_remove(debugfs_dir);
}

#else

static void __init ext4_create_debugfs_entry(void)
{
}

static void ext4_remove_debugfs_entry(void)
{
}

#endif

int __init ext4_init_mballoc(void)
{
	ext4_pspace_cachep = KMEM_CACHE(ext4_prealloc_space,
					SLAB_RECLAIM_ACCOUNT);
	if (ext4_pspace_cachep == NULL)
		return -ENOMEM;

	ext4_ac_cachep = KMEM_CACHE(ext4_allocation_context,
				    SLAB_RECLAIM_ACCOUNT);
	if (ext4_ac_cachep == NULL) {
		kmem_cache_destroy(ext4_pspace_cachep);
		return -ENOMEM;
	}

	ext4_free_ext_cachep = KMEM_CACHE(ext4_free_data,
					  SLAB_RECLAIM_ACCOUNT);
	if (ext4_free_ext_cachep == NULL) {
		kmem_cache_destroy(ext4_pspace_cachep);
		kmem_cache_destroy(ext4_ac_cachep);
		return -ENOMEM;
	}
	ext4_create_debugfs_entry();
	return 0;
}

void ext4_exit_mballoc(void)
{
	/*
	 * Wait for completion of call_rcu()'s on ext4_pspace_cachep
	 * before destroying the slab cache.
	 */
	rcu_barrier();
	kmem_cache_destroy(ext4_pspace_cachep);
	kmem_cache_destroy(ext4_ac_cachep);
	kmem_cache_destroy(ext4_free_ext_cachep);
	ext4_groupinfo_destroy_slabs();
	ext4_remove_debugfs_entry();
}


/*
 * Check quota and mark chosen space (ac->ac_b_ex) non-free in bitmaps
 * Returns 0 if success or error code
 */
static noinline_for_stack int
ext4_mb_mark_diskspace_used(struct ext4_allocation_context *ac,
				handle_t *handle, unsigned int reserv_clstrs)
{
	struct buffer_head *bitmap_bh = NULL;
	struct ext4_group_desc *gdp;
	struct buffer_head *gdp_bh;
	struct ext4_sb_info *sbi;
	struct super_block *sb;
	ext4_fsblk_t block;
	int err, len;

	BUG_ON(ac->ac_status != AC_STATUS_FOUND);
	BUG_ON(ac->ac_b_ex.fe_len <= 0);

	sb = ac->ac_sb;
	sbi = EXT4_SB(sb);

	err = -EIO;
	bitmap_bh = ext4_read_block_bitmap(sb, ac->ac_b_ex.fe_group);
	if (!bitmap_bh)
		goto out_err;

#ifdef CONFIG_EXT4_FS_SNAPSHOT_HOOKS_BITMAP
	err = ext4_handle_get_bitmap_access(handle, sb, ac->ac_b_ex.fe_group,
			bitmap_bh);
#else
	err = ext4_journal_get_write_access(handle, bitmap_bh);
#endif
	if (err)
		goto out_err;

	err = -EIO;
	gdp = ext4_get_group_desc(sb, ac->ac_b_ex.fe_group, &gdp_bh);
	if (!gdp)
		goto out_err;

	ext4_debug("using block group %u(%d)\n", ac->ac_b_ex.fe_group,
			ext4_free_group_clusters(sb, gdp));

	err = ext4_journal_get_write_access(handle, gdp_bh);
	if (err)
		goto out_err;

	block = ext4_grp_offs_to_block(sb, &ac->ac_b_ex);

	len = EXT4_C2B(sbi, ac->ac_b_ex.fe_len);
	if (!ext4_data_block_valid(sbi, block, len)) {
		ext4_error(sb, "Allocating blocks %llu-%llu which overlap "
			   "fs metadata\n", block, block+len);
		/* File system mounted not to panic on error
		 * Fix the bitmap and repeat the block allocation
		 * We leak some of the blocks here.
		 */
		ext4_lock_group(sb, ac->ac_b_ex.fe_group);
		ext4_set_bits(bitmap_bh->b_data, ac->ac_b_ex.fe_start,
			      ac->ac_b_ex.fe_len);
		ext4_unlock_group(sb, ac->ac_b_ex.fe_group);
		err = ext4_handle_dirty_metadata(handle, NULL, bitmap_bh);
		if (!err)
			err = -EAGAIN;
		goto out_err;
	}

	ext4_lock_group(sb, ac->ac_b_ex.fe_group);
#ifdef AGGRESSIVE_CHECK
	{
		int i;
		for (i = 0; i < ac->ac_b_ex.fe_len; i++) {
			BUG_ON(mb_test_bit(ac->ac_b_ex.fe_start + i,
						bitmap_bh->b_data));
		}
	}
#endif
	ext4_set_bits(bitmap_bh->b_data, ac->ac_b_ex.fe_start,
		      ac->ac_b_ex.fe_len);
	if (gdp->bg_flags & cpu_to_le16(EXT4_BG_BLOCK_UNINIT)) {
		gdp->bg_flags &= cpu_to_le16(~EXT4_BG_BLOCK_UNINIT);
		ext4_free_group_clusters_set(sb, gdp,
					     ext4_free_clusters_after_init(sb,
						ac->ac_b_ex.fe_group, gdp));
	}
	len = ext4_free_group_clusters(sb, gdp) - ac->ac_b_ex.fe_len;
	ext4_free_group_clusters_set(sb, gdp, len);
	gdp->bg_checksum = ext4_group_desc_csum(sbi, ac->ac_b_ex.fe_group, gdp);

	ext4_unlock_group(sb, ac->ac_b_ex.fe_group);
	percpu_counter_sub(&sbi->s_freeclusters_counter, ac->ac_b_ex.fe_len);
	/*
	 * Now reduce the dirty block count also. Should not go negative
	 */
	if (!(ac->ac_flags & EXT4_MB_DELALLOC_RESERVED))
		/* release all the reserved blocks if non delalloc */
		percpu_counter_sub(&sbi->s_dirtyclusters_counter,
				   reserv_clstrs);

	if (sbi->s_log_groups_per_flex) {
		ext4_group_t flex_group = ext4_flex_group(sbi,
							  ac->ac_b_ex.fe_group);
		atomic_sub(ac->ac_b_ex.fe_len,
			   &sbi->s_flex_groups[flex_group].free_clusters);
	}

	err = ext4_handle_dirty_metadata(handle, NULL, bitmap_bh);
	if (err)
		goto out_err;

#ifdef CONFIG_EXT4_FS_SNAPSHOT_EXCLUDE_BITMAP
	if (EXT4_SNAPSHOTS(sb) && ext4_snapshot_excluded(ac->ac_inode)) {
		err = ext4_snapshot_exclude_blocks(handle, sb, block, ac->ac_b_ex.fe_len);
		if (err < 0)
			goto out_err;
	}
#endif

	err = ext4_handle_dirty_metadata(handle, NULL, gdp_bh);

out_err:
	ext4_mark_super_dirty(sb);
	brelse(bitmap_bh);
	return err;
}

/*
 * here we normalize request for locality group
 * Group request are normalized to s_mb_group_prealloc, which goes to
 * s_strip if we set the same via mount option.
 * s_mb_group_prealloc can be configured via
 * /sys/fs/ext4/<partition>/mb_group_prealloc
 *
 * XXX: should we try to preallocate more than the group has now?
 */
static void ext4_mb_normalize_group_request(struct ext4_allocation_context *ac)
{
	struct super_block *sb = ac->ac_sb;
	struct ext4_locality_group *lg = ac->ac_lg;

	BUG_ON(lg == NULL);
	ac->ac_g_ex.fe_len = EXT4_SB(sb)->s_mb_group_prealloc;
	mb_debug(1, "#%u: goal %u blocks for locality group\n",
		current->pid, ac->ac_g_ex.fe_len);
}

/*
 * Normalization means making request better in terms of
 * size and alignment
 */
static noinline_for_stack void
ext4_mb_normalize_request(struct ext4_allocation_context *ac,
				struct ext4_allocation_request *ar)
{
	struct ext4_sb_info *sbi = EXT4_SB(ac->ac_sb);
	int bsbits, max;
	ext4_lblk_t end;
	loff_t size, orig_size, start_off;
	ext4_lblk_t start;
	struct ext4_inode_info *ei = EXT4_I(ac->ac_inode);
	struct ext4_prealloc_space *pa;

	/* do normalize only data requests, metadata requests
	   do not need preallocation */
	if (!(ac->ac_flags & EXT4_MB_HINT_DATA))
		return;

	/* sometime caller may want exact blocks */
	if (unlikely(ac->ac_flags & EXT4_MB_HINT_GOAL_ONLY))
		return;

	/* caller may indicate that preallocation isn't
	 * required (it's a tail, for example) */
	if (ac->ac_flags & EXT4_MB_HINT_NOPREALLOC)
		return;

	if (ac->ac_flags & EXT4_MB_HINT_GROUP_ALLOC) {
		ext4_mb_normalize_group_request(ac);
		return ;
	}

	bsbits = ac->ac_sb->s_blocksize_bits;

	/* first, let's learn actual file size
	 * given current request is allocated */
	size = ac->ac_o_ex.fe_logical + EXT4_C2B(sbi, ac->ac_o_ex.fe_len);
	size = size << bsbits;
	if (size < i_size_read(ac->ac_inode))
		size = i_size_read(ac->ac_inode);
	orig_size = size;

	/* max size of free chunks */
	max = 2 << bsbits;

#define NRL_CHECK_SIZE(req, size, max, chunk_size)	\
		(req <= (size) || max <= (chunk_size))

	/* first, try to predict filesize */
	/* XXX: should this table be tunable? */
	start_off = 0;
	if (size <= 16 * 1024) {
		size = 16 * 1024;
	} else if (size <= 32 * 1024) {
		size = 32 * 1024;
	} else if (size <= 64 * 1024) {
		size = 64 * 1024;
	} else if (size <= 128 * 1024) {
		size = 128 * 1024;
	} else if (size <= 256 * 1024) {
		size = 256 * 1024;
	} else if (size <= 512 * 1024) {
		size = 512 * 1024;
	} else if (size <= 1024 * 1024) {
		size = 1024 * 1024;
	} else if (NRL_CHECK_SIZE(size, 4 * 1024 * 1024, max, 2 * 1024)) {
		start_off = ((loff_t)ac->ac_o_ex.fe_logical >>
						(21 - bsbits)) << 21;
		size = 2 * 1024 * 1024;
	} else if (NRL_CHECK_SIZE(size, 8 * 1024 * 1024, max, 4 * 1024)) {
		start_off = ((loff_t)ac->ac_o_ex.fe_logical >>
							(22 - bsbits)) << 22;
		size = 4 * 1024 * 1024;
	} else if (NRL_CHECK_SIZE(ac->ac_o_ex.fe_len,
					(8<<20)>>bsbits, max, 8 * 1024)) {
		start_off = ((loff_t)ac->ac_o_ex.fe_logical >>
							(23 - bsbits)) << 23;
		size = 8 * 1024 * 1024;
	} else {
		start_off = (loff_t)ac->ac_o_ex.fe_logical << bsbits;
		size	  = ac->ac_o_ex.fe_len << bsbits;
	}
	size = size >> bsbits;
	start = start_off >> bsbits;

	/* don't cover already allocated blocks in selected range */
	if (ar->pleft && start <= ar->lleft) {
		size -= ar->lleft + 1 - start;
		start = ar->lleft + 1;
	}
	if (ar->pright && start + size - 1 >= ar->lright)
		size -= start + size - ar->lright;

	end = start + size;

	/* check we don't cross already preallocated blocks */
	rcu_read_lock();
	list_for_each_entry_rcu(pa, &ei->i_prealloc_list, pa_inode_list) {
		ext4_lblk_t pa_end;

		if (pa->pa_deleted)
			continue;
		spin_lock(&pa->pa_lock);
		if (pa->pa_deleted) {
			spin_unlock(&pa->pa_lock);
			continue;
		}

		pa_end = pa->pa_lstart + EXT4_C2B(EXT4_SB(ac->ac_sb),
						  pa->pa_len);

		/* PA must not overlap original request */
		BUG_ON(!(ac->ac_o_ex.fe_logical >= pa_end ||
			ac->ac_o_ex.fe_logical < pa->pa_lstart));

		/* skip PAs this normalized request doesn't overlap with */
		if (pa->pa_lstart >= end || pa_end <= start) {
			spin_unlock(&pa->pa_lock);
			continue;
		}
		BUG_ON(pa->pa_lstart <= start && pa_end >= end);

		/* adjust start or end to be adjacent to this pa */
		if (pa_end <= ac->ac_o_ex.fe_logical) {
			BUG_ON(pa_end < start);
			start = pa_end;
		} else if (pa->pa_lstart > ac->ac_o_ex.fe_logical) {
			BUG_ON(pa->pa_lstart > end);
			end = pa->pa_lstart;
		}
		spin_unlock(&pa->pa_lock);
	}
	rcu_read_unlock();
	size = end - start;

	/* XXX: extra loop to check we really don't overlap preallocations */
	rcu_read_lock();
	list_for_each_entry_rcu(pa, &ei->i_prealloc_list, pa_inode_list) {
		ext4_lblk_t pa_end;

		spin_lock(&pa->pa_lock);
		if (pa->pa_deleted == 0) {
			pa_end = pa->pa_lstart + EXT4_C2B(EXT4_SB(ac->ac_sb),
							  pa->pa_len);
			BUG_ON(!(start >= pa_end || end <= pa->pa_lstart));
		}
		spin_unlock(&pa->pa_lock);
	}
	rcu_read_unlock();

	if (start + size <= ac->ac_o_ex.fe_logical &&
			start > ac->ac_o_ex.fe_logical) {
		ext4_msg(ac->ac_sb, KERN_ERR,
			 "start %lu, size %lu, fe_logical %lu",
			 (unsigned long) start, (unsigned long) size,
			 (unsigned long) ac->ac_o_ex.fe_logical);
	}
	BUG_ON(start + size <= ac->ac_o_ex.fe_logical &&
			start > ac->ac_o_ex.fe_logical);
	BUG_ON(size <= 0 || size > EXT4_CLUSTERS_PER_GROUP(ac->ac_sb));

	/* now prepare goal request */

	/* XXX: is it better to align blocks WRT to logical
	 * placement or satisfy big request as is */
	ac->ac_g_ex.fe_logical = start;
	ac->ac_g_ex.fe_len = EXT4_NUM_B2C(sbi, size);

	/* define goal start in order to merge */
	if (ar->pright && (ar->lright == (start + size))) {
		/* merge to the right */
		ext4_get_group_no_and_offset(ac->ac_sb, ar->pright - size,
						&ac->ac_f_ex.fe_group,
						&ac->ac_f_ex.fe_start);
		ac->ac_flags |= EXT4_MB_HINT_TRY_GOAL;
	}
	if (ar->pleft && (ar->lleft + 1 == start)) {
		/* merge to the left */
		ext4_get_group_no_and_offset(ac->ac_sb, ar->pleft + 1,
						&ac->ac_f_ex.fe_group,
						&ac->ac_f_ex.fe_start);
		ac->ac_flags |= EXT4_MB_HINT_TRY_GOAL;
	}

	mb_debug(1, "goal: %u(was %u) blocks at %u\n", (unsigned) size,
		(unsigned) orig_size, (unsigned) start);
}

static void ext4_mb_collect_stats(struct ext4_allocation_context *ac)
{
	struct ext4_sb_info *sbi = EXT4_SB(ac->ac_sb);

	if (sbi->s_mb_stats && ac->ac_g_ex.fe_len > 1) {
		atomic_inc(&sbi->s_bal_reqs);
		atomic_add(ac->ac_b_ex.fe_len, &sbi->s_bal_allocated);
		if (ac->ac_b_ex.fe_len >= ac->ac_o_ex.fe_len)
			atomic_inc(&sbi->s_bal_success);
		atomic_add(ac->ac_found, &sbi->s_bal_ex_scanned);
		if (ac->ac_g_ex.fe_start == ac->ac_b_ex.fe_start &&
				ac->ac_g_ex.fe_group == ac->ac_b_ex.fe_group)
			atomic_inc(&sbi->s_bal_goals);
		if (ac->ac_found > sbi->s_mb_max_to_scan)
			atomic_inc(&sbi->s_bal_breaks);
	}

	if (ac->ac_op == EXT4_MB_HISTORY_ALLOC)
		trace_ext4_mballoc_alloc(ac);
	else
		trace_ext4_mballoc_prealloc(ac);
}

/*
 * Called on failure; free up any blocks from the inode PA for this
 * context.  We don't need this for MB_GROUP_PA because we only change
 * pa_free in ext4_mb_release_context(), but on failure, we've already
 * zeroed out ac->ac_b_ex.fe_len, so group_pa->pa_free is not changed.
 */
static void ext4_discard_allocated_blocks(struct ext4_allocation_context *ac)
{
	struct ext4_prealloc_space *pa = ac->ac_pa;
	int len;

	if (pa && pa->pa_type == MB_INODE_PA) {
		len = ac->ac_b_ex.fe_len;
		pa->pa_free += len;
	}

}

/*
 * use blocks preallocated to inode
 */
static void ext4_mb_use_inode_pa(struct ext4_allocation_context *ac,
				struct ext4_prealloc_space *pa)
{
	struct ext4_sb_info *sbi = EXT4_SB(ac->ac_sb);
	ext4_fsblk_t start;
	ext4_fsblk_t end;
	int len;

	/* found preallocated blocks, use them */
	start = pa->pa_pstart + (ac->ac_o_ex.fe_logical - pa->pa_lstart);
	end = min(pa->pa_pstart + EXT4_C2B(sbi, pa->pa_len),
		  start + EXT4_C2B(sbi, ac->ac_o_ex.fe_len));
	len = EXT4_NUM_B2C(sbi, end - start);
	ext4_get_group_no_and_offset(ac->ac_sb, start, &ac->ac_b_ex.fe_group,
					&ac->ac_b_ex.fe_start);
	ac->ac_b_ex.fe_len = len;
	ac->ac_status = AC_STATUS_FOUND;
	ac->ac_pa = pa;

	BUG_ON(start < pa->pa_pstart);
	BUG_ON(end > pa->pa_pstart + EXT4_C2B(sbi, pa->pa_len));
	BUG_ON(pa->pa_free < len);
	pa->pa_free -= len;

	mb_debug(1, "use %llu/%u from inode pa %p\n", start, len, pa);
}

/*
 * use blocks preallocated to locality group
 */
static void ext4_mb_use_group_pa(struct ext4_allocation_context *ac,
				struct ext4_prealloc_space *pa)
{
	unsigned int len = ac->ac_o_ex.fe_len;

	ext4_get_group_no_and_offset(ac->ac_sb, pa->pa_pstart,
					&ac->ac_b_ex.fe_group,
					&ac->ac_b_ex.fe_start);
	ac->ac_b_ex.fe_len = len;
	ac->ac_status = AC_STATUS_FOUND;
	ac->ac_pa = pa;

	/* we don't correct pa_pstart or pa_plen here to avoid
	 * possible race when the group is being loaded concurrently
	 * instead we correct pa later, after blocks are marked
	 * in on-disk bitmap -- see ext4_mb_release_context()
	 * Other CPUs are prevented from allocating from this pa by lg_mutex
	 */
	mb_debug(1, "use %u/%u from group pa %p\n", pa->pa_lstart-len, len, pa);
}

/*
 * Return the prealloc space that have minimal distance
 * from the goal block. @cpa is the prealloc
 * space that is having currently known minimal distance
 * from the goal block.
 */
static struct ext4_prealloc_space *
ext4_mb_check_group_pa(ext4_fsblk_t goal_block,
			struct ext4_prealloc_space *pa,
			struct ext4_prealloc_space *cpa)
{
	ext4_fsblk_t cur_distance, new_distance;

	if (cpa == NULL) {
		atomic_inc(&pa->pa_count);
		return pa;
	}
	cur_distance = abs(goal_block - cpa->pa_pstart);
	new_distance = abs(goal_block - pa->pa_pstart);

	if (cur_distance <= new_distance)
		return cpa;

	/* drop the previous reference */
	atomic_dec(&cpa->pa_count);
	atomic_inc(&pa->pa_count);
	return pa;
}

/*
 * search goal blocks in preallocated space
 */
static noinline_for_stack int
ext4_mb_use_preallocated(struct ext4_allocation_context *ac)
{
	struct ext4_sb_info *sbi = EXT4_SB(ac->ac_sb);
	int order, i;
	struct ext4_inode_info *ei = EXT4_I(ac->ac_inode);
	struct ext4_locality_group *lg;
	struct ext4_prealloc_space *pa, *cpa = NULL;
	ext4_fsblk_t goal_block;

#ifdef CONFIG_EXT4_FS_SNAPSHOT_HOOKS_DATA
	/*
	 * All inode preallocations allocated before the time when the
	 * active snapshot is taken need to be discarded, otherwise blocks
	 * maybe used by both a regular file and the snapshot file that we
	 * are taking in the below case.
	 *
	 * Case: An user take a snapshot when an inode has a preallocation
	 * 12/512, of which 12/64 has been used by the inode. Here 12 is the
	 * logical block number. After the snapshot is taken, an user issues
	 * a write request on the 12th block, then an allocation on 12 is
	 * needed and allocator will use blocks from the preallocations.As
	 * a result, the event above happens.
	 *
	 *
	 * For now, all preallocations are discarded.
	 *
	 * Please refer to code and comments about preallocation in
	 * mballoc.c for more information.
	 */
	if (ext4_snapshot_active(EXT4_SB(ac->ac_inode->i_sb)) &&
	    !ext4_snapshot_mow_in_tid(ac->ac_inode)) {
		ext4_discard_preallocations(ac->ac_inode);
	}
#endif
	/* only data can be preallocated */
	if (!(ac->ac_flags & EXT4_MB_HINT_DATA))
		return 0;

	/* first, try per-file preallocation */
	rcu_read_lock();
	list_for_each_entry_rcu(pa, &ei->i_prealloc_list, pa_inode_list) {

		/* all fields in this condition don't change,
		 * so we can skip locking for them */
		if (ac->ac_o_ex.fe_logical < pa->pa_lstart ||
		    ac->ac_o_ex.fe_logical >= (pa->pa_lstart +
					       EXT4_C2B(sbi, pa->pa_len)))
			continue;

		/* non-extent files can't have physical blocks past 2^32 */
		if (!(ext4_test_inode_flag(ac->ac_inode, EXT4_INODE_EXTENTS)) &&
		    (pa->pa_pstart + EXT4_C2B(sbi, pa->pa_len) >
		     EXT4_MAX_BLOCK_FILE_PHYS))
			continue;

		/* found preallocated blocks, use them */
		spin_lock(&pa->pa_lock);
		if (pa->pa_deleted == 0 && pa->pa_free) {
			atomic_inc(&pa->pa_count);
			ext4_mb_use_inode_pa(ac, pa);
			spin_unlock(&pa->pa_lock);
			ac->ac_criteria = 10;
			rcu_read_unlock();
			return 1;
		}
		spin_unlock(&pa->pa_lock);
	}
	rcu_read_unlock();

	/* can we use group allocation? */
	if (!(ac->ac_flags & EXT4_MB_HINT_GROUP_ALLOC))
		return 0;

	/* inode may have no locality group for some reason */
	lg = ac->ac_lg;
	if (lg == NULL)
		return 0;
	order  = fls(ac->ac_o_ex.fe_len) - 1;
	if (order > PREALLOC_TB_SIZE - 1)
		/* The max size of hash table is PREALLOC_TB_SIZE */
		order = PREALLOC_TB_SIZE - 1;

	goal_block = ext4_grp_offs_to_block(ac->ac_sb, &ac->ac_g_ex);
	/*
	 * search for the prealloc space that is having
	 * minimal distance from the goal block.
	 */
	for (i = order; i < PREALLOC_TB_SIZE; i++) {
		rcu_read_lock();
		list_for_each_entry_rcu(pa, &lg->lg_prealloc_list[i],
					pa_inode_list) {
			spin_lock(&pa->pa_lock);
			if (pa->pa_deleted == 0 &&
					pa->pa_free >= ac->ac_o_ex.fe_len) {

				cpa = ext4_mb_check_group_pa(goal_block,
								pa, cpa);
			}
			spin_unlock(&pa->pa_lock);
		}
		rcu_read_unlock();
	}
	if (cpa) {
		ext4_mb_use_group_pa(ac, cpa);
		ac->ac_criteria = 20;
		return 1;
	}
	return 0;
}

/*
 * the function goes through all block freed in the group
 * but not yet committed and marks them used in in-core bitmap.
 * buddy must be generated from this bitmap
 * Need to be called with the ext4 group lock held
 */
static void ext4_mb_generate_from_freelist(struct super_block *sb, void *bitmap,
						ext4_group_t group)
{
	struct rb_node *n;
	struct ext4_group_info *grp;
	struct ext4_free_data *entry;

	grp = ext4_get_group_info(sb, group);
	n = rb_first(&(grp->bb_free_root));

	while (n) {
		entry = rb_entry(n, struct ext4_free_data, node);
		ext4_set_bits(bitmap, entry->start_cluster, entry->count);
		n = rb_next(n);
	}
	return;
}

/*
 * the function goes through all preallocation in this group and marks them
 * used in in-core bitmap. buddy must be generated from this bitmap
 * Need to be called with ext4 group lock held
 */
static noinline_for_stack
void ext4_mb_generate_from_pa(struct super_block *sb, void *bitmap,
					ext4_group_t group)
{
	struct ext4_group_info *grp = ext4_get_group_info(sb, group);
	struct ext4_prealloc_space *pa;
	struct list_head *cur;
	ext4_group_t groupnr;
	ext4_grpblk_t start;
	int preallocated = 0;
	int len;

	/* all form of preallocation discards first load group,
	 * so the only competing code is preallocation use.
	 * we don't need any locking here
	 * notice we do NOT ignore preallocations with pa_deleted
	 * otherwise we could leave used blocks available for
	 * allocation in buddy when concurrent ext4_mb_put_pa()
	 * is dropping preallocation
	 */
	list_for_each(cur, &grp->bb_prealloc_list) {
		pa = list_entry(cur, struct ext4_prealloc_space, pa_group_list);
		spin_lock(&pa->pa_lock);
		ext4_get_group_no_and_offset(sb, pa->pa_pstart,
					     &groupnr, &start);
		len = pa->pa_len;
		spin_unlock(&pa->pa_lock);
		if (unlikely(len == 0))
			continue;
		BUG_ON(groupnr != group);
		ext4_set_bits(bitmap, start, len);
		preallocated += len;
	}
	mb_debug(1, "prellocated %u for group %u\n", preallocated, group);
}

static void ext4_mb_pa_callback(struct rcu_head *head)
{
	struct ext4_prealloc_space *pa;
	pa = container_of(head, struct ext4_prealloc_space, u.pa_rcu);
	kmem_cache_free(ext4_pspace_cachep, pa);
}

/*
 * drops a reference to preallocated space descriptor
 * if this was the last reference and the space is consumed
 */
static void ext4_mb_put_pa(struct ext4_allocation_context *ac,
			struct super_block *sb, struct ext4_prealloc_space *pa)
{
	ext4_group_t grp;
	ext4_fsblk_t grp_blk;

	if (!atomic_dec_and_test(&pa->pa_count) || pa->pa_free != 0)
		return;

	/* in this short window concurrent discard can set pa_deleted */
	spin_lock(&pa->pa_lock);
	if (pa->pa_deleted == 1) {
		spin_unlock(&pa->pa_lock);
		return;
	}

	pa->pa_deleted = 1;
	spin_unlock(&pa->pa_lock);

	grp_blk = pa->pa_pstart;
	/*
	 * If doing group-based preallocation, pa_pstart may be in the
	 * next group when pa is used up
	 */
	if (pa->pa_type == MB_GROUP_PA)
		grp_blk--;

	ext4_get_group_no_and_offset(sb, grp_blk, &grp, NULL);

	/*
	 * possible race:
	 *
	 *  P1 (buddy init)			P2 (regular allocation)
	 *					find block B in PA
	 *  copy on-disk bitmap to buddy
	 *  					mark B in on-disk bitmap
	 *					drop PA from group
	 *  mark all PAs in buddy
	 *
	 * thus, P1 initializes buddy with B available. to prevent this
	 * we make "copy" and "mark all PAs" atomic and serialize "drop PA"
	 * against that pair
	 */
	ext4_lock_group(sb, grp);
	list_del(&pa->pa_group_list);
	ext4_unlock_group(sb, grp);

	spin_lock(pa->pa_obj_lock);
	list_del_rcu(&pa->pa_inode_list);
	spin_unlock(pa->pa_obj_lock);

	call_rcu(&(pa)->u.pa_rcu, ext4_mb_pa_callback);
}

/*
 * creates new preallocated space for given inode
 */
static noinline_for_stack int
ext4_mb_new_inode_pa(struct ext4_allocation_context *ac)
{
	struct super_block *sb = ac->ac_sb;
	struct ext4_sb_info *sbi = EXT4_SB(sb);
	struct ext4_prealloc_space *pa;
	struct ext4_group_info *grp;
	struct ext4_inode_info *ei;

	/* preallocate only when found space is larger then requested */
	BUG_ON(ac->ac_o_ex.fe_len >= ac->ac_b_ex.fe_len);
	BUG_ON(ac->ac_status != AC_STATUS_FOUND);
	BUG_ON(!S_ISREG(ac->ac_inode->i_mode));

	pa = kmem_cache_alloc(ext4_pspace_cachep, GFP_NOFS);
	if (pa == NULL)
		return -ENOMEM;

	if (ac->ac_b_ex.fe_len < ac->ac_g_ex.fe_len) {
		int winl;
		int wins;
		int win;
		int offs;

		/* we can't allocate as much as normalizer wants.
		 * so, found space must get proper lstart
		 * to cover original request */
		BUG_ON(ac->ac_g_ex.fe_logical > ac->ac_o_ex.fe_logical);
		BUG_ON(ac->ac_g_ex.fe_len < ac->ac_o_ex.fe_len);

		/* we're limited by original request in that
		 * logical block must be covered any way
		 * winl is window we can move our chunk within */
		winl = ac->ac_o_ex.fe_logical - ac->ac_g_ex.fe_logical;

		/* also, we should cover whole original request */
		wins = EXT4_C2B(sbi, ac->ac_b_ex.fe_len - ac->ac_o_ex.fe_len);

		/* the smallest one defines real window */
		win = min(winl, wins);

		offs = ac->ac_o_ex.fe_logical %
			EXT4_C2B(sbi, ac->ac_b_ex.fe_len);
		if (offs && offs < win)
			win = offs;

		ac->ac_b_ex.fe_logical = ac->ac_o_ex.fe_logical -
			EXT4_B2C(sbi, win);
		BUG_ON(ac->ac_o_ex.fe_logical < ac->ac_b_ex.fe_logical);
		BUG_ON(ac->ac_o_ex.fe_len > ac->ac_b_ex.fe_len);
	}

	/* preallocation can change ac_b_ex, thus we store actually
	 * allocated blocks for history */
	ac->ac_f_ex = ac->ac_b_ex;

	pa->pa_lstart = ac->ac_b_ex.fe_logical;
	pa->pa_pstart = ext4_grp_offs_to_block(sb, &ac->ac_b_ex);
	pa->pa_len = ac->ac_b_ex.fe_len;
	pa->pa_free = pa->pa_len;
	atomic_set(&pa->pa_count, 1);
	spin_lock_init(&pa->pa_lock);
	INIT_LIST_HEAD(&pa->pa_inode_list);
	INIT_LIST_HEAD(&pa->pa_group_list);
	pa->pa_deleted = 0;
	pa->pa_type = MB_INODE_PA;

	mb_debug(1, "new inode pa %p: %llu/%u for %u\n", pa,
			pa->pa_pstart, pa->pa_len, pa->pa_lstart);
	trace_ext4_mb_new_inode_pa(ac, pa);

	ext4_mb_use_inode_pa(ac, pa);
	atomic_add(pa->pa_free, &sbi->s_mb_preallocated);

	ei = EXT4_I(ac->ac_inode);
	grp = ext4_get_group_info(sb, ac->ac_b_ex.fe_group);

	pa->pa_obj_lock = &ei->i_prealloc_lock;
	pa->pa_inode = ac->ac_inode;

	ext4_lock_group(sb, ac->ac_b_ex.fe_group);
	list_add(&pa->pa_group_list, &grp->bb_prealloc_list);
	ext4_unlock_group(sb, ac->ac_b_ex.fe_group);

	spin_lock(pa->pa_obj_lock);
	list_add_rcu(&pa->pa_inode_list, &ei->i_prealloc_list);
	spin_unlock(pa->pa_obj_lock);

	return 0;
}

/*
 * creates new preallocated space for locality group inodes belongs to
 */
static noinline_for_stack int
ext4_mb_new_group_pa(struct ext4_allocation_context *ac)
{
	struct super_block *sb = ac->ac_sb;
	struct ext4_locality_group *lg;
	struct ext4_prealloc_space *pa;
	struct ext4_group_info *grp;

	/* preallocate only when found space is larger then requested */
	BUG_ON(ac->ac_o_ex.fe_len >= ac->ac_b_ex.fe_len);
	BUG_ON(ac->ac_status != AC_STATUS_FOUND);
	BUG_ON(!S_ISREG(ac->ac_inode->i_mode));

	BUG_ON(ext4_pspace_cachep == NULL);
	pa = kmem_cache_alloc(ext4_pspace_cachep, GFP_NOFS);
	if (pa == NULL)
		return -ENOMEM;

	/* preallocation can change ac_b_ex, thus we store actually
	 * allocated blocks for history */
	ac->ac_f_ex = ac->ac_b_ex;

	pa->pa_pstart = ext4_grp_offs_to_block(sb, &ac->ac_b_ex);
	pa->pa_lstart = pa->pa_pstart;
	pa->pa_len = ac->ac_b_ex.fe_len;
	pa->pa_free = pa->pa_len;
	atomic_set(&pa->pa_count, 1);
	spin_lock_init(&pa->pa_lock);
	INIT_LIST_HEAD(&pa->pa_inode_list);
	INIT_LIST_HEAD(&pa->pa_group_list);
	pa->pa_deleted = 0;
	pa->pa_type = MB_GROUP_PA;

	mb_debug(1, "new group pa %p: %llu/%u for %u\n", pa,
			pa->pa_pstart, pa->pa_len, pa->pa_lstart);
	trace_ext4_mb_new_group_pa(ac, pa);

	ext4_mb_use_group_pa(ac, pa);
	atomic_add(pa->pa_free, &EXT4_SB(sb)->s_mb_preallocated);

	grp = ext4_get_group_info(sb, ac->ac_b_ex.fe_group);
	lg = ac->ac_lg;
	BUG_ON(lg == NULL);

	pa->pa_obj_lock = &lg->lg_prealloc_lock;
	pa->pa_inode = NULL;

	ext4_lock_group(sb, ac->ac_b_ex.fe_group);
	list_add(&pa->pa_group_list, &grp->bb_prealloc_list);
	ext4_unlock_group(sb, ac->ac_b_ex.fe_group);

	/*
	 * We will later add the new pa to the right bucket
	 * after updating the pa_free in ext4_mb_release_context
	 */
	return 0;
}

static int ext4_mb_new_preallocation(struct ext4_allocation_context *ac)
{
	int err;

	if (ac->ac_flags & EXT4_MB_HINT_GROUP_ALLOC)
		err = ext4_mb_new_group_pa(ac);
	else
		err = ext4_mb_new_inode_pa(ac);
	return err;
}

/*
 * finds all unused blocks in on-disk bitmap, frees them in
 * in-core bitmap and buddy.
 * @pa must be unlinked from inode and group lists, so that
 * nobody else can find/use it.
 * the caller MUST hold group/inode locks.
 * TODO: optimize the case when there are no in-core structures yet
 */
static noinline_for_stack int
ext4_mb_release_inode_pa(struct ext4_buddy *e4b, struct buffer_head *bitmap_bh,
			struct ext4_prealloc_space *pa)
{
	struct super_block *sb = e4b->bd_sb;
	struct ext4_sb_info *sbi = EXT4_SB(sb);
	unsigned int end;
	unsigned int next;
	ext4_group_t group;
	ext4_grpblk_t bit;
	unsigned long long grp_blk_start;
	int err = 0;
	int free = 0;

	BUG_ON(pa->pa_deleted == 0);
	ext4_get_group_no_and_offset(sb, pa->pa_pstart, &group, &bit);
	grp_blk_start = pa->pa_pstart - EXT4_C2B(sbi, bit);
	BUG_ON(group != e4b->bd_group && pa->pa_len != 0);
	end = bit + pa->pa_len;

	while (bit < end) {
		bit = mb_find_next_zero_bit(bitmap_bh->b_data, end, bit);
		if (bit >= end)
			break;
		next = mb_find_next_bit(bitmap_bh->b_data, end, bit);
		mb_debug(1, "    free preallocated %u/%u in group %u\n",
			 (unsigned) ext4_group_first_block_no(sb, group) + bit,
			 (unsigned) next - bit, (unsigned) group);
		free += next - bit;

		trace_ext4_mballoc_discard(sb, NULL, group, bit, next - bit);
		trace_ext4_mb_release_inode_pa(pa, (grp_blk_start +
						    EXT4_C2B(sbi, bit)),
					       next - bit);
		mb_free_blocks(pa->pa_inode, e4b, bit, next - bit);
		bit = next + 1;
	}
	if (free != pa->pa_free) {
		ext4_msg(e4b->bd_sb, KERN_CRIT,
			 "pa %p: logic %lu, phys. %lu, len %lu",
			 pa, (unsigned long) pa->pa_lstart,
			 (unsigned long) pa->pa_pstart,
			 (unsigned long) pa->pa_len);
		ext4_grp_locked_error(sb, group, 0, 0, "free %u, pa_free %u",
					free, pa->pa_free);
		/*
		 * pa is already deleted so we use the value obtained
		 * from the bitmap and continue.
		 */
	}
	atomic_add(free, &sbi->s_mb_discarded);

	return err;
}

static noinline_for_stack int
ext4_mb_release_group_pa(struct ext4_buddy *e4b,
				struct ext4_prealloc_space *pa)
{
	struct super_block *sb = e4b->bd_sb;
	ext4_group_t group;
	ext4_grpblk_t bit;

	trace_ext4_mb_release_group_pa(pa);
	BUG_ON(pa->pa_deleted == 0);
	ext4_get_group_no_and_offset(sb, pa->pa_pstart, &group, &bit);
	BUG_ON(group != e4b->bd_group && pa->pa_len != 0);
	mb_free_blocks(pa->pa_inode, e4b, bit, pa->pa_len);
	atomic_add(pa->pa_len, &EXT4_SB(sb)->s_mb_discarded);
	trace_ext4_mballoc_discard(sb, NULL, group, bit, pa->pa_len);

	return 0;
}

/*
 * releases all preallocations in given group
 *
 * first, we need to decide discard policy:
 * - when do we discard
 *   1) ENOSPC
 * - how many do we discard
 *   1) how many requested
 */
static noinline_for_stack int
ext4_mb_discard_group_preallocations(struct super_block *sb,
					ext4_group_t group, int needed)
{
	struct ext4_group_info *grp = ext4_get_group_info(sb, group);
	struct buffer_head *bitmap_bh = NULL;
	struct ext4_prealloc_space *pa, *tmp;
	struct list_head list;
	struct ext4_buddy e4b;
	int err;
	int busy = 0;
	int free = 0;

	mb_debug(1, "discard preallocation for group %u\n", group);

	if (list_empty(&grp->bb_prealloc_list))
		return 0;

	bitmap_bh = ext4_read_block_bitmap(sb, group);
	if (bitmap_bh == NULL) {
		ext4_error(sb, "Error reading block bitmap for %u", group);
		return 0;
	}

	err = ext4_mb_load_buddy(sb, group, &e4b);
	if (err) {
		ext4_error(sb, "Error loading buddy information for %u", group);
		put_bh(bitmap_bh);
		return 0;
	}

	if (needed == 0)
		needed = EXT4_CLUSTERS_PER_GROUP(sb) + 1;

	INIT_LIST_HEAD(&list);
repeat:
	ext4_lock_group(sb, group);
	list_for_each_entry_safe(pa, tmp,
				&grp->bb_prealloc_list, pa_group_list) {
		spin_lock(&pa->pa_lock);
		if (atomic_read(&pa->pa_count)) {
			spin_unlock(&pa->pa_lock);
			busy = 1;
			continue;
		}
		if (pa->pa_deleted) {
			spin_unlock(&pa->pa_lock);
			continue;
		}

		/* seems this one can be freed ... */
		pa->pa_deleted = 1;

		/* we can trust pa_free ... */
		free += pa->pa_free;

		spin_unlock(&pa->pa_lock);

		list_del(&pa->pa_group_list);
		list_add(&pa->u.pa_tmp_list, &list);
	}

	/* if we still need more blocks and some PAs were used, try again */
	if (free < needed && busy) {
		busy = 0;
		ext4_unlock_group(sb, group);
		/*
		 * Yield the CPU here so that we don't get soft lockup
		 * in non preempt case.
		 */
		yield();
		goto repeat;
	}

	/* found anything to free? */
	if (list_empty(&list)) {
		BUG_ON(free != 0);
		goto out;
	}

	/* now free all selected PAs */
	list_for_each_entry_safe(pa, tmp, &list, u.pa_tmp_list) {

		/* remove from object (inode or locality group) */
		spin_lock(pa->pa_obj_lock);
		list_del_rcu(&pa->pa_inode_list);
		spin_unlock(pa->pa_obj_lock);

		if (pa->pa_type == MB_GROUP_PA)
			ext4_mb_release_group_pa(&e4b, pa);
		else
			ext4_mb_release_inode_pa(&e4b, bitmap_bh, pa);

		list_del(&pa->u.pa_tmp_list);
		call_rcu(&(pa)->u.pa_rcu, ext4_mb_pa_callback);
	}

out:
	ext4_unlock_group(sb, group);
	ext4_mb_unload_buddy(&e4b);
	put_bh(bitmap_bh);
	return free;
}

/*
 * releases all non-used preallocated blocks for given inode
 *
 * It's important to discard preallocations under i_data_sem
 * We don't want another block to be served from the prealloc
 * space when we are discarding the inode prealloc space.
 *
 * FIXME!! Make sure it is valid at all the call sites
 */
void ext4_discard_preallocations(struct inode *inode)
{
	struct ext4_inode_info *ei = EXT4_I(inode);
	struct super_block *sb = inode->i_sb;
	struct buffer_head *bitmap_bh = NULL;
	struct ext4_prealloc_space *pa, *tmp;
	ext4_group_t group = 0;
	struct list_head list;
	struct ext4_buddy e4b;
	int err;

	if (!S_ISREG(inode->i_mode)) {
		/*BUG_ON(!list_empty(&ei->i_prealloc_list));*/
		return;
	}

	mb_debug(1, "discard preallocation for inode %lu\n", inode->i_ino);
	trace_ext4_discard_preallocations(inode);

	INIT_LIST_HEAD(&list);

repeat:
	/* first, collect all pa's in the inode */
	spin_lock(&ei->i_prealloc_lock);
	while (!list_empty(&ei->i_prealloc_list)) {
		pa = list_entry(ei->i_prealloc_list.next,
				struct ext4_prealloc_space, pa_inode_list);
		BUG_ON(pa->pa_obj_lock != &ei->i_prealloc_lock);
		spin_lock(&pa->pa_lock);
		if (atomic_read(&pa->pa_count)) {
			/* this shouldn't happen often - nobody should
			 * use preallocation while we're discarding it */
			spin_unlock(&pa->pa_lock);
			spin_unlock(&ei->i_prealloc_lock);
			ext4_msg(sb, KERN_ERR,
				 "uh-oh! used pa while discarding");
			WARN_ON(1);
			schedule_timeout_uninterruptible(HZ);
			goto repeat;

		}
		if (pa->pa_deleted == 0) {
			pa->pa_deleted = 1;
			spin_unlock(&pa->pa_lock);
			list_del_rcu(&pa->pa_inode_list);
			list_add(&pa->u.pa_tmp_list, &list);
			continue;
		}

		/* someone is deleting pa right now */
		spin_unlock(&pa->pa_lock);
		spin_unlock(&ei->i_prealloc_lock);

		/* we have to wait here because pa_deleted
		 * doesn't mean pa is already unlinked from
		 * the list. as we might be called from
		 * ->clear_inode() the inode will get freed
		 * and concurrent thread which is unlinking
		 * pa from inode's list may access already
		 * freed memory, bad-bad-bad */

		/* XXX: if this happens too often, we can
		 * add a flag to force wait only in case
		 * of ->clear_inode(), but not in case of
		 * regular truncate */
		schedule_timeout_uninterruptible(HZ);
		goto repeat;
	}
	spin_unlock(&ei->i_prealloc_lock);

	list_for_each_entry_safe(pa, tmp, &list, u.pa_tmp_list) {
		BUG_ON(pa->pa_type != MB_INODE_PA);
		ext4_get_group_no_and_offset(sb, pa->pa_pstart, &group, NULL);

		err = ext4_mb_load_buddy(sb, group, &e4b);
		if (err) {
			ext4_error(sb, "Error loading buddy information for %u",
					group);
			continue;
		}

		bitmap_bh = ext4_read_block_bitmap(sb, group);
		if (bitmap_bh == NULL) {
			ext4_error(sb, "Error reading block bitmap for %u",
					group);
			ext4_mb_unload_buddy(&e4b);
			continue;
		}

		ext4_lock_group(sb, group);
		list_del(&pa->pa_group_list);
		ext4_mb_release_inode_pa(&e4b, bitmap_bh, pa);
		ext4_unlock_group(sb, group);

		ext4_mb_unload_buddy(&e4b);
		put_bh(bitmap_bh);

		list_del(&pa->u.pa_tmp_list);
		call_rcu(&(pa)->u.pa_rcu, ext4_mb_pa_callback);
	}
}

#ifdef CONFIG_EXT4_DEBUG
static void ext4_mb_show_ac(struct ext4_allocation_context *ac)
{
	struct super_block *sb = ac->ac_sb;
	ext4_group_t ngroups, i;

	if (!mb_enable_debug ||
	    (EXT4_SB(sb)->s_mount_flags & EXT4_MF_FS_ABORTED))
		return;

	ext4_msg(ac->ac_sb, KERN_ERR, "EXT4-fs: Can't allocate:"
			" Allocation context details:");
	ext4_msg(ac->ac_sb, KERN_ERR, "EXT4-fs: status %d flags %d",
			ac->ac_status, ac->ac_flags);
	ext4_msg(ac->ac_sb, KERN_ERR, "EXT4-fs: orig %lu/%lu/%lu@%lu, "
		 	"goal %lu/%lu/%lu@%lu, "
			"best %lu/%lu/%lu@%lu cr %d",
			(unsigned long)ac->ac_o_ex.fe_group,
			(unsigned long)ac->ac_o_ex.fe_start,
			(unsigned long)ac->ac_o_ex.fe_len,
			(unsigned long)ac->ac_o_ex.fe_logical,
			(unsigned long)ac->ac_g_ex.fe_group,
			(unsigned long)ac->ac_g_ex.fe_start,
			(unsigned long)ac->ac_g_ex.fe_len,
			(unsigned long)ac->ac_g_ex.fe_logical,
			(unsigned long)ac->ac_b_ex.fe_group,
			(unsigned long)ac->ac_b_ex.fe_start,
			(unsigned long)ac->ac_b_ex.fe_len,
			(unsigned long)ac->ac_b_ex.fe_logical,
			(int)ac->ac_criteria);
	ext4_msg(ac->ac_sb, KERN_ERR, "EXT4-fs: %lu scanned, %d found",
		 ac->ac_ex_scanned, ac->ac_found);
	ext4_msg(ac->ac_sb, KERN_ERR, "EXT4-fs: groups: ");
	ngroups = ext4_get_groups_count(sb);
	for (i = 0; i < ngroups; i++) {
		struct ext4_group_info *grp = ext4_get_group_info(sb, i);
		struct ext4_prealloc_space *pa;
		ext4_grpblk_t start;
		struct list_head *cur;
		ext4_lock_group(sb, i);
		list_for_each(cur, &grp->bb_prealloc_list) {
			pa = list_entry(cur, struct ext4_prealloc_space,
					pa_group_list);
			spin_lock(&pa->pa_lock);
			ext4_get_group_no_and_offset(sb, pa->pa_pstart,
						     NULL, &start);
			spin_unlock(&pa->pa_lock);
			printk(KERN_ERR "PA:%u:%d:%u \n", i,
			       start, pa->pa_len);
		}
		ext4_unlock_group(sb, i);

		if (grp->bb_free == 0)
			continue;
		printk(KERN_ERR "%u: %d/%d \n",
		       i, grp->bb_free, grp->bb_fragments);
	}
	printk(KERN_ERR "\n");
}
#else
static inline void ext4_mb_show_ac(struct ext4_allocation_context *ac)
{
	return;
}
#endif

/*
 * We use locality group preallocation for small size file. The size of the
 * file is determined by the current size or the resulting size after
 * allocation which ever is larger
 *
 * One can tune this size via /sys/fs/ext4/<partition>/mb_stream_req
 */
static void ext4_mb_group_or_file(struct ext4_allocation_context *ac)
{
	struct ext4_sb_info *sbi = EXT4_SB(ac->ac_sb);
	int bsbits = ac->ac_sb->s_blocksize_bits;
	loff_t size, isize;

	if (!(ac->ac_flags & EXT4_MB_HINT_DATA))
		return;

	if (unlikely(ac->ac_flags & EXT4_MB_HINT_GOAL_ONLY))
		return;

	size = ac->ac_o_ex.fe_logical + EXT4_C2B(sbi, ac->ac_o_ex.fe_len);
	isize = (i_size_read(ac->ac_inode) + ac->ac_sb->s_blocksize - 1)
		>> bsbits;

	if ((size == isize) &&
	    !ext4_fs_is_busy(sbi) &&
	    (atomic_read(&ac->ac_inode->i_writecount) == 0)) {
		ac->ac_flags |= EXT4_MB_HINT_NOPREALLOC;
		return;
	}

	if (sbi->s_mb_group_prealloc <= 0) {
		ac->ac_flags |= EXT4_MB_STREAM_ALLOC;
		return;
	}

	/* don't use group allocation for large files */
	size = max(size, isize);
	if (size > sbi->s_mb_stream_request) {
		ac->ac_flags |= EXT4_MB_STREAM_ALLOC;
		return;
	}

	BUG_ON(ac->ac_lg != NULL);
	/*
	 * locality group prealloc space are per cpu. The reason for having
	 * per cpu locality group is to reduce the contention between block
	 * request from multiple CPUs.
	 */
	ac->ac_lg = __this_cpu_ptr(sbi->s_locality_groups);

	/* we're going to use group allocation */
	ac->ac_flags |= EXT4_MB_HINT_GROUP_ALLOC;

	/* serialize all allocations in the group */
	mutex_lock(&ac->ac_lg->lg_mutex);
}

static noinline_for_stack int
ext4_mb_initialize_context(struct ext4_allocation_context *ac,
				struct ext4_allocation_request *ar)
{
	struct super_block *sb = ar->inode->i_sb;
	struct ext4_sb_info *sbi = EXT4_SB(sb);
	struct ext4_super_block *es = sbi->s_es;
	ext4_group_t group;
	unsigned int len;
	ext4_fsblk_t goal;
	ext4_grpblk_t block;

	/* we can't allocate > group size */
	len = ar->len;

	/* just a dirty hack to filter too big requests  */
	if (len >= EXT4_CLUSTERS_PER_GROUP(sb) - 10)
		len = EXT4_CLUSTERS_PER_GROUP(sb) - 10;

	/* start searching from the goal */
	goal = ar->goal;
	if (goal < le32_to_cpu(es->s_first_data_block) ||
			goal >= ext4_blocks_count(es))
		goal = le32_to_cpu(es->s_first_data_block);
	ext4_get_group_no_and_offset(sb, goal, &group, &block);

	/* set up allocation goals */
	memset(ac, 0, sizeof(struct ext4_allocation_context));
	ac->ac_b_ex.fe_logical = ar->logical & ~(sbi->s_cluster_ratio - 1);
	ac->ac_status = AC_STATUS_CONTINUE;
	ac->ac_sb = sb;
	ac->ac_inode = ar->inode;
	ac->ac_o_ex.fe_logical = ac->ac_b_ex.fe_logical;
	ac->ac_o_ex.fe_group = group;
	ac->ac_o_ex.fe_start = block;
	ac->ac_o_ex.fe_len = len;
	ac->ac_g_ex = ac->ac_o_ex;
	ac->ac_flags = ar->flags;

	/* we have to define context: we'll we work with a file or
	 * locality group. this is a policy, actually */
	ext4_mb_group_or_file(ac);

	mb_debug(1, "init ac: %u blocks @ %u, goal %u, flags %x, 2^%d, "
			"left: %u/%u, right %u/%u to %swritable\n",
			(unsigned) ar->len, (unsigned) ar->logical,
			(unsigned) ar->goal, ac->ac_flags, ac->ac_2order,
			(unsigned) ar->lleft, (unsigned) ar->pleft,
			(unsigned) ar->lright, (unsigned) ar->pright,
			atomic_read(&ar->inode->i_writecount) ? "" : "non-");
	return 0;

}

static noinline_for_stack void
ext4_mb_discard_lg_preallocations(struct super_block *sb,
					struct ext4_locality_group *lg,
					int order, int total_entries)
{
	ext4_group_t group = 0;
	struct ext4_buddy e4b;
	struct list_head discard_list;
	struct ext4_prealloc_space *pa, *tmp;

	mb_debug(1, "discard locality group preallocation\n");

	INIT_LIST_HEAD(&discard_list);

	spin_lock(&lg->lg_prealloc_lock);
	list_for_each_entry_rcu(pa, &lg->lg_prealloc_list[order],
						pa_inode_list) {
		spin_lock(&pa->pa_lock);
		if (atomic_read(&pa->pa_count)) {
			/*
			 * This is the pa that we just used
			 * for block allocation. So don't
			 * free that
			 */
			spin_unlock(&pa->pa_lock);
			continue;
		}
		if (pa->pa_deleted) {
			spin_unlock(&pa->pa_lock);
			continue;
		}
		/* only lg prealloc space */
		BUG_ON(pa->pa_type != MB_GROUP_PA);

		/* seems this one can be freed ... */
		pa->pa_deleted = 1;
		spin_unlock(&pa->pa_lock);

		list_del_rcu(&pa->pa_inode_list);
		list_add(&pa->u.pa_tmp_list, &discard_list);

		total_entries--;
		if (total_entries <= 5) {
			/*
			 * we want to keep only 5 entries
			 * allowing it to grow to 8. This
			 * mak sure we don't call discard
			 * soon for this list.
			 */
			break;
		}
	}
	spin_unlock(&lg->lg_prealloc_lock);

	list_for_each_entry_safe(pa, tmp, &discard_list, u.pa_tmp_list) {

		ext4_get_group_no_and_offset(sb, pa->pa_pstart, &group, NULL);
		if (ext4_mb_load_buddy(sb, group, &e4b)) {
			ext4_error(sb, "Error loading buddy information for %u",
					group);
			continue;
		}
		ext4_lock_group(sb, group);
		list_del(&pa->pa_group_list);
		ext4_mb_release_group_pa(&e4b, pa);
		ext4_unlock_group(sb, group);

		ext4_mb_unload_buddy(&e4b);
		list_del(&pa->u.pa_tmp_list);
		call_rcu(&(pa)->u.pa_rcu, ext4_mb_pa_callback);
	}
}

/*
 * We have incremented pa_count. So it cannot be freed at this
 * point. Also we hold lg_mutex. So no parallel allocation is
 * possible from this lg. That means pa_free cannot be updated.
 *
 * A parallel ext4_mb_discard_group_preallocations is possible.
 * which can cause the lg_prealloc_list to be updated.
 */

static void ext4_mb_add_n_trim(struct ext4_allocation_context *ac)
{
	int order, added = 0, lg_prealloc_count = 1;
	struct super_block *sb = ac->ac_sb;
	struct ext4_locality_group *lg = ac->ac_lg;
	struct ext4_prealloc_space *tmp_pa, *pa = ac->ac_pa;

	order = fls(pa->pa_free) - 1;
	if (order > PREALLOC_TB_SIZE - 1)
		/* The max size of hash table is PREALLOC_TB_SIZE */
		order = PREALLOC_TB_SIZE - 1;
	/* Add the prealloc space to lg */
	rcu_read_lock();
	list_for_each_entry_rcu(tmp_pa, &lg->lg_prealloc_list[order],
						pa_inode_list) {
		spin_lock(&tmp_pa->pa_lock);
		if (tmp_pa->pa_deleted) {
			spin_unlock(&tmp_pa->pa_lock);
			continue;
		}
		if (!added && pa->pa_free < tmp_pa->pa_free) {
			/* Add to the tail of the previous entry */
			list_add_tail_rcu(&pa->pa_inode_list,
						&tmp_pa->pa_inode_list);
			added = 1;
			/*
			 * we want to count the total
			 * number of entries in the list
			 */
		}
		spin_unlock(&tmp_pa->pa_lock);
		lg_prealloc_count++;
	}
	if (!added)
		list_add_tail_rcu(&pa->pa_inode_list,
					&lg->lg_prealloc_list[order]);
	rcu_read_unlock();

	/* Now trim the list to be not more than 8 elements */
	if (lg_prealloc_count > 8) {
		ext4_mb_discard_lg_preallocations(sb, lg,
						order, lg_prealloc_count);
		return;
	}
	return ;
}

/*
 * release all resource we used in allocation
 */
static int ext4_mb_release_context(struct ext4_allocation_context *ac)
{
	struct ext4_sb_info *sbi = EXT4_SB(ac->ac_sb);
	struct ext4_prealloc_space *pa = ac->ac_pa;
	if (pa) {
		if (pa->pa_type == MB_GROUP_PA) {
			/* see comment in ext4_mb_use_group_pa() */
			spin_lock(&pa->pa_lock);
			pa->pa_pstart += EXT4_C2B(sbi, ac->ac_b_ex.fe_len);
			pa->pa_lstart += EXT4_C2B(sbi, ac->ac_b_ex.fe_len);
			pa->pa_free -= ac->ac_b_ex.fe_len;
			pa->pa_len -= ac->ac_b_ex.fe_len;
			spin_unlock(&pa->pa_lock);
		}
	}
	if (pa) {
		/*
		 * We want to add the pa to the right bucket.
		 * Remove it from the list and while adding
		 * make sure the list to which we are adding
		 * doesn't grow big.
		 */
		if ((pa->pa_type == MB_GROUP_PA) && likely(pa->pa_free)) {
			spin_lock(pa->pa_obj_lock);
			list_del_rcu(&pa->pa_inode_list);
			spin_unlock(pa->pa_obj_lock);
			ext4_mb_add_n_trim(ac);
		}
		ext4_mb_put_pa(ac, ac->ac_sb, pa);
	}
	if (ac->ac_bitmap_page)
		page_cache_release(ac->ac_bitmap_page);
	if (ac->ac_buddy_page)
		page_cache_release(ac->ac_buddy_page);
	if (ac->ac_flags & EXT4_MB_HINT_GROUP_ALLOC)
		mutex_unlock(&ac->ac_lg->lg_mutex);
	ext4_mb_collect_stats(ac);
	return 0;
}

static int ext4_mb_discard_preallocations(struct super_block *sb, int needed)
{
	ext4_group_t i, ngroups = ext4_get_groups_count(sb);
	int ret;
	int freed = 0;

	trace_ext4_mb_discard_preallocations(sb, needed);
	for (i = 0; i < ngroups && needed > 0; i++) {
		ret = ext4_mb_discard_group_preallocations(sb, i, needed);
		freed += ret;
		needed -= ret;
	}

	return freed;
}

/*
 * Main entry point into mballoc to allocate blocks
 * it tries to use preallocation first, then falls back
 * to usual allocation
 */
ext4_fsblk_t ext4_mb_new_blocks(handle_t *handle,
				struct ext4_allocation_request *ar, int *errp)
{
	int freed;
	struct ext4_allocation_context *ac = NULL;
	struct ext4_sb_info *sbi;
	struct super_block *sb;
	ext4_fsblk_t block = 0;
	unsigned int inquota = 0;
	unsigned int reserv_clstrs = 0;

	sb = ar->inode->i_sb;
	sbi = EXT4_SB(sb);

	trace_ext4_request_blocks(ar);

	/* Allow to use superuser reservation for quota file */
	if (IS_NOQUOTA(ar->inode))
		ar->flags |= EXT4_MB_USE_ROOT_BLOCKS;

	/*
	 * For delayed allocation, we could skip the ENOSPC and
	 * EDQUOT check, as blocks and quotas have been already
	 * reserved when data being copied into pagecache.
	 */
	if (ext4_test_inode_state(ar->inode, EXT4_STATE_DELALLOC_RESERVED))
		ar->flags |= EXT4_MB_DELALLOC_RESERVED;
	else {
		/* Without delayed allocation we need to verify
		 * there is enough free blocks to do block allocation
		 * and verify allocation doesn't exceed the quota limits.
		 */
		while (ar->len &&
			ext4_claim_free_clusters(sbi, ar->len, ar->flags)) {

			/* let others to free the space */
			yield();
			ar->len = ar->len >> 1;
		}
		if (!ar->len) {
			*errp = -ENOSPC;
			return 0;
		}
<<<<<<< HEAD
		reserv_blks = ar->len;
#ifdef CONFIG_EXT4_FS_SNAPSHOT_CTL_RESERVE
		if (unlikely(ar->flags & EXT4_MB_HINT_COWING)) {
			/* don't fail when allocating blocks for COW */
			dquot_alloc_block_nofail(ar->inode, ar->len);
			goto nofail;
		}
#endif
=======
		reserv_clstrs = ar->len;
>>>>>>> 5f0a6e2d
		if (ar->flags & EXT4_MB_USE_ROOT_BLOCKS) {
			dquot_alloc_block_nofail(ar->inode,
						 EXT4_C2B(sbi, ar->len));
		} else {
			while (ar->len &&
				dquot_alloc_block(ar->inode,
						  EXT4_C2B(sbi, ar->len))) {

				ar->flags |= EXT4_MB_HINT_NOPREALLOC;
				ar->len--;
			}
		}
#ifdef CONFIG_EXT4_FS_SNAPSHOT_CTL_RESERVE
nofail:
#endif
		inquota = ar->len;
		if (ar->len == 0) {
			*errp = -EDQUOT;
			goto out;
		}
	}

	ac = kmem_cache_alloc(ext4_ac_cachep, GFP_NOFS);
	if (!ac) {
		ar->len = 0;
		*errp = -ENOMEM;
		goto out;
	}

	*errp = ext4_mb_initialize_context(ac, ar);
	if (*errp) {
		ar->len = 0;
		goto out;
	}

	ac->ac_op = EXT4_MB_HISTORY_PREALLOC;
	if (!ext4_mb_use_preallocated(ac)) {
		ac->ac_op = EXT4_MB_HISTORY_ALLOC;
		ext4_mb_normalize_request(ac, ar);
repeat:
		/* allocate space in core */
		*errp = ext4_mb_regular_allocator(ac);
		if (*errp)
			goto errout;

		/* as we've just preallocated more space than
		 * user requested orinally, we store allocated
		 * space in a special descriptor */
		if (ac->ac_status == AC_STATUS_FOUND &&
				ac->ac_o_ex.fe_len < ac->ac_b_ex.fe_len)
			ext4_mb_new_preallocation(ac);
	}
	if (likely(ac->ac_status == AC_STATUS_FOUND)) {
		*errp = ext4_mb_mark_diskspace_used(ac, handle, reserv_clstrs);
		if (*errp == -EAGAIN) {
			/*
			 * drop the reference that we took
			 * in ext4_mb_use_best_found
			 */
			ext4_mb_release_context(ac);
			ac->ac_b_ex.fe_group = 0;
			ac->ac_b_ex.fe_start = 0;
			ac->ac_b_ex.fe_len = 0;
			ac->ac_status = AC_STATUS_CONTINUE;
			goto repeat;
		} else if (*errp)
		errout:
			ext4_discard_allocated_blocks(ac);
		else {
			block = ext4_grp_offs_to_block(sb, &ac->ac_b_ex);
			ar->len = ac->ac_b_ex.fe_len;
		}
	} else {
		freed  = ext4_mb_discard_preallocations(sb, ac->ac_o_ex.fe_len);
		if (freed)
			goto repeat;
		*errp = -ENOSPC;
	}

	if (*errp) {
		ac->ac_b_ex.fe_len = 0;
		ar->len = 0;
		ext4_mb_show_ac(ac);
	}
	ext4_mb_release_context(ac);
out:
	if (ac)
		kmem_cache_free(ext4_ac_cachep, ac);
	if (inquota && ar->len < inquota)
		dquot_free_block(ar->inode, EXT4_C2B(sbi, inquota - ar->len));
	if (!ar->len) {
		if (!ext4_test_inode_state(ar->inode,
					   EXT4_STATE_DELALLOC_RESERVED))
			/* release all the reserved blocks if non delalloc */
			percpu_counter_sub(&sbi->s_dirtyclusters_counter,
						reserv_clstrs);
	}

	trace_ext4_allocate_blocks(ar, (unsigned long long)block);

	return block;
}

/*
 * We can merge two free data extents only if the physical blocks
 * are contiguous, AND the extents were freed by the same transaction,
 * AND the blocks are associated with the same group.
 */
static int can_merge(struct ext4_free_data *entry1,
			struct ext4_free_data *entry2)
{
	if ((entry1->t_tid == entry2->t_tid) &&
	    (entry1->group == entry2->group) &&
	    ((entry1->start_cluster + entry1->count) == entry2->start_cluster))
		return 1;
	return 0;
}

static noinline_for_stack int
ext4_mb_free_metadata(handle_t *handle, struct ext4_buddy *e4b,
		      struct ext4_free_data *new_entry)
{
	ext4_group_t group = e4b->bd_group;
	ext4_grpblk_t cluster;
	struct ext4_free_data *entry;
	struct ext4_group_info *db = e4b->bd_info;
	struct super_block *sb = e4b->bd_sb;
	struct ext4_sb_info *sbi = EXT4_SB(sb);
	struct rb_node **n = &db->bb_free_root.rb_node, *node;
	struct rb_node *parent = NULL, *new_node;

	BUG_ON(!ext4_handle_valid(handle));
	BUG_ON(e4b->bd_bitmap_page == NULL);
	BUG_ON(e4b->bd_buddy_page == NULL);

	new_node = &new_entry->node;
	cluster = new_entry->start_cluster;

	if (!*n) {
		/* first free block exent. We need to
		   protect buddy cache from being freed,
		 * otherwise we'll refresh it from
		 * on-disk bitmap and lose not-yet-available
		 * blocks */
		page_cache_get(e4b->bd_buddy_page);
		page_cache_get(e4b->bd_bitmap_page);
	}
	while (*n) {
		parent = *n;
		entry = rb_entry(parent, struct ext4_free_data, node);
		if (cluster < entry->start_cluster)
			n = &(*n)->rb_left;
		else if (cluster >= (entry->start_cluster + entry->count))
			n = &(*n)->rb_right;
		else {
			ext4_grp_locked_error(sb, group, 0,
				ext4_group_first_block_no(sb, group) +
				EXT4_C2B(sbi, cluster),
				"Block already on to-be-freed list");
			return 0;
		}
	}

	rb_link_node(new_node, parent, n);
	rb_insert_color(new_node, &db->bb_free_root);

	/* Now try to see the extent can be merged to left and right */
	node = rb_prev(new_node);
	if (node) {
		entry = rb_entry(node, struct ext4_free_data, node);
		if (can_merge(entry, new_entry)) {
			new_entry->start_cluster = entry->start_cluster;
			new_entry->count += entry->count;
			rb_erase(node, &(db->bb_free_root));
			spin_lock(&sbi->s_md_lock);
			list_del(&entry->list);
			spin_unlock(&sbi->s_md_lock);
			kmem_cache_free(ext4_free_ext_cachep, entry);
		}
	}

	node = rb_next(new_node);
	if (node) {
		entry = rb_entry(node, struct ext4_free_data, node);
		if (can_merge(new_entry, entry)) {
			new_entry->count += entry->count;
			rb_erase(node, &(db->bb_free_root));
			spin_lock(&sbi->s_md_lock);
			list_del(&entry->list);
			spin_unlock(&sbi->s_md_lock);
			kmem_cache_free(ext4_free_ext_cachep, entry);
		}
	}
	/* Add the extent to transaction's private list */
	spin_lock(&sbi->s_md_lock);
	list_add(&new_entry->list, &handle->h_transaction->t_private_list);
	spin_unlock(&sbi->s_md_lock);
	return 0;
}

/**
 * ext4_free_blocks() -- Free given blocks and update quota
 * @handle:		handle for this transaction
 * @inode:		inode
 * @block:		start physical block to free
 * @count:		number of blocks to count
 * @flags:		flags used by ext4_free_blocks
 */
#ifdef CONFIG_EXT4_FS_SNAPSHOT_HOOKS_DELETE
void __ext4_free_blocks(const char *where, unsigned int line, handle_t *handle,
			struct inode *inode, struct buffer_head *bh,
			ext4_fsblk_t block, unsigned long count, int flags)
#else
void ext4_free_blocks(handle_t *handle, struct inode *inode,
		      struct buffer_head *bh, ext4_fsblk_t block,
		      unsigned long count, int flags)
#endif
{
	struct buffer_head *bitmap_bh = NULL;
	struct super_block *sb = inode->i_sb;
	struct ext4_group_desc *gdp;
	unsigned long freed = 0;
	unsigned int overflow;
	ext4_grpblk_t bit;
	struct buffer_head *gd_bh;
	ext4_group_t block_group;
	struct ext4_sb_info *sbi;
	struct ext4_buddy e4b;
	unsigned int count_clusters;
	int err = 0;
	int ret;
#ifdef CONFIG_EXT4_FS_SNAPSHOT_HOOKS_DELETE
	int maxblocks;
#endif
#ifdef CONFIG_EXT4_FS_SNAPSHOT_EXCLUDE_BITMAP
	struct buffer_head *exclude_bitmap_bh = NULL;
	int  exclude_bitmap_dirty = 0;
	/* excluded_block is determined by testing exclude bitmap */
	int excluded_block;
	/* excluded_file is an attribute of the inode */
	int excluded_file = ext4_snapshot_excluded(inode);
#endif

	if (bh) {
		if (block)
			BUG_ON(block != bh->b_blocknr);
		else
			block = bh->b_blocknr;
	}

	sbi = EXT4_SB(sb);
	if (!(flags & EXT4_FREE_BLOCKS_VALIDATED) &&
	    !ext4_data_block_valid(sbi, block, count)) {
		ext4_error(sb, "Freeing blocks not in datazone - "
			   "block = %llu, count = %lu", block, count);
		goto error_return;
	}

	ext4_debug("freeing block %llu\n", block);
	trace_ext4_free_blocks(inode, block, count, flags);

	if (flags & EXT4_FREE_BLOCKS_FORGET) {
		struct buffer_head *tbh = bh;
		int i;

		BUG_ON(bh && (count > 1));

		for (i = 0; i < count; i++) {
			if (!bh)
				tbh = sb_find_get_block(inode->i_sb,
							block + i);
			if (unlikely(!tbh))
				continue;
			ext4_forget(handle, flags & EXT4_FREE_BLOCKS_METADATA,
				    inode, tbh, block + i);
		}
	}

	/*
	 * We need to make sure we don't reuse the freed block until
	 * after the transaction is committed, which we can do by
	 * treating the block as metadata, below.  We make an
	 * exception if the inode is to be written in writeback mode
	 * since writeback mode has weak data consistency guarantees.
	 */
	if (!ext4_should_writeback_data(inode))
		flags |= EXT4_FREE_BLOCKS_METADATA;

	/*
	 * If the extent to be freed does not begin on a cluster
	 * boundary, we need to deal with partial clusters at the
	 * beginning and end of the extent.  Normally we will free
	 * blocks at the beginning or the end unless we are explicitly
	 * requested to avoid doing so.
	 */
	overflow = block & (sbi->s_cluster_ratio - 1);
	if (overflow) {
		if (flags & EXT4_FREE_BLOCKS_NOFREE_FIRST_CLUSTER) {
			overflow = sbi->s_cluster_ratio - overflow;
			block += overflow;
			if (count > overflow)
				count -= overflow;
			else
				return;
		} else {
			block -= overflow;
			count += overflow;
		}
	}
	overflow = count & (sbi->s_cluster_ratio - 1);
	if (overflow) {
		if (flags & EXT4_FREE_BLOCKS_NOFREE_LAST_CLUSTER) {
			if (count > overflow)
				count -= overflow;
			else
				return;
		} else
			count += sbi->s_cluster_ratio - overflow;
	}

do_more:
	overflow = 0;
	ext4_get_group_no_and_offset(sb, block, &block_group, &bit);

	/*
	 * Check to see if we are freeing blocks across a group
	 * boundary.
	 */
	if (EXT4_C2B(sbi, bit) + count > EXT4_BLOCKS_PER_GROUP(sb)) {
		overflow = EXT4_C2B(sbi, bit) + count -
			EXT4_BLOCKS_PER_GROUP(sb);
		count -= overflow;
	}
	count_clusters = EXT4_B2C(sbi, count);
	bitmap_bh = ext4_read_block_bitmap(sb, block_group);
	if (!bitmap_bh) {
		err = -EIO;
		goto error_return;
	}
	gdp = ext4_get_group_desc(sb, block_group, &gd_bh);
	if (!gdp) {
		err = -EIO;
		goto error_return;
	}

	if (in_range(ext4_block_bitmap(sb, gdp), block, count) ||
	    in_range(ext4_inode_bitmap(sb, gdp), block, count) ||
	    in_range(block, ext4_inode_table(sb, gdp),
		     EXT4_SB(sb)->s_itb_per_group) ||
	    in_range(block + count - 1, ext4_inode_table(sb, gdp),
		     EXT4_SB(sb)->s_itb_per_group)) {

		ext4_error(sb, "Freeing blocks in system zone - "
			   "Block = %llu, count = %lu", block, count);
		/* err = 0. ext4_std_error should be a no op */
		goto error_return;
	}

#ifdef CONFIG_EXT4_FS_SNAPSHOT_HOOKS_DELETE
	maxblocks = count;
	ret = ext4_snapshot_get_delete_access(handle, inode,
					      block, &maxblocks);
	if (ret < 0) {
		ext4_journal_abort_handle(where, line, __func__,
					  NULL, handle, ret);
		err = ret;
		goto error_return;
	}
	if (ret > 0) {
		/* 'ret' blocks were moved to snapshot - skip them */
		block += maxblocks;
		count -= maxblocks;
		count += overflow;
		cond_resched();
		if (count > 0)
			goto do_more;
		/* no more blocks to free/move to snapshot */
		ext4_mark_super_dirty(sb);
		goto error_return;
	}
	overflow += count - maxblocks;
	count = maxblocks;
#endif
	BUFFER_TRACE(bitmap_bh, "getting write access");
#ifdef CONFIG_EXT4_FS_SNAPSHOT_HOOKS_BITMAP
	err = ext4_handle_get_bitmap_access(handle, sb, block_group, bitmap_bh);
#else
	err = ext4_journal_get_write_access(handle, bitmap_bh);
#endif
	if (err)
		goto error_return;

	/*
	 * We are about to modify some metadata.  Call the journal APIs
	 * to unshare ->b_data if a currently-committing transaction is
	 * using it
	 */
	BUFFER_TRACE(gd_bh, "get_write_access");
	err = ext4_journal_get_write_access(handle, gd_bh);
	if (err)
		goto error_return;
#ifdef CONFIG_EXT4_FS_SNAPSHOT_EXCLUDE_BITMAP
	/*
	 * we may be freeing blocks of snapshot/excluded file
	 * which we would need to clear from exclude bitmap -
	 * try to read exclude bitmap and if it fails
	 * skip the exclude bitmap update
	 */
	if (EXT4_SNAPSHOTS(sb)) {
		brelse(exclude_bitmap_bh);
		exclude_bitmap_bh = ext4_read_exclude_bitmap(sb, block_group);
		if (!exclude_bitmap_bh) {
			err = -EIO;
			goto error_return;
		}
		err = ext4_journal_get_write_access_exclude(handle,
						    exclude_bitmap_bh);
		if (err)
			goto error_return;
		exclude_bitmap_dirty = 0;
	}

#endif
#ifdef AGGRESSIVE_CHECK
	{
		int i;
		for (i = 0; i < count_clusters; i++)
			BUG_ON(!mb_test_bit(bit + i, bitmap_bh->b_data));
	}
#endif
<<<<<<< HEAD
#ifdef CONFIG_EXT4_FS_SNAPSHOT_EXCLUDE_BITMAP
	if (exclude_bitmap_bh) {
		unsigned long i;

		if (excluded_file)
			i = mb_find_next_zero_bit(exclude_bitmap_bh->b_data,
						  bit + count, bit) - bit;
		else
			i = mb_find_next_bit(exclude_bitmap_bh->b_data,
					     bit + count, bit) - bit;
		if (i < count) {
			EXT4_SET_FLAGS(sb, EXT4_FLAGS_FIX_EXCLUDE);
			ext4_error(sb, "%sexcluded file (ino=%lu)"
				   " block [%lu-%lu/%u, %llu] was %sexcluded!"
				   " - run fsck to fix exclude bitmap.\n",
				   excluded_file ? "" : "non-",
				   inode ? inode->i_ino : 0,
				   bit + i, bit + count,
				   block_group, block + i,
				   excluded_file ? "not " : "");
			if (!excluded_file)
				excluded_block = 1;
		}
	}
#endif
	trace_ext4_mballoc_free(sb, inode, block_group, bit, count);
=======
	trace_ext4_mballoc_free(sb, inode, block_group, bit, count_clusters);
>>>>>>> 5f0a6e2d

	err = ext4_mb_load_buddy(sb, block_group, &e4b);
	if (err)
		goto error_return;

	if ((flags & EXT4_FREE_BLOCKS_METADATA) && ext4_handle_valid(handle)) {
		struct ext4_free_data *new_entry;
		/*
		 * blocks being freed are metadata. these blocks shouldn't
		 * be used until this transaction is committed
		 */
		new_entry = kmem_cache_alloc(ext4_free_ext_cachep, GFP_NOFS);
		if (!new_entry) {
			err = -ENOMEM;
			goto error_return;
		}
		new_entry->start_cluster = bit;
		new_entry->group  = block_group;
		new_entry->count = count_clusters;
		new_entry->t_tid = handle->h_transaction->t_tid;

		ext4_lock_group(sb, block_group);
		mb_clear_bits(bitmap_bh->b_data, bit, count_clusters);
		ext4_mb_free_metadata(handle, &e4b, new_entry);
	} else {
		/* need to update group_info->bb_free and bitmap
		 * with group lock held. generate_buddy look at
		 * them with group lock_held
		 */
		ext4_lock_group(sb, block_group);
		mb_clear_bits(bitmap_bh->b_data, bit, count_clusters);
		mb_free_blocks(inode, &e4b, bit, count_clusters);
	}
#ifdef CONFIG_EXT4_FS_SNAPSHOT_EXCLUDE_BITMAP
		/*
		 * A free block should never be excluded from snapshot, so we
		 * always clear exclude bitmap just to be on the safe side.
		 */
	if (exclude_bitmap_bh && (excluded_file || excluded_block)) {
		mb_clear_bits(exclude_bitmap_bh->b_data, bit, count);
		exclude_bitmap_dirty = 1;
	}
#endif

	ret = ext4_free_group_clusters(sb, gdp) + count_clusters;
	ext4_free_group_clusters_set(sb, gdp, ret);
	gdp->bg_checksum = ext4_group_desc_csum(sbi, block_group, gdp);
	ext4_unlock_group(sb, block_group);
	percpu_counter_add(&sbi->s_freeclusters_counter, count_clusters);

	if (sbi->s_log_groups_per_flex) {
		ext4_group_t flex_group = ext4_flex_group(sbi, block_group);
		atomic_add(count_clusters,
			   &sbi->s_flex_groups[flex_group].free_clusters);
	}

	ext4_mb_unload_buddy(&e4b);

	freed += count;

	if (!(flags & EXT4_FREE_BLOCKS_NO_QUOT_UPDATE))
		dquot_free_block(inode, EXT4_C2B(sbi, count_clusters));

	/* We dirtied the bitmap block */
	BUFFER_TRACE(bitmap_bh, "dirtied bitmap block");
	err = ext4_handle_dirty_metadata(handle, NULL, bitmap_bh);
#ifdef CONFIG_EXT4_FS_SNAPSHOT_EXCLUDE_BITMAP
	if (exclude_bitmap_bh && exclude_bitmap_dirty) {
		ret = ext4_handle_dirty_metadata(handle, NULL,
						 exclude_bitmap_bh);
		if (!err)
			err = ret;
	}
#endif

	/* And the group descriptor block */
	BUFFER_TRACE(gd_bh, "dirtied group descriptor block");
	ret = ext4_handle_dirty_metadata(handle, NULL, gd_bh);
	if (!err)
		err = ret;

	if (overflow && !err) {
		block += count;
		count = overflow;
		put_bh(bitmap_bh);
		goto do_more;
	}
	ext4_mark_super_dirty(sb);
error_return:
<<<<<<< HEAD
	if (freed && !(flags & EXT4_FREE_BLOCKS_NO_QUOT_UPDATE))
		dquot_free_block(inode, freed);
#ifdef CONFIG_EXT4_FS_SNAPSHOT_EXCLUDE_BITMAP
	brelse(exclude_bitmap_bh);
#endif
=======
>>>>>>> 5f0a6e2d
	brelse(bitmap_bh);
	ext4_std_error(sb, err);
	return;
}

/**
 * ext4_group_add_blocks() -- Add given blocks to an existing group
 * @handle:			handle to this transaction
 * @sb:				super block
 * @block:			start physcial block to add to the block group
 * @count:			number of blocks to free
 *
 * This marks the blocks as free in the bitmap and buddy.
 */
int ext4_group_add_blocks(handle_t *handle, struct super_block *sb,
			 ext4_fsblk_t block, unsigned long count)
{
	struct buffer_head *bitmap_bh = NULL;
	struct buffer_head *gd_bh;
	ext4_group_t block_group;
	ext4_grpblk_t bit;
	unsigned int i;
	struct ext4_group_desc *desc;
	struct ext4_sb_info *sbi = EXT4_SB(sb);
	struct ext4_buddy e4b;
	int err = 0, ret, blk_free_count;
	ext4_grpblk_t blocks_freed;

	ext4_debug("Adding block(s) %llu-%llu\n", block, block + count - 1);

	if (count == 0)
		return 0;

	ext4_get_group_no_and_offset(sb, block, &block_group, &bit);
	/*
	 * Check to see if we are freeing blocks across a group
	 * boundary.
	 */
	if (bit + count > EXT4_BLOCKS_PER_GROUP(sb)) {
		ext4_warning(sb, "too much blocks added to group %u\n",
			     block_group);
		err = -EINVAL;
		goto error_return;
	}

	bitmap_bh = ext4_read_block_bitmap(sb, block_group);
	if (!bitmap_bh) {
		err = -EIO;
		goto error_return;
	}

	desc = ext4_get_group_desc(sb, block_group, &gd_bh);
	if (!desc) {
		err = -EIO;
		goto error_return;
	}

	if (in_range(ext4_block_bitmap(sb, desc), block, count) ||
	    in_range(ext4_inode_bitmap(sb, desc), block, count) ||
	    in_range(block, ext4_inode_table(sb, desc), sbi->s_itb_per_group) ||
	    in_range(block + count - 1, ext4_inode_table(sb, desc),
		     sbi->s_itb_per_group)) {
		ext4_error(sb, "Adding blocks in system zones - "
			   "Block = %llu, count = %lu",
			   block, count);
		err = -EINVAL;
		goto error_return;
	}

	BUFFER_TRACE(bitmap_bh, "getting write access");
#ifdef CONFIG_EXT4_FS_SNAPSHOT_HOOKS_BITMAP
	err = ext4_handle_get_bitmap_access(handle, sb, block_group, bitmap_bh);
#else
	err = ext4_journal_get_write_access(handle, bitmap_bh);
#endif
	if (err)
		goto error_return;

	/*
	 * We are about to modify some metadata.  Call the journal APIs
	 * to unshare ->b_data if a currently-committing transaction is
	 * using it
	 */
	BUFFER_TRACE(gd_bh, "get_write_access");
	err = ext4_journal_get_write_access(handle, gd_bh);
	if (err)
		goto error_return;

	for (i = 0, blocks_freed = 0; i < count; i++) {
		BUFFER_TRACE(bitmap_bh, "clear bit");
		if (!mb_test_bit(bit + i, bitmap_bh->b_data)) {
			ext4_error(sb, "bit already cleared for block %llu",
				   (ext4_fsblk_t)(block + i));
			BUFFER_TRACE(bitmap_bh, "bit already cleared");
		} else {
			blocks_freed++;
		}
	}

	err = ext4_mb_load_buddy(sb, block_group, &e4b);
	if (err)
		goto error_return;

	/*
	 * need to update group_info->bb_free and bitmap
	 * with group lock held. generate_buddy look at
	 * them with group lock_held
	 */
	ext4_lock_group(sb, block_group);
	mb_clear_bits(bitmap_bh->b_data, bit, count);
	mb_free_blocks(NULL, &e4b, bit, count);
	blk_free_count = blocks_freed + ext4_free_group_clusters(sb, desc);
	ext4_free_group_clusters_set(sb, desc, blk_free_count);
	desc->bg_checksum = ext4_group_desc_csum(sbi, block_group, desc);
	ext4_unlock_group(sb, block_group);
	percpu_counter_add(&sbi->s_freeclusters_counter,
			   EXT4_B2C(sbi, blocks_freed));

	if (sbi->s_log_groups_per_flex) {
		ext4_group_t flex_group = ext4_flex_group(sbi, block_group);
		atomic_add(EXT4_B2C(sbi, blocks_freed),
			   &sbi->s_flex_groups[flex_group].free_clusters);
	}

	ext4_mb_unload_buddy(&e4b);

	/* We dirtied the bitmap block */
	BUFFER_TRACE(bitmap_bh, "dirtied bitmap block");
	err = ext4_handle_dirty_metadata(handle, NULL, bitmap_bh);

	/* And the group descriptor block */
	BUFFER_TRACE(gd_bh, "dirtied group descriptor block");
	ret = ext4_handle_dirty_metadata(handle, NULL, gd_bh);
	if (!err)
		err = ret;

error_return:
	brelse(bitmap_bh);
	ext4_std_error(sb, err);
	return err;
}

/**
 * ext4_trim_extent -- function to TRIM one single free extent in the group
 * @sb:		super block for the file system
 * @start:	starting block of the free extent in the alloc. group
 * @count:	number of blocks to TRIM
 * @group:	alloc. group we are working with
 * @e4b:	ext4 buddy for the group
 *
 * Trim "count" blocks starting at "start" in the "group". To assure that no
 * one will allocate those blocks, mark it as used in buddy bitmap. This must
 * be called with under the group lock.
 */
static void ext4_trim_extent(struct super_block *sb, int start, int count,
			     ext4_group_t group, struct ext4_buddy *e4b)
{
	struct ext4_free_extent ex;

	trace_ext4_trim_extent(sb, group, start, count);

	assert_spin_locked(ext4_group_lock_ptr(sb, group));

	ex.fe_start = start;
	ex.fe_group = group;
	ex.fe_len = count;

	/*
	 * Mark blocks used, so no one can reuse them while
	 * being trimmed.
	 */
	mb_mark_used(e4b, &ex);
	ext4_unlock_group(sb, group);
	ext4_issue_discard(sb, group, start, count);
	ext4_lock_group(sb, group);
	mb_free_blocks(NULL, e4b, start, ex.fe_len);
}

/**
 * ext4_trim_all_free -- function to trim all free space in alloc. group
 * @sb:			super block for file system
 * @group:		group to be trimmed
 * @start:		first group block to examine
 * @max:		last group block to examine
 * @minblocks:		minimum extent block count
 *
 * ext4_trim_all_free walks through group's buddy bitmap searching for free
 * extents. When the free block is found, ext4_trim_extent is called to TRIM
 * the extent.
 *
 *
 * ext4_trim_all_free walks through group's block bitmap searching for free
 * extents. When the free extent is found, mark it as used in group buddy
 * bitmap. Then issue a TRIM command on this extent and free the extent in
 * the group buddy bitmap. This is done until whole group is scanned.
 */
static ext4_grpblk_t
ext4_trim_all_free(struct super_block *sb, ext4_group_t group,
		   ext4_grpblk_t start, ext4_grpblk_t max,
		   ext4_grpblk_t minblocks)
{
	void *bitmap;
	ext4_grpblk_t next, count = 0, free_count = 0;
	struct ext4_buddy e4b;
	int ret;

	trace_ext4_trim_all_free(sb, group, start, max);

	ret = ext4_mb_load_buddy(sb, group, &e4b);
	if (ret) {
		ext4_error(sb, "Error in loading buddy "
				"information for %u", group);
		return ret;
	}
	bitmap = e4b.bd_bitmap;

	ext4_lock_group(sb, group);
	if (EXT4_MB_GRP_WAS_TRIMMED(e4b.bd_info) &&
	    minblocks >= atomic_read(&EXT4_SB(sb)->s_last_trim_minblks))
		goto out;

	start = (e4b.bd_info->bb_first_free > start) ?
		e4b.bd_info->bb_first_free : start;

	while (start < max) {
		start = mb_find_next_zero_bit(bitmap, max, start);
		if (start >= max)
			break;
		next = mb_find_next_bit(bitmap, max, start);

		if ((next - start) >= minblocks) {
			ext4_trim_extent(sb, start,
					 next - start, group, &e4b);
			count += next - start;
		}
		free_count += next - start;
		start = next + 1;

		if (fatal_signal_pending(current)) {
			count = -ERESTARTSYS;
			break;
		}

		if (need_resched()) {
			ext4_unlock_group(sb, group);
			cond_resched();
			ext4_lock_group(sb, group);
		}

		if ((e4b.bd_info->bb_free - free_count) < minblocks)
			break;
	}

	if (!ret)
		EXT4_MB_GRP_SET_TRIMMED(e4b.bd_info);
out:
	ext4_unlock_group(sb, group);
	ext4_mb_unload_buddy(&e4b);

	ext4_debug("trimmed %d blocks in the group %d\n",
		count, group);

	return count;
}

/**
 * ext4_trim_fs() -- trim ioctl handle function
 * @sb:			superblock for filesystem
 * @range:		fstrim_range structure
 *
 * start:	First Byte to trim
 * len:		number of Bytes to trim from start
 * minlen:	minimum extent length in Bytes
 * ext4_trim_fs goes through all allocation groups containing Bytes from
 * start to start+len. For each such a group ext4_trim_all_free function
 * is invoked to trim all free space.
 */
int ext4_trim_fs(struct super_block *sb, struct fstrim_range *range)
{
	struct ext4_group_info *grp;
	ext4_group_t first_group, last_group;
	ext4_group_t group, ngroups = ext4_get_groups_count(sb);
	ext4_grpblk_t cnt = 0, first_cluster, last_cluster;
	uint64_t start, len, minlen, trimmed = 0;
	ext4_fsblk_t first_data_blk =
			le32_to_cpu(EXT4_SB(sb)->s_es->s_first_data_block);
	int ret = 0;

	start = range->start >> sb->s_blocksize_bits;
	len = range->len >> sb->s_blocksize_bits;
	minlen = range->minlen >> sb->s_blocksize_bits;

	if (unlikely(minlen > EXT4_CLUSTERS_PER_GROUP(sb)))
		return -EINVAL;
	if (start + len <= first_data_blk)
		goto out;
	if (start < first_data_blk) {
		len -= first_data_blk - start;
		start = first_data_blk;
	}

	/* Determine first and last group to examine based on start and len */
	ext4_get_group_no_and_offset(sb, (ext4_fsblk_t) start,
				     &first_group, &first_cluster);
	ext4_get_group_no_and_offset(sb, (ext4_fsblk_t) (start + len),
				     &last_group, &last_cluster);
	last_group = (last_group > ngroups - 1) ? ngroups - 1 : last_group;
	last_cluster = EXT4_CLUSTERS_PER_GROUP(sb);

	if (first_group > last_group)
		return -EINVAL;

	for (group = first_group; group <= last_group; group++) {
		grp = ext4_get_group_info(sb, group);
		/* We only do this if the grp has never been initialized */
		if (unlikely(EXT4_MB_GRP_NEED_INIT(grp))) {
			ret = ext4_mb_init_group(sb, group);
			if (ret)
				break;
		}

		/*
		 * For all the groups except the last one, last block will
		 * always be EXT4_BLOCKS_PER_GROUP(sb), so we only need to
		 * change it for the last group in which case start +
		 * len < EXT4_BLOCKS_PER_GROUP(sb).
		 */
		if (first_cluster + len < EXT4_CLUSTERS_PER_GROUP(sb))
			last_cluster = first_cluster + len;
		len -= last_cluster - first_cluster;

		if (grp->bb_free >= minlen) {
			cnt = ext4_trim_all_free(sb, group, first_cluster,
						last_cluster, minlen);
			if (cnt < 0) {
				ret = cnt;
				break;
			}
		}
		trimmed += cnt;
		first_cluster = 0;
	}
	range->len = trimmed * sb->s_blocksize;

	if (!ret)
		atomic_set(&EXT4_SB(sb)->s_last_trim_minblks, minlen);

out:
	return ret;
}<|MERGE_RESOLUTION|>--- conflicted
+++ resolved
@@ -4386,8 +4386,6 @@
 			*errp = -ENOSPC;
 			return 0;
 		}
-<<<<<<< HEAD
-		reserv_blks = ar->len;
 #ifdef CONFIG_EXT4_FS_SNAPSHOT_CTL_RESERVE
 		if (unlikely(ar->flags & EXT4_MB_HINT_COWING)) {
 			/* don't fail when allocating blocks for COW */
@@ -4395,9 +4393,7 @@
 			goto nofail;
 		}
 #endif
-=======
 		reserv_clstrs = ar->len;
->>>>>>> 5f0a6e2d
 		if (ar->flags & EXT4_MB_USE_ROOT_BLOCKS) {
 			dquot_alloc_block_nofail(ar->inode,
 						 EXT4_C2B(sbi, ar->len));
@@ -4828,7 +4824,6 @@
 			BUG_ON(!mb_test_bit(bit + i, bitmap_bh->b_data));
 	}
 #endif
-<<<<<<< HEAD
 #ifdef CONFIG_EXT4_FS_SNAPSHOT_EXCLUDE_BITMAP
 	if (exclude_bitmap_bh) {
 		unsigned long i;
@@ -4839,7 +4834,7 @@
 		else
 			i = mb_find_next_bit(exclude_bitmap_bh->b_data,
 					     bit + count, bit) - bit;
-		if (i < count) {
+		if (i < count_clusters) {
 			EXT4_SET_FLAGS(sb, EXT4_FLAGS_FIX_EXCLUDE);
 			ext4_error(sb, "%sexcluded file (ino=%lu)"
 				   " block [%lu-%lu/%u, %llu] was %sexcluded!"
@@ -4854,10 +4849,7 @@
 		}
 	}
 #endif
-	trace_ext4_mballoc_free(sb, inode, block_group, bit, count);
-=======
 	trace_ext4_mballoc_free(sb, inode, block_group, bit, count_clusters);
->>>>>>> 5f0a6e2d
 
 	err = ext4_mb_load_buddy(sb, block_group, &e4b);
 	if (err)
@@ -4947,14 +4939,9 @@
 	}
 	ext4_mark_super_dirty(sb);
 error_return:
-<<<<<<< HEAD
-	if (freed && !(flags & EXT4_FREE_BLOCKS_NO_QUOT_UPDATE))
-		dquot_free_block(inode, freed);
 #ifdef CONFIG_EXT4_FS_SNAPSHOT_EXCLUDE_BITMAP
 	brelse(exclude_bitmap_bh);
 #endif
-=======
->>>>>>> 5f0a6e2d
 	brelse(bitmap_bh);
 	ext4_std_error(sb, err);
 	return;
