--- conflicted
+++ resolved
@@ -20,11 +20,6 @@
 #include "ext4_jbd2.h"
 #include "snapshot_debug.h"
 
-<<<<<<< HEAD
-#ifdef CONFIG_EXT4_FS_SNAPSHOT
-#define EXT4_SNAPSHOT_VERSION "ext4 snapshot v1.0.13-5 (11-Mar-2010)"
-=======
->>>>>>> c7952739
 
 /*
  * use signed 64bit for snapshot image addresses
@@ -75,6 +70,9 @@
 	((ext4_snapblk_t)(iblock) - SNAPSHOT_BLOCK_OFFSET)
 #define SNAPSHOT_IBLOCK(block)					\
 	(ext4_fsblk_t)((block) + SNAPSHOT_BLOCK_OFFSET)
+
+#ifdef CONFIG_EXT4_FS_SNAPSHOT
+#define EXT4_SNAPSHOT_VERSION "ext4 snapshot v1.0.13-5 (11-Mar-2010)"
 
 #define SNAPSHOT_BYTES_OFFSET					\
 	(SNAPSHOT_BLOCK_OFFSET << SNAPSHOT_BLOCK_SIZE_BITS)
@@ -126,10 +124,6 @@
 	truncate_inode_pages(&inode->i_data, i_size);
 }
 
-//#ifdef CONFIG_EXT4_FS_SNAPSHOT
-#if 0
-#define EXT4_SNAPSHOT_VERSION "ext4 snapshot v1.0.13-2 (6-Mar-2010)"
-
 #ifdef CONFIG_EXT4_FS_SNAPSHOT_BLOCK
 /*
  * snapshot_map_blocks() command flags passed to ext4_map_blocks() on its
@@ -188,7 +182,7 @@
 #ifdef CONFIG_EXT4_FS_SNAPSHOT_BLOCK_MOVE
 extern int ext4_snapshot_test_and_move(const char *where,
 		handle_t *handle, struct inode *inode,
-		ext4_fsblk_t block, int *maxblocks, int move);
+		ext4_fsblk_t block, int *pcount, int move);
 
 /*
  * test if blocks should be moved to snapshot
@@ -643,11 +637,8 @@
 
 #endif
 #else /* CONFIG_EXT4_FS_SNAPSHOT */
-#define EXT4_SNAPSHOT_VERSION "ext4 snapshot undefined"
+
 /* Snapshot NOP macros */
-
-#define NOP 
-
 #define SNAPMAP_ISCOW(cmd)	(0)
 #define SNAPMAP_ISMOVE(cmd)     (0)
 #define SNAPMAP_ISSYNC(cmd)	(0)
@@ -672,9 +663,9 @@
 #define ext4_snapshot_get_write_access(handle, inode, bh) (0)
 #define ext4_snapshot_get_create_access(handle, bh) (0)
 #define ext4_snapshot_excluded(ac_inode) (0)
-#define ext4_snapshot_get_delete_access(handle, inode, block, maxblocks) (0)
-
-#define ext4_snapshot_get_move_access(handle, inode, block, move) (0)
+#define ext4_snapshot_get_delete_access(handle, inode, block, pcount) (0)
+
+#define ext4_snapshot_get_move_access(handle, inode, block, pcount, move) (0)
 #define ext4_snapshot_start_pending_cow(sbh)	(0)
 #define ext4_snapshot_end_pending_cow(sbh)	(0)
 #define ext4_snapshot_is_active(inode)		(0)
