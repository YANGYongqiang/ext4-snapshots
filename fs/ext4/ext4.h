--- conflicted
+++ resolved
@@ -204,18 +204,6 @@
 #define EXT4_MAP_UNWRITTEN	(1 << BH_Unwritten)
 #define EXT4_MAP_BOUNDARY	(1 << BH_Boundary)
 #define EXT4_MAP_UNINIT		(1 << BH_Uninit)
-<<<<<<< HEAD
-#ifdef CONFIG_EXT4_FS_SNAPSHOT_HOOKS_DATA
-#define EXT4_MAP_REMAP		(1 << BH_Remap)
-#define EXT4_MAP_FLAGS		(EXT4_MAP_NEW | EXT4_MAP_MAPPED |\
-				 EXT4_MAP_UNWRITTEN | EXT4_MAP_BOUNDARY |\
-				 EXT4_MAP_UNINIT | EXT4_MAP_REMAP)
-#else
-#define EXT4_MAP_FLAGS		(EXT4_MAP_NEW | EXT4_MAP_MAPPED |\
-				 EXT4_MAP_UNWRITTEN | EXT4_MAP_BOUNDARY |\
-				 EXT4_MAP_UNINIT)
-#endif
-=======
 /* Sometimes (in the bigalloc case, from ext4_da_get_block_prep) the caller of
  * ext4_map_blocks wants to know whether or not the underlying cluster has
  * already been accounted for. EXT4_MAP_FROM_CLUSTER conveys to the caller that
@@ -224,10 +212,17 @@
  * should never appear on buffer_head's state flags.
  */
 #define EXT4_MAP_FROM_CLUSTER	(1 << BH_AllocFromCluster)
+#ifdef CONFIG_EXT4_FS_SNAPSHOT_HOOKS_DATA
+#define EXT4_MAP_REMAP		(1 << BH_Remap)
+#define EXT4_MAP_FLAGS		(EXT4_MAP_NEW | EXT4_MAP_MAPPED |\
+				 EXT4_MAP_UNWRITTEN | EXT4_MAP_BOUNDARY |\
+				 EXT4_MAP_UNINIT | EXT4_MAP_FROM_CLUSTER |\
+				 EXT4_MAP_REMAP)
+#else
 #define EXT4_MAP_FLAGS		(EXT4_MAP_NEW | EXT4_MAP_MAPPED |\
 				 EXT4_MAP_UNWRITTEN | EXT4_MAP_BOUNDARY |\
 				 EXT4_MAP_UNINIT | EXT4_MAP_FROM_CLUSTER)
->>>>>>> 5f0a6e2d
+#endif
 
 struct ext4_map_blocks {
 	ext4_fsblk_t m_pblk;
@@ -1255,7 +1250,7 @@
 	__le64	s_kbytes_written;	/* nr of lifetime kilobytes written */
 	__le32	s_snapshot_inum;	/* Inode number of active snapshot */
 	__le32	s_snapshot_id;		/* sequential ID of active snapshot */
-	__le64	s_snapshot_r_blocks_count; /* reserved blocks for active
+	__le64	s_snapshot_r_blocks;	/* reserved clusters for active
 					      snapshot's future use */
 	__le32	s_snapshot_list;	/* inode number of the head of the
 					   on-disk snapshot list */
@@ -1349,7 +1344,6 @@
 	u32 s_max_batch_time;
 	u32 s_min_batch_time;
 	struct block_device *journal_bdev;
-<<<<<<< HEAD
 #ifdef CONFIG_EXT4_FS_SNAPSHOT_FILE
 	struct mutex s_snapshot_mutex;		/* protects 2 fields below: */
 	struct inode *s_active_snapshot;	/* [ s_snapshot_mutex ] */
@@ -1357,12 +1351,6 @@
 	struct list_head s_snapshot_list;	/* [ s_snapshot_mutex ] */
 #endif
 #endif
-#ifdef CONFIG_JBD2_DEBUG
-	struct timer_list turn_ro_timer;	/* For turning read-only (crash simulation) */
-	wait_queue_head_t ro_wait_queue;	/* For people waiting for the fs to go read-only */
-#endif
-=======
->>>>>>> 5f0a6e2d
 #ifdef CONFIG_QUOTA
 	char *s_qf_names[MAXQUOTAS];		/* Names of quota files with journalled quota */
 	int s_jquota_fmt;			/* Format of quota to use */
@@ -1685,8 +1673,8 @@
 					 EXT4_FEATURE_RO_COMPAT_DIR_NLINK | \
 					 EXT4_FEATURE_RO_COMPAT_EXTRA_ISIZE | \
 					 EXT4_FEATURE_RO_COMPAT_BTREE_DIR |\
-<<<<<<< HEAD
-					 EXT4_FEATURE_RO_COMPAT_HUGE_FILE)
+					 EXT4_FEATURE_RO_COMPAT_HUGE_FILE |\
+					 EXT4_FEATURE_RO_COMPAT_BIGALLOC)
 #else
 #define EXT4_FEATURE_RO_COMPAT_SUPP	(EXT4_FEATURE_RO_COMPAT_SPARSE_SUPER| \
 					 EXT4_FEATURE_RO_COMPAT_LARGE_FILE| \
@@ -1694,12 +1682,9 @@
 					 EXT4_FEATURE_RO_COMPAT_DIR_NLINK | \
 					 EXT4_FEATURE_RO_COMPAT_EXTRA_ISIZE | \
 					 EXT4_FEATURE_RO_COMPAT_BTREE_DIR |\
-					 EXT4_FEATURE_RO_COMPAT_HUGE_FILE)
-#endif
-=======
 					 EXT4_FEATURE_RO_COMPAT_HUGE_FILE |\
 					 EXT4_FEATURE_RO_COMPAT_BIGALLOC)
->>>>>>> 5f0a6e2d
+#endif
 
 /*
  * Default values for user and/or group using reserved blocks
@@ -2050,18 +2035,10 @@
 extern int ext4_should_retry_alloc(struct super_block *sb, int *retries);
 struct buffer_head *ext4_read_block_bitmap(struct super_block *sb,
 				      ext4_group_t block_group);
-<<<<<<< HEAD
-extern unsigned ext4_init_block_bitmap(struct super_block *sb,
-				       struct buffer_head *bh,
-				       ext4_group_t group,
-				       struct ext4_group_desc *desc);
-#define ext4_free_blocks_after_init(sb, group, desc)			\
-		ext4_init_block_bitmap(sb, NULL, group, desc)
 #ifdef CONFIG_EXT4_FS_SNAPSHOT_EXCLUDE_BITMAP
 extern struct buffer_head *ext4_read_exclude_bitmap(struct super_block *sb,
-					       unsigned int block_group);
-#endif
-=======
+						    ext4_group_t block_group);
+#endif
 extern void ext4_init_block_bitmap(struct super_block *sb,
 				   struct buffer_head *bh,
 				   ext4_group_t group,
@@ -2074,7 +2051,6 @@
 extern unsigned ext4_num_overhead_clusters(struct super_block *sb,
 					   ext4_group_t block_group,
 					   struct ext4_group_desc *gdp);
->>>>>>> 5f0a6e2d
 ext4_fsblk_t ext4_inode_to_goal_block(struct inode *);
 
 /* dir.c */
@@ -2642,7 +2618,6 @@
 enum ext4_state_bits {
 	BH_Uninit	/* blocks are allocated but uninitialized on disk */
 	  = BH_JBDPrivateStart,
-<<<<<<< HEAD
 #ifdef CONFIG_EXT4_FS_SNAPSHOT_HOOKS_DATA
 	BH_Remap,	/* Data block need to be remapped,
 			 * now used by snapshot to do mow
@@ -2656,7 +2631,6 @@
 				 */
 #endif
 #endif
-=======
 	BH_AllocFromCluster,	/* allocated blocks were part of already
 				 * allocated cluster. Note that this flag will
 				 * never, ever appear in a buffer_head's state
@@ -2665,12 +2639,10 @@
 	BH_Da_Mapped,	/* Delayed allocated block that now has a mapping. This
 			 * flag is set when ext4_map_blocks is called on a
 			 * delayed allocated block to get its real mapping. */
->>>>>>> 5f0a6e2d
 };
 
 BUFFER_FNS(Uninit, uninit)
 TAS_BUFFER_FNS(Uninit, uninit)
-<<<<<<< HEAD
 #ifdef CONFIG_EXT4_FS_SNAPSHOT_HOOKS_DATA
 BUFFER_FNS(Remap, remap)
 BUFFER_FNS(Partial_Write, partial_write)
@@ -2678,9 +2650,7 @@
 BUFFER_FNS(Tracked_Read, tracked_read)
 #endif
 #endif
-=======
 BUFFER_FNS(Da_Mapped, da_mapped)
->>>>>>> 5f0a6e2d
 
 /*
  * Add new method to test wether block and inode bitmaps are properly
