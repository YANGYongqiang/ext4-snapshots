/*
 *  linux/fs/ext4/inode.c
 *
 * Copyright (C) 1992, 1993, 1994, 1995
 * Remy Card (card@masi.ibp.fr)
 * Laboratoire MASI - Institut Blaise Pascal
 * Universite Pierre et Marie Curie (Paris VI)
 *
 *  from
 *
 *  linux/fs/minix/inode.c
 *
 *  Copyright (C) 1991, 1992  Linus Torvalds
 *
 *  Goal-directed block allocation by Stephen Tweedie
 *	(sct@redhat.com), 1993, 1998
 *  Big-endian to little-endian byte-swapping/bitmaps by
 *        David S. Miller (davem@caip.rutgers.edu), 1995
 *  64-bit file support on 64-bit platforms by Jakub Jelinek
 *	(jj@sunsite.ms.mff.cuni.cz)
 *
 *  Assorted race fixes, rewrite of ext4_get_block() by Al Viro, 2000
 */

#include <linux/module.h>
#include <linux/fs.h>
#include <linux/time.h>
#include <linux/jbd2.h>
#include <linux/highuid.h>
#include <linux/pagemap.h>
#include <linux/quotaops.h>
#include <linux/string.h>
#include <linux/buffer_head.h>
#include <linux/writeback.h>
#include <linux/pagevec.h>
#include <linux/mpage.h>
#include <linux/namei.h>
#include <linux/uio.h>
#include <linux/bio.h>
#include <linux/workqueue.h>
#include <linux/kernel.h>
#include <linux/printk.h>
#include <linux/slab.h>
#include <linux/ratelimit.h>

#include "ext4_jbd2.h"
#include "xattr.h"
#include "acl.h"
#include "ext4_extents.h"

#include <trace/events/ext4.h>

#define MPAGE_DA_EXTENT_TAIL 0x01

static inline int ext4_begin_ordered_truncate(struct inode *inode,
					      loff_t new_size)
{
	trace_ext4_begin_ordered_truncate(inode, new_size);
	/*
	 * If jinode is zero, then we never opened the file for
	 * writing, so there's no need to call
	 * jbd2_journal_begin_ordered_truncate() since there's no
	 * outstanding writes we need to flush.
	 */
	if (!EXT4_I(inode)->jinode)
		return 0;
	return jbd2_journal_begin_ordered_truncate(EXT4_JOURNAL(inode),
						   EXT4_I(inode)->jinode,
						   new_size);
}

static void ext4_invalidatepage(struct page *page, unsigned long offset);
static int noalloc_get_block_write(struct inode *inode, sector_t iblock,
				   struct buffer_head *bh_result, int create);
static int ext4_set_bh_endio(struct buffer_head *bh, struct inode *inode);
static void ext4_end_io_buffer_write(struct buffer_head *bh, int uptodate);
static int __ext4_journalled_writepage(struct page *page, unsigned int len);
static int ext4_bh_delay_or_unwritten(handle_t *handle, struct buffer_head *bh);

/*
 * Test whether an inode is a fast symlink.
 */
static int ext4_inode_is_fast_symlink(struct inode *inode)
{
	int ea_blocks = EXT4_I(inode)->i_file_acl ?
		(inode->i_sb->s_blocksize >> 9) : 0;

	return (S_ISLNK(inode->i_mode) && inode->i_blocks - ea_blocks == 0);
}

/*
 * Work out how many blocks we need to proceed with the next chunk of a
 * truncate transaction.
 */
static unsigned long blocks_for_truncate(struct inode *inode)
{
	ext4_lblk_t needed;

	needed = inode->i_blocks >> (inode->i_sb->s_blocksize_bits - 9);

	/* Give ourselves just enough room to cope with inodes in which
	 * i_blocks is corrupt: we've seen disk corruptions in the past
	 * which resulted in random data in an inode which looked enough
	 * like a regular file for ext4 to try to delete it.  Things
	 * will go a bit crazy if that happens, but at least we should
	 * try not to panic the whole kernel. */
	if (needed < 2)
		needed = 2;

	/* But we need to bound the transaction so we don't overflow the
	 * journal. */
	if (needed > EXT4_MAX_TRANS_DATA)
		needed = EXT4_MAX_TRANS_DATA;

	return EXT4_DATA_TRANS_BLOCKS(inode->i_sb) + needed;
}

/*
 * Truncate transactions can be complex and absolutely huge.  So we need to
 * be able to restart the transaction at a conventient checkpoint to make
 * sure we don't overflow the journal.
 *
 * start_transaction gets us a new handle for a truncate transaction,
 * and extend_transaction tries to extend the existing one a bit.  If
 * extend fails, we need to propagate the failure up and restart the
 * transaction in the top-level truncate loop. --sct
 */
static handle_t *start_transaction(struct inode *inode)
{
	handle_t *result;

	result = ext4_journal_start(inode, blocks_for_truncate(inode));
	if (!IS_ERR(result))
		return result;

	ext4_std_error(inode->i_sb, PTR_ERR(result));
	return result;
}

/*
 * Try to extend this transaction for the purposes of truncation.
 *
 * Returns 0 if we managed to create more room.  If we can't create more
 * room, and the transaction must be restarted we return 1.
 */
static int try_to_extend_transaction(handle_t *handle, struct inode *inode)
{
	if (!ext4_handle_valid(handle))
		return 0;
	if (ext4_handle_has_enough_credits(handle, EXT4_RESERVE_TRANS_BLOCKS+1))
		return 0;
	if (!ext4_journal_extend(handle, blocks_for_truncate(inode)))
		return 0;
	return 1;
}

/*
 * Restart the transaction associated with *handle.  This does a commit,
 * so before we call here everything must be consistently dirtied against
 * this transaction.
 */
int ext4_truncate_restart_trans(handle_t *handle, struct inode *inode,
				 int nblocks)
{
	int ret;

	/*
	 * Drop i_data_sem to avoid deadlock with ext4_map_blocks.  At this
	 * moment, get_block can be called only for blocks inside i_size since
	 * page cache has been already dropped and writes are blocked by
	 * i_mutex. So we can safely drop the i_data_sem here.
	 */
	BUG_ON(EXT4_JOURNAL(inode) == NULL);
	jbd_debug(2, "restarting handle %p\n", handle);
	up_write(&EXT4_I(inode)->i_data_sem);
	ret = ext4_journal_restart(handle, nblocks);
	down_write(&EXT4_I(inode)->i_data_sem);
	ext4_discard_preallocations(inode);

	return ret;
}

/*
 * Called at the last iput() if i_nlink is zero.
 */
void ext4_evict_inode(struct inode *inode)
{
	handle_t *handle;
	int err;

	trace_ext4_evict_inode(inode);
	if (inode->i_nlink) {
		truncate_inode_pages(&inode->i_data, 0);
		goto no_delete;
	}

	if (!is_bad_inode(inode))
		dquot_initialize(inode);

	if (ext4_should_order_data(inode))
		ext4_begin_ordered_truncate(inode, 0);
	truncate_inode_pages(&inode->i_data, 0);

	if (is_bad_inode(inode))
		goto no_delete;

	handle = ext4_journal_start(inode, blocks_for_truncate(inode)+3);
	if (IS_ERR(handle)) {
		ext4_std_error(inode->i_sb, PTR_ERR(handle));
		/*
		 * If we're going to skip the normal cleanup, we still need to
		 * make sure that the in-core orphan linked list is properly
		 * cleaned up.
		 */
		ext4_orphan_del(NULL, inode);
		goto no_delete;
	}

	if (IS_SYNC(inode))
		ext4_handle_sync(handle);
	inode->i_size = 0;
	err = ext4_mark_inode_dirty(handle, inode);
	if (err) {
		ext4_warning(inode->i_sb,
			     "couldn't mark inode dirty (err %d)", err);
		goto stop_handle;
	}
	if (inode->i_blocks)
		ext4_truncate(inode);

	/*
	 * ext4_ext_truncate() doesn't reserve any slop when it
	 * restarts journal transactions; therefore there may not be
	 * enough credits left in the handle to remove the inode from
	 * the orphan list and set the dtime field.
	 */
	if (!ext4_handle_has_enough_credits(handle, 3)) {
		err = ext4_journal_extend(handle, 3);
		if (err > 0)
			err = ext4_journal_restart(handle, 3);
		if (err != 0) {
			ext4_warning(inode->i_sb,
				     "couldn't extend journal (err %d)", err);
		stop_handle:
			ext4_journal_stop(handle);
			ext4_orphan_del(NULL, inode);
			goto no_delete;
		}
	}

	/*
	 * Kill off the orphan record which ext4_truncate created.
	 * AKPM: I think this can be inside the above `if'.
	 * Note that ext4_orphan_del() has to be able to cope with the
	 * deletion of a non-existent orphan - this is because we don't
	 * know if ext4_truncate() actually created an orphan record.
	 * (Well, we could do this if we need to, but heck - it works)
	 */
	ext4_orphan_del(handle, inode);
	EXT4_I(inode)->i_dtime	= get_seconds();

	/*
	 * One subtle ordering requirement: if anything has gone wrong
	 * (transaction abort, IO errors, whatever), then we can still
	 * do these next steps (the fs will already have been marked as
	 * having errors), but we can't free the inode if the mark_dirty
	 * fails.
	 */
	if (ext4_mark_inode_dirty(handle, inode))
		/* If that failed, just do the required in-core inode clear. */
		ext4_clear_inode(inode);
	else
		ext4_free_inode(handle, inode);
	ext4_journal_stop(handle);
	return;
no_delete:
	ext4_clear_inode(inode);	/* We must guarantee clearing of inode... */
}

typedef struct {
	__le32	*p;
	__le32	key;
	struct buffer_head *bh;
} Indirect;

static inline void add_chain(Indirect *p, struct buffer_head *bh, __le32 *v)
{
	p->key = *(p->p = v);
	p->bh = bh;
}

/**
 *	ext4_block_to_path - parse the block number into array of offsets
 *	@inode: inode in question (we are only interested in its superblock)
 *	@i_block: block number to be parsed
 *	@offsets: array to store the offsets in
 *	@boundary: set this non-zero if the referred-to block is likely to be
 *	       followed (on disk) by an indirect block.
 *
 *	To store the locations of file's data ext4 uses a data structure common
 *	for UNIX filesystems - tree of pointers anchored in the inode, with
 *	data blocks at leaves and indirect blocks in intermediate nodes.
 *	This function translates the block number into path in that tree -
 *	return value is the path length and @offsets[n] is the offset of
 *	pointer to (n+1)th node in the nth one. If @block is out of range
 *	(negative or too large) warning is printed and zero returned.
 *
 *	Note: function doesn't find node addresses, so no IO is needed. All
 *	we need to know is the capacity of indirect blocks (taken from the
 *	inode->i_sb).
 */

/*
 * Portability note: the last comparison (check that we fit into triple
 * indirect block) is spelled differently, because otherwise on an
 * architecture with 32-bit longs and 8Kb pages we might get into trouble
 * if our filesystem had 8Kb blocks. We might use long long, but that would
 * kill us on x86. Oh, well, at least the sign propagation does not matter -
 * i_block would have to be negative in the very beginning, so we would not
 * get there at all.
 */

static int ext4_block_to_path(struct inode *inode,
			      ext4_lblk_t i_block,
			      ext4_lblk_t offsets[4], int *boundary)
{
	int ptrs = EXT4_ADDR_PER_BLOCK(inode->i_sb);
	int ptrs_bits = EXT4_ADDR_PER_BLOCK_BITS(inode->i_sb);
	const long direct_blocks = EXT4_NDIR_BLOCKS,
		indirect_blocks = ptrs,
		double_blocks = (1 << (ptrs_bits * 2));
	int n = 0;
	int final = 0;

	if (i_block < direct_blocks) {
		offsets[n++] = i_block;
		final = direct_blocks;
	} else if ((i_block -= direct_blocks) < indirect_blocks) {
		offsets[n++] = EXT4_IND_BLOCK;
		offsets[n++] = i_block;
		final = ptrs;
	} else if ((i_block -= indirect_blocks) < double_blocks) {
		offsets[n++] = EXT4_DIND_BLOCK;
		offsets[n++] = i_block >> ptrs_bits;
		offsets[n++] = i_block & (ptrs - 1);
		final = ptrs;
	} else if (((i_block -= double_blocks) >> (ptrs_bits * 2)) < ptrs) {
		offsets[n++] = EXT4_TIND_BLOCK;
		offsets[n++] = i_block >> (ptrs_bits * 2);
		offsets[n++] = (i_block >> ptrs_bits) & (ptrs - 1);
		offsets[n++] = i_block & (ptrs - 1);
		final = ptrs;
	} else {
		ext4_warning(inode->i_sb, "block %lu > max in inode %lu",
			     i_block + direct_blocks +
			     indirect_blocks + double_blocks, inode->i_ino);
	}
	if (boundary)
		*boundary = final - 1 - (i_block & (ptrs - 1));
	return n;
}

static int __ext4_check_blockref(const char *function, unsigned int line,
				 struct inode *inode,
				 __le32 *p, unsigned int max)
{
	struct ext4_super_block *es = EXT4_SB(inode->i_sb)->s_es;
	__le32 *bref = p;
	unsigned int blk;

	while (bref < p+max) {
		blk = le32_to_cpu(*bref++);
		if (blk &&
		    unlikely(!ext4_data_block_valid(EXT4_SB(inode->i_sb),
						    blk, 1))) {
			es->s_last_error_block = cpu_to_le64(blk);
			ext4_error_inode(inode, function, line, blk,
					 "invalid block");
			return -EIO;
		}
	}
	return 0;
}


#define ext4_check_indirect_blockref(inode, bh)                         \
	__ext4_check_blockref(__func__, __LINE__, inode,		\
			      (__le32 *)(bh)->b_data,			\
			      EXT4_ADDR_PER_BLOCK((inode)->i_sb))

#define ext4_check_inode_blockref(inode)                                \
	__ext4_check_blockref(__func__, __LINE__, inode,		\
			      EXT4_I(inode)->i_data,			\
			      EXT4_NDIR_BLOCKS)

/**
 *	ext4_get_branch - read the chain of indirect blocks leading to data
 *	@inode: inode in question
 *	@depth: depth of the chain (1 - direct pointer, etc.)
 *	@offsets: offsets of pointers in inode/indirect blocks
 *	@chain: place to store the result
 *	@err: here we store the error value
 *
 *	Function fills the array of triples <key, p, bh> and returns %NULL
 *	if everything went OK or the pointer to the last filled triple
 *	(incomplete one) otherwise. Upon the return chain[i].key contains
 *	the number of (i+1)-th block in the chain (as it is stored in memory,
 *	i.e. little-endian 32-bit), chain[i].p contains the address of that
 *	number (it points into struct inode for i==0 and into the bh->b_data
 *	for i>0) and chain[i].bh points to the buffer_head of i-th indirect
 *	block for i>0 and NULL for i==0. In other words, it holds the block
 *	numbers of the chain, addresses they were taken from (and where we can
 *	verify that chain did not change) and buffer_heads hosting these
 *	numbers.
 *
 *	Function stops when it stumbles upon zero pointer (absent block)
 *		(pointer to last triple returned, *@err == 0)
 *	or when it gets an IO error reading an indirect block
 *		(ditto, *@err == -EIO)
 *	or when it reads all @depth-1 indirect blocks successfully and finds
 *	the whole chain, all way to the data (returns %NULL, *err == 0).
 *
 *      Need to be called with
 *      down_read(&EXT4_I(inode)->i_data_sem)
 */
static Indirect *ext4_get_branch(struct inode *inode, int depth,
				 ext4_lblk_t  *offsets,
				 Indirect chain[4], int *err)
{
	struct super_block *sb = inode->i_sb;
	Indirect *p = chain;
	struct buffer_head *bh;

	*err = 0;
	/* i_data is not going away, no lock needed */
	add_chain(chain, NULL, EXT4_I(inode)->i_data + *offsets);
	if (!p->key)
		goto no_block;
	while (--depth) {
		bh = sb_getblk(sb, le32_to_cpu(p->key));
		if (unlikely(!bh))
			goto failure;

		if (!bh_uptodate_or_lock(bh)) {
			if (bh_submit_read(bh) < 0) {
				put_bh(bh);
				goto failure;
			}
			/* validate block references */
			if (ext4_check_indirect_blockref(inode, bh)) {
				put_bh(bh);
				goto failure;
			}
		}

		add_chain(++p, bh, (__le32 *)bh->b_data + *++offsets);
		/* Reader: end */
		if (!p->key)
			goto no_block;
	}
	return NULL;

failure:
	*err = -EIO;
no_block:
	return p;
}

/**
 *	ext4_find_near - find a place for allocation with sufficient locality
 *	@inode: owner
 *	@ind: descriptor of indirect block.
 *
 *	This function returns the preferred place for block allocation.
 *	It is used when heuristic for sequential allocation fails.
 *	Rules are:
 *	  + if there is a block to the left of our position - allocate near it.
 *	  + if pointer will live in indirect block - allocate near that block.
 *	  + if pointer will live in inode - allocate in the same
 *	    cylinder group.
 *
 * In the latter case we colour the starting block by the callers PID to
 * prevent it from clashing with concurrent allocations for a different inode
 * in the same block group.   The PID is used here so that functionally related
 * files will be close-by on-disk.
 *
 *	Caller must make sure that @ind is valid and will stay that way.
 */
static ext4_fsblk_t ext4_find_near(struct inode *inode, Indirect *ind)
{
	struct ext4_inode_info *ei = EXT4_I(inode);
	__le32 *start = ind->bh ? (__le32 *) ind->bh->b_data : ei->i_data;
	__le32 *p;
	ext4_fsblk_t bg_start;
	ext4_fsblk_t last_block;
	ext4_grpblk_t colour;
	ext4_group_t block_group;
	int flex_size = ext4_flex_bg_size(EXT4_SB(inode->i_sb));

	/* Try to find previous block */
	for (p = ind->p - 1; p >= start; p--) {
		if (*p)
			return le32_to_cpu(*p);
	}

	/* No such thing, so let's try location of indirect block */
	if (ind->bh)
		return ind->bh->b_blocknr;

	/*
	 * It is going to be referred to from the inode itself? OK, just put it
	 * into the same cylinder group then.
	 */
	block_group = ei->i_block_group;
	if (flex_size >= EXT4_FLEX_SIZE_DIR_ALLOC_SCHEME) {
		block_group &= ~(flex_size-1);
		if (S_ISREG(inode->i_mode))
			block_group++;
	}
	bg_start = ext4_group_first_block_no(inode->i_sb, block_group);
	last_block = ext4_blocks_count(EXT4_SB(inode->i_sb)->s_es) - 1;

	/*
	 * If we are doing delayed allocation, we don't need take
	 * colour into account.
	 */
	if (test_opt(inode->i_sb, DELALLOC))
		return bg_start;

	if (bg_start + EXT4_BLOCKS_PER_GROUP(inode->i_sb) <= last_block)
		colour = (current->pid % 16) *
			(EXT4_BLOCKS_PER_GROUP(inode->i_sb) / 16);
	else
		colour = (current->pid % 16) * ((last_block - bg_start) / 16);
	return bg_start + colour;
}

/**
 *	ext4_find_goal - find a preferred place for allocation.
 *	@inode: owner
 *	@block:  block we want
 *	@partial: pointer to the last triple within a chain
 *
 *	Normally this function find the preferred place for block allocation,
 *	returns it.
 *	Because this is only used for non-extent files, we limit the block nr
 *	to 32 bits.
 */
static ext4_fsblk_t ext4_find_goal(struct inode *inode, ext4_lblk_t block,
				   Indirect *partial)
{
	ext4_fsblk_t goal;

	/*
	 * XXX need to get goal block from mballoc's data structures
	 */

	goal = ext4_find_near(inode, partial);
	goal = goal & EXT4_MAX_BLOCK_FILE_PHYS;
	return goal;
}

/**
 *	ext4_blks_to_allocate - Look up the block map and count the number
 *	of direct blocks need to be allocated for the given branch.
 *
 *	@branch: chain of indirect blocks
 *	@k: number of blocks need for indirect blocks
 *	@blks: number of data blocks to be mapped.
 *	@blocks_to_boundary:  the offset in the indirect block
 *
 *	return the total number of blocks to be allocate, including the
 *	direct and indirect blocks.
 */
static int ext4_blks_to_allocate(Indirect *branch, int k, unsigned int blks,
				 int blocks_to_boundary)
{
	unsigned int count = 0;

	/*
	 * Simple case, [t,d]Indirect block(s) has not allocated yet
	 * then it's clear blocks on that path have not allocated
	 */
	if (k > 0) {
		/* right now we don't handle cross boundary allocation */
		if (blks < blocks_to_boundary + 1)
			count += blks;
		else
			count += blocks_to_boundary + 1;
		return count;
	}

	count++;
	while (count < blks && count <= blocks_to_boundary &&
		le32_to_cpu(*(branch[0].p + count)) == 0) {
		count++;
	}
	return count;
}

/**
 *	ext4_alloc_blocks: multiple allocate blocks needed for a branch
 *	@handle: handle for this transaction
 *	@inode: inode which needs allocated blocks
 *	@iblock: the logical block to start allocated at
 *	@goal: preferred physical block of allocation
 *	@indirect_blks: the number of blocks need to allocate for indirect
 *			blocks
 *	@blks: number of desired blocks
 *	@new_blocks: on return it will store the new block numbers for
 *	the indirect blocks(if needed) and the first direct block,
 *	@err: on return it will store the error code
 *
 *	This function will return the number of blocks allocated as
 *	requested by the passed-in parameters.
 */
static int ext4_alloc_blocks(handle_t *handle, struct inode *inode,
			     ext4_lblk_t iblock, ext4_fsblk_t goal,
			     int indirect_blks, int blks,
			     ext4_fsblk_t new_blocks[4], int *err)
{
	struct ext4_allocation_request ar;
	int target, i;
	unsigned long count = 0, blk_allocated = 0;
	int index = 0;
	ext4_fsblk_t current_block = 0;
	int ret = 0;

	/*
	 * Here we try to allocate the requested multiple blocks at once,
	 * on a best-effort basis.
	 * To build a branch, we should allocate blocks for
	 * the indirect blocks(if not allocated yet), and at least
	 * the first direct block of this branch.  That's the
	 * minimum number of blocks need to allocate(required)
	 */
	/* first we try to allocate the indirect blocks */
	target = indirect_blks;
	while (target > 0) {
		count = target;
		/* allocating blocks for indirect blocks and direct blocks */
		current_block = ext4_new_meta_blocks(handle, inode, goal,
						     0, &count, err);
		if (*err)
			goto failed_out;

		if (unlikely(current_block + count > EXT4_MAX_BLOCK_FILE_PHYS)) {
			EXT4_ERROR_INODE(inode,
					 "current_block %llu + count %lu > %d!",
					 current_block, count,
					 EXT4_MAX_BLOCK_FILE_PHYS);
			*err = -EIO;
			goto failed_out;
		}

		target -= count;
		/* allocate blocks for indirect blocks */
		while (index < indirect_blks && count) {
			new_blocks[index++] = current_block++;
			count--;
		}
		if (count > 0) {
			/*
			 * save the new block number
			 * for the first direct block
			 */
			new_blocks[index] = current_block;
			printk(KERN_INFO "%s returned more blocks than "
						"requested\n", __func__);
			WARN_ON(1);
			break;
		}
	}

	target = blks - count ;
	blk_allocated = count;
	if (!target)
		goto allocated;
	/* Now allocate data blocks */
	memset(&ar, 0, sizeof(ar));
	ar.inode = inode;
	ar.goal = goal;
	ar.len = target;
	ar.logical = iblock;
	if (S_ISREG(inode->i_mode))
		/* enable in-core preallocation only for regular files */
		ar.flags = EXT4_MB_HINT_DATA;

	current_block = ext4_mb_new_blocks(handle, &ar, err);
	if (unlikely(current_block + ar.len > EXT4_MAX_BLOCK_FILE_PHYS)) {
		EXT4_ERROR_INODE(inode,
				 "current_block %llu + ar.len %d > %d!",
				 current_block, ar.len,
				 EXT4_MAX_BLOCK_FILE_PHYS);
		*err = -EIO;
		goto failed_out;
	}

	if (*err && (target == blks)) {
		/*
		 * if the allocation failed and we didn't allocate
		 * any blocks before
		 */
		goto failed_out;
	}
	if (!*err) {
		if (target == blks) {
			/*
			 * save the new block number
			 * for the first direct block
			 */
			new_blocks[index] = current_block;
		}
		blk_allocated += ar.len;
	}
allocated:
	/* total number of blocks allocated for direct blocks */
	ret = blk_allocated;
	*err = 0;
	return ret;
failed_out:
	for (i = 0; i < index; i++)
		ext4_free_blocks(handle, inode, NULL, new_blocks[i], 1, 0);
	return ret;
}

/**
 *	ext4_alloc_branch - allocate and set up a chain of blocks.
 *	@handle: handle for this transaction
 *	@inode: owner
 *	@indirect_blks: number of allocated indirect blocks
 *	@blks: number of allocated direct blocks
 *	@goal: preferred place for allocation
 *	@offsets: offsets (in the blocks) to store the pointers to next.
 *	@branch: place to store the chain in.
 *
 *	This function allocates blocks, zeroes out all but the last one,
 *	links them into chain and (if we are synchronous) writes them to disk.
 *	In other words, it prepares a branch that can be spliced onto the
 *	inode. It stores the information about that chain in the branch[], in
 *	the same format as ext4_get_branch() would do. We are calling it after
 *	we had read the existing part of chain and partial points to the last
 *	triple of that (one with zero ->key). Upon the exit we have the same
 *	picture as after the successful ext4_get_block(), except that in one
 *	place chain is disconnected - *branch->p is still zero (we did not
 *	set the last link), but branch->key contains the number that should
 *	be placed into *branch->p to fill that gap.
 *
 *	If allocation fails we free all blocks we've allocated (and forget
 *	their buffer_heads) and return the error value the from failed
 *	ext4_alloc_block() (normally -ENOSPC). Otherwise we set the chain
 *	as described above and return 0.
 */
static int ext4_alloc_branch(handle_t *handle, struct inode *inode,
			     ext4_lblk_t iblock, int indirect_blks,
			     int *blks, ext4_fsblk_t goal,
			     ext4_lblk_t *offsets, Indirect *branch)
{
	int blocksize = inode->i_sb->s_blocksize;
	int i, n = 0;
	int err = 0;
	struct buffer_head *bh;
	int num;
	ext4_fsblk_t new_blocks[4];
	ext4_fsblk_t current_block;

	num = ext4_alloc_blocks(handle, inode, iblock, goal, indirect_blks,
				*blks, new_blocks, &err);
	if (err)
		return err;

	branch[0].key = cpu_to_le32(new_blocks[0]);
	/*
	 * metadata blocks and data blocks are allocated.
	 */
	for (n = 1; n <= indirect_blks;  n++) {
		/*
		 * Get buffer_head for parent block, zero it out
		 * and set the pointer to new one, then send
		 * parent to disk.
		 */
		bh = sb_getblk(inode->i_sb, new_blocks[n-1]);
		if (unlikely(!bh)) {
			err = -EIO;
			goto failed;
		}

		branch[n].bh = bh;
		lock_buffer(bh);
		BUFFER_TRACE(bh, "call get_create_access");
		err = ext4_journal_get_create_access(handle, bh);
		if (err) {
			/* Don't brelse(bh) here; it's done in
			 * ext4_journal_forget() below */
			unlock_buffer(bh);
			goto failed;
		}

		memset(bh->b_data, 0, blocksize);
		branch[n].p = (__le32 *) bh->b_data + offsets[n];
		branch[n].key = cpu_to_le32(new_blocks[n]);
		*branch[n].p = branch[n].key;
		if (n == indirect_blks) {
			current_block = new_blocks[n];
			/*
			 * End of chain, update the last new metablock of
			 * the chain to point to the new allocated
			 * data blocks numbers
			 */
			for (i = 1; i < num; i++)
				*(branch[n].p + i) = cpu_to_le32(++current_block);
		}
		BUFFER_TRACE(bh, "marking uptodate");
		set_buffer_uptodate(bh);
		unlock_buffer(bh);

		BUFFER_TRACE(bh, "call ext4_handle_dirty_metadata");
		err = ext4_handle_dirty_metadata(handle, inode, bh);
		if (err)
			goto failed;
	}
	*blks = num;
	return err;
failed:
	/* Allocation failed, free what we already allocated */
	ext4_free_blocks(handle, inode, NULL, new_blocks[0], 1, 0);
	for (i = 1; i <= n ; i++) {
		/*
		 * branch[i].bh is newly allocated, so there is no
		 * need to revoke the block, which is why we don't
		 * need to set EXT4_FREE_BLOCKS_METADATA.
		 */
		ext4_free_blocks(handle, inode, NULL, new_blocks[i], 1,
				 EXT4_FREE_BLOCKS_FORGET);
	}
	for (i = n+1; i < indirect_blks; i++)
		ext4_free_blocks(handle, inode, NULL, new_blocks[i], 1, 0);

	ext4_free_blocks(handle, inode, NULL, new_blocks[i], num, 0);

	return err;
}

/**
 * ext4_splice_branch - splice the allocated branch onto inode.
 * @handle: handle for this transaction
 * @inode: owner
 * @block: (logical) number of block we are adding
 * @chain: chain of indirect blocks (with a missing link - see
 *	ext4_alloc_branch)
 * @where: location of missing link
 * @num:   number of indirect blocks we are adding
 * @blks:  number of direct blocks we are adding
 *
 * This function fills the missing link and does all housekeeping needed in
 * inode (->i_blocks, etc.). In case of success we end up with the full
 * chain to new block and return 0.
 */
static int ext4_splice_branch(handle_t *handle, struct inode *inode,
			      ext4_lblk_t block, Indirect *where, int num,
			      int blks)
{
	int i;
	int err = 0;
	ext4_fsblk_t current_block;

	/*
	 * If we're splicing into a [td]indirect block (as opposed to the
	 * inode) then we need to get write access to the [td]indirect block
	 * before the splice.
	 */
	if (where->bh) {
		BUFFER_TRACE(where->bh, "get_write_access");
		err = ext4_journal_get_write_access(handle, where->bh);
		if (err)
			goto err_out;
	}
	/* That's it */

	*where->p = where->key;

	/*
	 * Update the host buffer_head or inode to point to more just allocated
	 * direct blocks blocks
	 */
	if (num == 0 && blks > 1) {
		current_block = le32_to_cpu(where->key) + 1;
		for (i = 1; i < blks; i++)
			*(where->p + i) = cpu_to_le32(current_block++);
	}

	/* We are done with atomic stuff, now do the rest of housekeeping */
	/* had we spliced it onto indirect block? */
	if (where->bh) {
		/*
		 * If we spliced it onto an indirect block, we haven't
		 * altered the inode.  Note however that if it is being spliced
		 * onto an indirect block at the very end of the file (the
		 * file is growing) then we *will* alter the inode to reflect
		 * the new i_size.  But that is not done here - it is done in
		 * generic_commit_write->__mark_inode_dirty->ext4_dirty_inode.
		 */
		jbd_debug(5, "splicing indirect only\n");
		BUFFER_TRACE(where->bh, "call ext4_handle_dirty_metadata");
		err = ext4_handle_dirty_metadata(handle, inode, where->bh);
		if (err)
			goto err_out;
	} else {
		/*
		 * OK, we spliced it into the inode itself on a direct block.
		 */
		ext4_mark_inode_dirty(handle, inode);
		jbd_debug(5, "splicing direct\n");
	}
	return err;

err_out:
	for (i = 1; i <= num; i++) {
		/*
		 * branch[i].bh is newly allocated, so there is no
		 * need to revoke the block, which is why we don't
		 * need to set EXT4_FREE_BLOCKS_METADATA.
		 */
		ext4_free_blocks(handle, inode, where[i].bh, 0, 1,
				 EXT4_FREE_BLOCKS_FORGET);
	}
	ext4_free_blocks(handle, inode, NULL, le32_to_cpu(where[num].key),
			 blks, 0);

	return err;
}

/*
 * The ext4_ind_map_blocks() function handles non-extents inodes
 * (i.e., using the traditional indirect/double-indirect i_blocks
 * scheme) for ext4_map_blocks().
 *
 * Allocation strategy is simple: if we have to allocate something, we will
 * have to go the whole way to leaf. So let's do it before attaching anything
 * to tree, set linkage between the newborn blocks, write them if sync is
 * required, recheck the path, free and repeat if check fails, otherwise
 * set the last missing link (that will protect us from any truncate-generated
 * removals - all blocks on the path are immune now) and possibly force the
 * write on the parent block.
 * That has a nice additional property: no special recovery from the failed
 * allocations is needed - we simply release blocks and do not touch anything
 * reachable from inode.
 *
 * `handle' can be NULL if create == 0.
 *
 * return > 0, # of blocks mapped or allocated.
 * return = 0, if plain lookup failed.
 * return < 0, error case.
 *
 * The ext4_ind_get_blocks() function should be called with
 * down_write(&EXT4_I(inode)->i_data_sem) if allocating filesystem
 * blocks (i.e., flags has EXT4_GET_BLOCKS_CREATE set) or
 * down_read(&EXT4_I(inode)->i_data_sem) if not allocating file system
 * blocks.
 */
static int ext4_ind_map_blocks(handle_t *handle, struct inode *inode,
			       struct ext4_map_blocks *map,
			       int flags)
{
	int err = -EIO;
	ext4_lblk_t offsets[4];
	Indirect chain[4];
	Indirect *partial;
	ext4_fsblk_t goal;
	int indirect_blks;
	int blocks_to_boundary = 0;
	int depth;
	int count = 0;
	ext4_fsblk_t first_block = 0;

	trace_ext4_ind_map_blocks_enter(inode, map->m_lblk, map->m_len, flags);
	J_ASSERT(!(ext4_test_inode_flag(inode, EXT4_INODE_EXTENTS)));
	J_ASSERT(handle != NULL || (flags & EXT4_GET_BLOCKS_CREATE) == 0);
	depth = ext4_block_to_path(inode, map->m_lblk, offsets,
				   &blocks_to_boundary);

	if (depth == 0)
		goto out;

	partial = ext4_get_branch(inode, depth, offsets, chain, &err);

	/* Simplest case - block found, no allocation needed */
	if (!partial) {
		first_block = le32_to_cpu(chain[depth - 1].key);
		count++;
		/*map more blocks*/
		while (count < map->m_len && count <= blocks_to_boundary) {
			ext4_fsblk_t blk;

			blk = le32_to_cpu(*(chain[depth-1].p + count));

			if (blk == first_block + count)
				count++;
			else
				break;
		}
		goto got_it;
	}

	/* Next simple case - plain lookup or failed read of indirect block */
	if ((flags & EXT4_GET_BLOCKS_CREATE) == 0 || err == -EIO)
		goto cleanup;

	/*
	 * Okay, we need to do block allocation.
	*/
	goal = ext4_find_goal(inode, map->m_lblk, partial);

	/* the number of blocks need to allocate for [d,t]indirect blocks */
	indirect_blks = (chain + depth) - partial - 1;

	/*
	 * Next look up the indirect map to count the totoal number of
	 * direct blocks to allocate for this branch.
	 */
	count = ext4_blks_to_allocate(partial, indirect_blks,
				      map->m_len, blocks_to_boundary);
	/*
	 * Block out ext4_truncate while we alter the tree
	 */
	err = ext4_alloc_branch(handle, inode, map->m_lblk, indirect_blks,
				&count, goal,
				offsets + (partial - chain), partial);

	/*
	 * The ext4_splice_branch call will free and forget any buffers
	 * on the new chain if there is a failure, but that risks using
	 * up transaction credits, especially for bitmaps where the
	 * credits cannot be returned.  Can we handle this somehow?  We
	 * may need to return -EAGAIN upwards in the worst case.  --sct
	 */
	if (!err)
		err = ext4_splice_branch(handle, inode, map->m_lblk,
					 partial, indirect_blks, count);
	if (err)
		goto cleanup;

	map->m_flags |= EXT4_MAP_NEW;

	ext4_update_inode_fsync_trans(handle, inode, 1);
got_it:
	map->m_flags |= EXT4_MAP_MAPPED;
	map->m_pblk = le32_to_cpu(chain[depth-1].key);
	map->m_len = count;
	if (count > blocks_to_boundary)
		map->m_flags |= EXT4_MAP_BOUNDARY;
	err = count;
	/* Clean up and exit */
	partial = chain + depth - 1;	/* the whole chain */
cleanup:
	while (partial > chain) {
		BUFFER_TRACE(partial->bh, "call brelse");
		brelse(partial->bh);
		partial--;
	}
out:
	trace_ext4_ind_map_blocks_exit(inode, map->m_lblk,
				map->m_pblk, map->m_len, err);
	return err;
}

#ifdef CONFIG_QUOTA
qsize_t *ext4_get_reserved_space(struct inode *inode)
{
	return &EXT4_I(inode)->i_reserved_quota;
}
#endif

/*
 * Calculate the number of metadata blocks need to reserve
 * to allocate a new block at @lblocks for non extent file based file
 */
static int ext4_indirect_calc_metadata_amount(struct inode *inode,
					      sector_t lblock)
{
	struct ext4_inode_info *ei = EXT4_I(inode);
	sector_t dind_mask = ~((sector_t)EXT4_ADDR_PER_BLOCK(inode->i_sb) - 1);
	int blk_bits;

	if (lblock < EXT4_NDIR_BLOCKS)
		return 0;

	lblock -= EXT4_NDIR_BLOCKS;

	if (ei->i_da_metadata_calc_len &&
	    (lblock & dind_mask) == ei->i_da_metadata_calc_last_lblock) {
		ei->i_da_metadata_calc_len++;
		return 0;
	}
	ei->i_da_metadata_calc_last_lblock = lblock & dind_mask;
	ei->i_da_metadata_calc_len = 1;
	blk_bits = order_base_2(lblock);
	return (blk_bits / EXT4_ADDR_PER_BLOCK_BITS(inode->i_sb)) + 1;
}

/*
 * Calculate the number of metadata blocks need to reserve
 * to allocate a block located at @lblock
 */
static int ext4_calc_metadata_amount(struct inode *inode, ext4_lblk_t lblock)
{
	if (ext4_test_inode_flag(inode, EXT4_INODE_EXTENTS))
		return ext4_ext_calc_metadata_amount(inode, lblock);

	return ext4_indirect_calc_metadata_amount(inode, lblock);
}

/*
 * Called with i_data_sem down, which is important since we can call
 * ext4_discard_preallocations() from here.
 */
void ext4_da_update_reserve_space(struct inode *inode,
					int used, int quota_claim)
{
	struct ext4_sb_info *sbi = EXT4_SB(inode->i_sb);
	struct ext4_inode_info *ei = EXT4_I(inode);

	spin_lock(&ei->i_block_reservation_lock);
	trace_ext4_da_update_reserve_space(inode, used);
	if (unlikely(used > ei->i_reserved_data_blocks)) {
		ext4_msg(inode->i_sb, KERN_NOTICE, "%s: ino %lu, used %d "
			 "with only %d reserved data blocks\n",
			 __func__, inode->i_ino, used,
			 ei->i_reserved_data_blocks);
		WARN_ON(1);
		used = ei->i_reserved_data_blocks;
	}

	/* Update per-inode reservations */
	ei->i_reserved_data_blocks -= used;
	ei->i_reserved_meta_blocks -= ei->i_allocated_meta_blocks;
	percpu_counter_sub(&sbi->s_dirtyblocks_counter,
			   used + ei->i_allocated_meta_blocks);
	ei->i_allocated_meta_blocks = 0;

	if (ei->i_reserved_data_blocks == 0) {
		/*
		 * We can release all of the reserved metadata blocks
		 * only when we have written all of the delayed
		 * allocation blocks.
		 */
		percpu_counter_sub(&sbi->s_dirtyblocks_counter,
				   ei->i_reserved_meta_blocks);
		ei->i_reserved_meta_blocks = 0;
		ei->i_da_metadata_calc_len = 0;
	}
	spin_unlock(&EXT4_I(inode)->i_block_reservation_lock);

	/* Update quota subsystem for data blocks */
	if (quota_claim)
		dquot_claim_block(inode, used);
	else {
		/*
		 * We did fallocate with an offset that is already delayed
		 * allocated. So on delayed allocated writeback we should
		 * not re-claim the quota for fallocated blocks.
		 */
		dquot_release_reservation_block(inode, used);
	}

	/*
	 * If we have done all the pending block allocations and if
	 * there aren't any writers on the inode, we can discard the
	 * inode's preallocations.
	 */
	if ((ei->i_reserved_data_blocks == 0) &&
	    (atomic_read(&inode->i_writecount) == 0))
		ext4_discard_preallocations(inode);
}

static int __check_block_validity(struct inode *inode, const char *func,
				unsigned int line,
				struct ext4_map_blocks *map)
{
	if (!ext4_data_block_valid(EXT4_SB(inode->i_sb), map->m_pblk,
				   map->m_len)) {
		ext4_error_inode(inode, func, line, map->m_pblk,
				 "lblock %lu mapped to illegal pblock "
				 "(length %d)", (unsigned long) map->m_lblk,
				 map->m_len);
		return -EIO;
	}
	return 0;
}

#define check_block_validity(inode, map)	\
	__check_block_validity((inode), __func__, __LINE__, (map))

/*
 * Return the number of contiguous dirty pages in a given inode
 * starting at page frame idx.
 */
static pgoff_t ext4_num_dirty_pages(struct inode *inode, pgoff_t idx,
				    unsigned int max_pages)
{
	struct address_space *mapping = inode->i_mapping;
	pgoff_t	index;
	struct pagevec pvec;
	pgoff_t num = 0;
	int i, nr_pages, done = 0;

	if (max_pages == 0)
		return 0;
	pagevec_init(&pvec, 0);
	while (!done) {
		index = idx;
		nr_pages = pagevec_lookup_tag(&pvec, mapping, &index,
					      PAGECACHE_TAG_DIRTY,
					      (pgoff_t)PAGEVEC_SIZE);
		if (nr_pages == 0)
			break;
		for (i = 0; i < nr_pages; i++) {
			struct page *page = pvec.pages[i];
			struct buffer_head *bh, *head;

			lock_page(page);
			if (unlikely(page->mapping != mapping) ||
			    !PageDirty(page) ||
			    PageWriteback(page) ||
			    page->index != idx) {
				done = 1;
				unlock_page(page);
				break;
			}
			if (page_has_buffers(page)) {
				bh = head = page_buffers(page);
				do {
					if (!buffer_delay(bh) &&
					    !buffer_unwritten(bh))
						done = 1;
					bh = bh->b_this_page;
				} while (!done && (bh != head));
			}
			unlock_page(page);
			if (done)
				break;
			idx++;
			num++;
			if (num >= max_pages) {
				done = 1;
				break;
			}
		}
		pagevec_release(&pvec);
	}
	return num;
}

/*
 * The ext4_map_blocks() function tries to look up the requested blocks,
 * and returns if the blocks are already mapped.
 *
 * Otherwise it takes the write lock of the i_data_sem and allocate blocks
 * and store the allocated blocks in the result buffer head and mark it
 * mapped.
 *
 * If file type is extents based, it will call ext4_ext_map_blocks(),
 * Otherwise, call with ext4_ind_map_blocks() to handle indirect mapping
 * based files
 *
 * On success, it returns the number of blocks being mapped or allocate.
 * if create==0 and the blocks are pre-allocated and uninitialized block,
 * the result buffer head is unmapped. If the create ==1, it will make sure
 * the buffer head is mapped.
 *
 * It returns 0 if plain look up failed (blocks have not been allocated), in
 * that casem, buffer head is unmapped
 *
 * It returns the error in case of allocation failure.
 */
int ext4_map_blocks(handle_t *handle, struct inode *inode,
		    struct ext4_map_blocks *map, int flags)
{
	int retval;

	map->m_flags = 0;
	ext_debug("ext4_map_blocks(): inode %lu, flag %d, max_blocks %u,"
		  "logical block %lu\n", inode->i_ino, flags, map->m_len,
		  (unsigned long) map->m_lblk);
	/*
	 * Try to see if we can get the block without requesting a new
	 * file system block.
	 */
	down_read((&EXT4_I(inode)->i_data_sem));
	if (ext4_test_inode_flag(inode, EXT4_INODE_EXTENTS)) {
		retval = ext4_ext_map_blocks(handle, inode, map, 0);
	} else {
		retval = ext4_ind_map_blocks(handle, inode, map, 0);
	}
	up_read((&EXT4_I(inode)->i_data_sem));

	if (retval > 0 && map->m_flags & EXT4_MAP_MAPPED) {
		int ret = check_block_validity(inode, map);
		if (ret != 0)
			return ret;
	}

	/* If it is only a block(s) look up */
	if ((flags & EXT4_GET_BLOCKS_CREATE) == 0)
		return retval;

	/*
	 * Returns if the blocks have already allocated
	 *
	 * Note that if blocks have been preallocated
	 * ext4_ext_get_block() returns th create = 0
	 * with buffer head unmapped.
	 */
	if (retval > 0 && map->m_flags & EXT4_MAP_MAPPED)
		return retval;

	/*
	 * When we call get_blocks without the create flag, the
	 * BH_Unwritten flag could have gotten set if the blocks
	 * requested were part of a uninitialized extent.  We need to
	 * clear this flag now that we are committed to convert all or
	 * part of the uninitialized extent to be an initialized
	 * extent.  This is because we need to avoid the combination
	 * of BH_Unwritten and BH_Mapped flags being simultaneously
	 * set on the buffer_head.
	 */
	map->m_flags &= ~EXT4_MAP_UNWRITTEN;

	/*
	 * New blocks allocate and/or writing to uninitialized extent
	 * will possibly result in updating i_data, so we take
	 * the write lock of i_data_sem, and call get_blocks()
	 * with create == 1 flag.
	 */
	down_write((&EXT4_I(inode)->i_data_sem));

	/*
	 * if the caller is from delayed allocation writeout path
	 * we have already reserved fs blocks for allocation
	 * let the underlying get_block() function know to
	 * avoid double accounting
	 */
	if (flags & EXT4_GET_BLOCKS_DELALLOC_RESERVE)
		ext4_set_inode_state(inode, EXT4_STATE_DELALLOC_RESERVED);
	/*
	 * We need to check for EXT4 here because migrate
	 * could have changed the inode type in between
	 */
	if (ext4_test_inode_flag(inode, EXT4_INODE_EXTENTS)) {
		retval = ext4_ext_map_blocks(handle, inode, map, flags);
	} else {
		retval = ext4_ind_map_blocks(handle, inode, map, flags);

		if (retval > 0 && map->m_flags & EXT4_MAP_NEW) {
			/*
			 * We allocated new blocks which will result in
			 * i_data's format changing.  Force the migrate
			 * to fail by clearing migrate flags
			 */
			ext4_clear_inode_state(inode, EXT4_STATE_EXT_MIGRATE);
		}

		/*
		 * Update reserved blocks/metadata blocks after successful
		 * block allocation which had been deferred till now. We don't
		 * support fallocate for non extent files. So we can update
		 * reserve space here.
		 */
		if ((retval > 0) &&
			(flags & EXT4_GET_BLOCKS_DELALLOC_RESERVE))
			ext4_da_update_reserve_space(inode, retval, 1);
	}
	if (flags & EXT4_GET_BLOCKS_DELALLOC_RESERVE)
		ext4_clear_inode_state(inode, EXT4_STATE_DELALLOC_RESERVED);

	up_write((&EXT4_I(inode)->i_data_sem));
	if (retval > 0 && map->m_flags & EXT4_MAP_MAPPED) {
		int ret = check_block_validity(inode, map);
		if (ret != 0)
			return ret;
	}
	return retval;
}

/* Maximum number of blocks we map for direct IO at once. */
#define DIO_MAX_BLOCKS 4096

static int _ext4_get_block(struct inode *inode, sector_t iblock,
			   struct buffer_head *bh, int flags)
{
	handle_t *handle = ext4_journal_current_handle();
	struct ext4_map_blocks map;
	int ret = 0, started = 0;
	int dio_credits;

	map.m_lblk = iblock;
	map.m_len = bh->b_size >> inode->i_blkbits;

	if (flags && !handle) {
		/* Direct IO write... */
		if (map.m_len > DIO_MAX_BLOCKS)
			map.m_len = DIO_MAX_BLOCKS;
		dio_credits = ext4_chunk_trans_blocks(inode, map.m_len);
		handle = ext4_journal_start(inode, dio_credits);
		if (IS_ERR(handle)) {
			ret = PTR_ERR(handle);
			return ret;
		}
		started = 1;
	}

	ret = ext4_map_blocks(handle, inode, &map, flags);
	if (ret > 0) {
		map_bh(bh, inode->i_sb, map.m_pblk);
		bh->b_state = (bh->b_state & ~EXT4_MAP_FLAGS) | map.m_flags;
		bh->b_size = inode->i_sb->s_blocksize * map.m_len;
		ret = 0;
	}
	if (started)
		ext4_journal_stop(handle);
	return ret;
}

int ext4_get_block(struct inode *inode, sector_t iblock,
		   struct buffer_head *bh, int create)
{
	return _ext4_get_block(inode, iblock, bh,
			       create ? EXT4_GET_BLOCKS_CREATE : 0);
}

/*
 * `handle' can be NULL if create is zero
 */
struct buffer_head *ext4_getblk(handle_t *handle, struct inode *inode,
				ext4_lblk_t block, int create, int *errp)
{
	struct ext4_map_blocks map;
	struct buffer_head *bh;
	int fatal = 0, err;

	J_ASSERT(handle != NULL || create == 0);

	map.m_lblk = block;
	map.m_len = 1;
	err = ext4_map_blocks(handle, inode, &map,
			      create ? EXT4_GET_BLOCKS_CREATE : 0);

	if (err < 0)
		*errp = err;
	if (err <= 0)
		return NULL;
	*errp = 0;

	bh = sb_getblk(inode->i_sb, map.m_pblk);
	if (!bh) {
		*errp = -EIO;
		return NULL;
	}
	if (map.m_flags & EXT4_MAP_NEW) {
		J_ASSERT(create != 0);
		J_ASSERT(handle != NULL);

		/*
		 * Now that we do not always journal data, we should
		 * keep in mind whether this should always journal the
		 * new buffer as metadata.  For now, regular file
		 * writes use ext4_get_block instead, so it's not a
		 * problem.
		 */
		lock_buffer(bh);
		BUFFER_TRACE(bh, "call get_create_access");
		fatal = ext4_journal_get_create_access(handle, bh);
		if (!fatal && !buffer_uptodate(bh)) {
			memset(bh->b_data, 0, inode->i_sb->s_blocksize);
			set_buffer_uptodate(bh);
		}
		unlock_buffer(bh);
		BUFFER_TRACE(bh, "call ext4_handle_dirty_metadata");
		err = ext4_handle_dirty_metadata(handle, inode, bh);
		if (!fatal)
			fatal = err;
	} else {
		BUFFER_TRACE(bh, "not a new buffer");
	}
	if (fatal) {
		*errp = fatal;
		brelse(bh);
		bh = NULL;
	}
	return bh;
}

struct buffer_head *ext4_bread(handle_t *handle, struct inode *inode,
			       ext4_lblk_t block, int create, int *err)
{
	struct buffer_head *bh;

	bh = ext4_getblk(handle, inode, block, create, err);
	if (!bh)
		return bh;
	if (buffer_uptodate(bh))
		return bh;
	ll_rw_block(READ_META, 1, &bh);
	wait_on_buffer(bh);
	if (buffer_uptodate(bh))
		return bh;
	put_bh(bh);
	*err = -EIO;
	return NULL;
}

static int walk_page_buffers(handle_t *handle,
			     struct buffer_head *head,
			     unsigned from,
			     unsigned to,
			     int *partial,
			     int (*fn)(handle_t *handle,
				       struct buffer_head *bh))
{
	struct buffer_head *bh;
	unsigned block_start, block_end;
	unsigned blocksize = head->b_size;
	int err, ret = 0;
	struct buffer_head *next;

	for (bh = head, block_start = 0;
	     ret == 0 && (bh != head || !block_start);
	     block_start = block_end, bh = next) {
		next = bh->b_this_page;
		block_end = block_start + blocksize;
		if (block_end <= from || block_start >= to) {
			if (partial && !buffer_uptodate(bh))
				*partial = 1;
			continue;
		}
		err = (*fn)(handle, bh);
		if (!ret)
			ret = err;
	}
	return ret;
}

/*
 * To preserve ordering, it is essential that the hole instantiation and
 * the data write be encapsulated in a single transaction.  We cannot
 * close off a transaction and start a new one between the ext4_get_block()
 * and the commit_write().  So doing the jbd2_journal_start at the start of
 * prepare_write() is the right place.
 *
 * Also, this function can nest inside ext4_writepage() ->
 * block_write_full_page(). In that case, we *know* that ext4_writepage()
 * has generated enough buffer credits to do the whole page.  So we won't
 * block on the journal in that case, which is good, because the caller may
 * be PF_MEMALLOC.
 *
 * By accident, ext4 can be reentered when a transaction is open via
 * quota file writes.  If we were to commit the transaction while thus
 * reentered, there can be a deadlock - we would be holding a quota
 * lock, and the commit would never complete if another thread had a
 * transaction open and was blocking on the quota lock - a ranking
 * violation.
 *
 * So what we do is to rely on the fact that jbd2_journal_stop/journal_start
 * will _not_ run commit under these circumstances because handle->h_ref
 * is elevated.  We'll still have enough credits for the tiny quotafile
 * write.
 */
static int do_journal_get_write_access(handle_t *handle,
				       struct buffer_head *bh)
{
	int dirty = buffer_dirty(bh);
	int ret;

	if (!buffer_mapped(bh) || buffer_freed(bh))
		return 0;
	/*
	 * __block_write_begin() could have dirtied some buffers. Clean
	 * the dirty bit as jbd2_journal_get_write_access() could complain
	 * otherwise about fs integrity issues. Setting of the dirty bit
	 * by __block_write_begin() isn't a real problem here as we clear
	 * the bit before releasing a page lock and thus writeback cannot
	 * ever write the buffer.
	 */
	if (dirty)
		clear_buffer_dirty(bh);
	ret = ext4_journal_get_write_access(handle, bh);
	if (!ret && dirty)
		ret = ext4_handle_dirty_metadata(handle, NULL, bh);
	return ret;
}

/*
 * Truncate blocks that were not used by write. We have to truncate the
 * pagecache as well so that corresponding buffers get properly unmapped.
 */
static void ext4_truncate_failed_write(struct inode *inode)
{
	truncate_inode_pages(inode->i_mapping, inode->i_size);
	ext4_truncate(inode);
}

static int ext4_get_block_write(struct inode *inode, sector_t iblock,
		   struct buffer_head *bh_result, int create);
static int ext4_write_begin(struct file *file, struct address_space *mapping,
			    loff_t pos, unsigned len, unsigned flags,
			    struct page **pagep, void **fsdata)
{
	struct inode *inode = mapping->host;
	int ret, needed_blocks;
	handle_t *handle;
	int retries = 0;
	struct page *page;
	pgoff_t index;
	unsigned from, to;

	trace_ext4_write_begin(inode, pos, len, flags);
	/*
	 * Reserve one block more for addition to orphan list in case
	 * we allocate blocks but write fails for some reason
	 */
	needed_blocks = ext4_writepage_trans_blocks(inode) + 1;
	index = pos >> PAGE_CACHE_SHIFT;
	from = pos & (PAGE_CACHE_SIZE - 1);
	to = from + len;

retry:
	handle = ext4_journal_start(inode, needed_blocks);
	if (IS_ERR(handle)) {
		ret = PTR_ERR(handle);
		goto out;
	}

	/* We cannot recurse into the filesystem as the transaction is already
	 * started */
	flags |= AOP_FLAG_NOFS;

	page = grab_cache_page_write_begin(mapping, index, flags);
	if (!page) {
		ext4_journal_stop(handle);
		ret = -ENOMEM;
		goto out;
	}
	*pagep = page;

	if (ext4_should_dioread_nolock(inode))
		ret = __block_write_begin(page, pos, len, ext4_get_block_write);
	else
		ret = __block_write_begin(page, pos, len, ext4_get_block);

	if (!ret && ext4_should_journal_data(inode)) {
		ret = walk_page_buffers(handle, page_buffers(page),
				from, to, NULL, do_journal_get_write_access);
	}

	if (ret) {
		unlock_page(page);
		page_cache_release(page);
		/*
		 * __block_write_begin may have instantiated a few blocks
		 * outside i_size.  Trim these off again. Don't need
		 * i_size_read because we hold i_mutex.
		 *
		 * Add inode to orphan list in case we crash before
		 * truncate finishes
		 */
		if (pos + len > inode->i_size && ext4_can_truncate(inode))
			ext4_orphan_add(handle, inode);

		ext4_journal_stop(handle);
		if (pos + len > inode->i_size) {
			ext4_truncate_failed_write(inode);
			/*
			 * If truncate failed early the inode might
			 * still be on the orphan list; we need to
			 * make sure the inode is removed from the
			 * orphan list in that case.
			 */
			if (inode->i_nlink)
				ext4_orphan_del(NULL, inode);
		}
	}

	if (ret == -ENOSPC && ext4_should_retry_alloc(inode->i_sb, &retries))
		goto retry;
out:
	return ret;
}

/* For write_end() in data=journal mode */
static int write_end_fn(handle_t *handle, struct buffer_head *bh)
{
	if (!buffer_mapped(bh) || buffer_freed(bh))
		return 0;
	set_buffer_uptodate(bh);
	return ext4_handle_dirty_metadata(handle, NULL, bh);
}

static int ext4_generic_write_end(struct file *file,
				  struct address_space *mapping,
				  loff_t pos, unsigned len, unsigned copied,
				  struct page *page, void *fsdata)
{
	int i_size_changed = 0;
	struct inode *inode = mapping->host;
	handle_t *handle = ext4_journal_current_handle();

	copied = block_write_end(file, mapping, pos, len, copied, page, fsdata);

	/*
	 * No need to use i_size_read() here, the i_size
	 * cannot change under us because we hold i_mutex.
	 *
	 * But it's important to update i_size while still holding page lock:
	 * page writeout could otherwise come in and zero beyond i_size.
	 */
	if (pos + copied > inode->i_size) {
		i_size_write(inode, pos + copied);
		i_size_changed = 1;
	}

	if (pos + copied >  EXT4_I(inode)->i_disksize) {
		/* We need to mark inode dirty even if
		 * new_i_size is less that inode->i_size
		 * bu greater than i_disksize.(hint delalloc)
		 */
		ext4_update_i_disksize(inode, (pos + copied));
		i_size_changed = 1;
	}
	unlock_page(page);
	page_cache_release(page);

	/*
	 * Don't mark the inode dirty under page lock. First, it unnecessarily
	 * makes the holding time of page lock longer. Second, it forces lock
	 * ordering of page lock and transaction start for journaling
	 * filesystems.
	 */
	if (i_size_changed)
		ext4_mark_inode_dirty(handle, inode);

	return copied;
}

/*
 * We need to pick up the new inode size which generic_commit_write gave us
 * `file' can be NULL - eg, when called from page_symlink().
 *
 * ext4 never places buffers on inode->i_mapping->private_list.  metadata
 * buffers are managed internally.
 */
static int ext4_ordered_write_end(struct file *file,
				  struct address_space *mapping,
				  loff_t pos, unsigned len, unsigned copied,
				  struct page *page, void *fsdata)
{
	handle_t *handle = ext4_journal_current_handle();
	struct inode *inode = mapping->host;
	int ret = 0, ret2;

	trace_ext4_ordered_write_end(inode, pos, len, copied);
	ret = ext4_jbd2_file_inode(handle, inode);

	if (ret == 0) {
		ret2 = ext4_generic_write_end(file, mapping, pos, len, copied,
							page, fsdata);
		copied = ret2;
		if (pos + len > inode->i_size && ext4_can_truncate(inode))
			/* if we have allocated more blocks and copied
			 * less. We will have blocks allocated outside
			 * inode->i_size. So truncate them
			 */
			ext4_orphan_add(handle, inode);
		if (ret2 < 0)
			ret = ret2;
	}
	ret2 = ext4_journal_stop(handle);
	if (!ret)
		ret = ret2;

	if (pos + len > inode->i_size) {
		ext4_truncate_failed_write(inode);
		/*
		 * If truncate failed early the inode might still be
		 * on the orphan list; we need to make sure the inode
		 * is removed from the orphan list in that case.
		 */
		if (inode->i_nlink)
			ext4_orphan_del(NULL, inode);
	}


	return ret ? ret : copied;
}

static int ext4_writeback_write_end(struct file *file,
				    struct address_space *mapping,
				    loff_t pos, unsigned len, unsigned copied,
				    struct page *page, void *fsdata)
{
	handle_t *handle = ext4_journal_current_handle();
	struct inode *inode = mapping->host;
	int ret = 0, ret2;

	trace_ext4_writeback_write_end(inode, pos, len, copied);
	ret2 = ext4_generic_write_end(file, mapping, pos, len, copied,
							page, fsdata);
	copied = ret2;
	if (pos + len > inode->i_size && ext4_can_truncate(inode))
		/* if we have allocated more blocks and copied
		 * less. We will have blocks allocated outside
		 * inode->i_size. So truncate them
		 */
		ext4_orphan_add(handle, inode);

	if (ret2 < 0)
		ret = ret2;

	ret2 = ext4_journal_stop(handle);
	if (!ret)
		ret = ret2;

	if (pos + len > inode->i_size) {
		ext4_truncate_failed_write(inode);
		/*
		 * If truncate failed early the inode might still be
		 * on the orphan list; we need to make sure the inode
		 * is removed from the orphan list in that case.
		 */
		if (inode->i_nlink)
			ext4_orphan_del(NULL, inode);
	}

	return ret ? ret : copied;
}

static int ext4_journalled_write_end(struct file *file,
				     struct address_space *mapping,
				     loff_t pos, unsigned len, unsigned copied,
				     struct page *page, void *fsdata)
{
	handle_t *handle = ext4_journal_current_handle();
	struct inode *inode = mapping->host;
	int ret = 0, ret2;
	int partial = 0;
	unsigned from, to;
	loff_t new_i_size;

	trace_ext4_journalled_write_end(inode, pos, len, copied);
	from = pos & (PAGE_CACHE_SIZE - 1);
	to = from + len;

	if (copied < len) {
		if (!PageUptodate(page))
			copied = 0;
		page_zero_new_buffers(page, from+copied, to);
	}

	ret = walk_page_buffers(handle, page_buffers(page), from,
				to, &partial, write_end_fn);
	if (!partial)
		SetPageUptodate(page);
	new_i_size = pos + copied;
	if (new_i_size > inode->i_size)
		i_size_write(inode, pos+copied);
	ext4_set_inode_state(inode, EXT4_STATE_JDATA);
	if (new_i_size > EXT4_I(inode)->i_disksize) {
		ext4_update_i_disksize(inode, new_i_size);
		ret2 = ext4_mark_inode_dirty(handle, inode);
		if (!ret)
			ret = ret2;
	}

	unlock_page(page);
	page_cache_release(page);
	if (pos + len > inode->i_size && ext4_can_truncate(inode))
		/* if we have allocated more blocks and copied
		 * less. We will have blocks allocated outside
		 * inode->i_size. So truncate them
		 */
		ext4_orphan_add(handle, inode);

	ret2 = ext4_journal_stop(handle);
	if (!ret)
		ret = ret2;
	if (pos + len > inode->i_size) {
		ext4_truncate_failed_write(inode);
		/*
		 * If truncate failed early the inode might still be
		 * on the orphan list; we need to make sure the inode
		 * is removed from the orphan list in that case.
		 */
		if (inode->i_nlink)
			ext4_orphan_del(NULL, inode);
	}

	return ret ? ret : copied;
}

/*
 * Reserve a single block located at lblock
 */
static int ext4_da_reserve_space(struct inode *inode, ext4_lblk_t lblock)
{
	int retries = 0;
	struct ext4_sb_info *sbi = EXT4_SB(inode->i_sb);
	struct ext4_inode_info *ei = EXT4_I(inode);
	unsigned long md_needed;
	int ret;

	/*
	 * recalculate the amount of metadata blocks to reserve
	 * in order to allocate nrblocks
	 * worse case is one extent per block
	 */
repeat:
	spin_lock(&ei->i_block_reservation_lock);
	md_needed = ext4_calc_metadata_amount(inode, lblock);
	trace_ext4_da_reserve_space(inode, md_needed);
	spin_unlock(&ei->i_block_reservation_lock);

	/*
	 * We will charge metadata quota at writeout time; this saves
	 * us from metadata over-estimation, though we may go over by
	 * a small amount in the end.  Here we just reserve for data.
	 */
	ret = dquot_reserve_block(inode, 1);
	if (ret)
		return ret;
	/*
	 * We do still charge estimated metadata to the sb though;
	 * we cannot afford to run out of free blocks.
	 */
	if (ext4_claim_free_blocks(sbi, md_needed + 1, 0)) {
		dquot_release_reservation_block(inode, 1);
		if (ext4_should_retry_alloc(inode->i_sb, &retries)) {
			yield();
			goto repeat;
		}
		return -ENOSPC;
	}
	spin_lock(&ei->i_block_reservation_lock);
	ei->i_reserved_data_blocks++;
	ei->i_reserved_meta_blocks += md_needed;
	spin_unlock(&ei->i_block_reservation_lock);

	return 0;       /* success */
}

static void ext4_da_release_space(struct inode *inode, int to_free)
{
	struct ext4_sb_info *sbi = EXT4_SB(inode->i_sb);
	struct ext4_inode_info *ei = EXT4_I(inode);

	if (!to_free)
		return;		/* Nothing to release, exit */

	spin_lock(&EXT4_I(inode)->i_block_reservation_lock);

	trace_ext4_da_release_space(inode, to_free);
	if (unlikely(to_free > ei->i_reserved_data_blocks)) {
		/*
		 * if there aren't enough reserved blocks, then the
		 * counter is messed up somewhere.  Since this
		 * function is called from invalidate page, it's
		 * harmless to return without any action.
		 */
		ext4_msg(inode->i_sb, KERN_NOTICE, "ext4_da_release_space: "
			 "ino %lu, to_free %d with only %d reserved "
			 "data blocks\n", inode->i_ino, to_free,
			 ei->i_reserved_data_blocks);
		WARN_ON(1);
		to_free = ei->i_reserved_data_blocks;
	}
	ei->i_reserved_data_blocks -= to_free;

	if (ei->i_reserved_data_blocks == 0) {
		/*
		 * We can release all of the reserved metadata blocks
		 * only when we have written all of the delayed
		 * allocation blocks.
		 */
		percpu_counter_sub(&sbi->s_dirtyblocks_counter,
				   ei->i_reserved_meta_blocks);
		ei->i_reserved_meta_blocks = 0;
		ei->i_da_metadata_calc_len = 0;
	}

	/* update fs dirty data blocks counter */
	percpu_counter_sub(&sbi->s_dirtyblocks_counter, to_free);

	spin_unlock(&EXT4_I(inode)->i_block_reservation_lock);

	dquot_release_reservation_block(inode, to_free);
}

static void ext4_da_page_release_reservation(struct page *page,
					     unsigned long offset)
{
	int to_release = 0;
	struct buffer_head *head, *bh;
	unsigned int curr_off = 0;

	head = page_buffers(page);
	bh = head;
	do {
		unsigned int next_off = curr_off + bh->b_size;

		if ((offset <= curr_off) && (buffer_delay(bh))) {
			to_release++;
			clear_buffer_delay(bh);
		}
		curr_off = next_off;
	} while ((bh = bh->b_this_page) != head);
	ext4_da_release_space(page->mapping->host, to_release);
}

/*
 * Delayed allocation stuff
 */

/*
 * mpage_da_submit_io - walks through extent of pages and try to write
 * them with writepage() call back
 *
 * @mpd->inode: inode
 * @mpd->first_page: first page of the extent
 * @mpd->next_page: page after the last page of the extent
 *
 * By the time mpage_da_submit_io() is called we expect all blocks
 * to be allocated. this may be wrong if allocation failed.
 *
 * As pages are already locked by write_cache_pages(), we can't use it
 */
static int mpage_da_submit_io(struct mpage_da_data *mpd,
			      struct ext4_map_blocks *map)
{
	struct pagevec pvec;
	unsigned long index, end;
	int ret = 0, err, nr_pages, i;
	struct inode *inode = mpd->inode;
	struct address_space *mapping = inode->i_mapping;
	loff_t size = i_size_read(inode);
	unsigned int len, block_start;
	struct buffer_head *bh, *page_bufs = NULL;
	int journal_data = ext4_should_journal_data(inode);
	sector_t pblock = 0, cur_logical = 0;
	struct ext4_io_submit io_submit;

	BUG_ON(mpd->next_page <= mpd->first_page);
	memset(&io_submit, 0, sizeof(io_submit));
	/*
	 * We need to start from the first_page to the next_page - 1
	 * to make sure we also write the mapped dirty buffer_heads.
	 * If we look at mpd->b_blocknr we would only be looking
	 * at the currently mapped buffer_heads.
	 */
	index = mpd->first_page;
	end = mpd->next_page - 1;

	pagevec_init(&pvec, 0);
	while (index <= end) {
		nr_pages = pagevec_lookup(&pvec, mapping, index, PAGEVEC_SIZE);
		if (nr_pages == 0)
			break;
		for (i = 0; i < nr_pages; i++) {
			int commit_write = 0, skip_page = 0;
			struct page *page = pvec.pages[i];

			index = page->index;
			if (index > end)
				break;

			if (index == size >> PAGE_CACHE_SHIFT)
				len = size & ~PAGE_CACHE_MASK;
			else
				len = PAGE_CACHE_SIZE;
			if (map) {
				cur_logical = index << (PAGE_CACHE_SHIFT -
							inode->i_blkbits);
				pblock = map->m_pblk + (cur_logical -
							map->m_lblk);
			}
			index++;

			BUG_ON(!PageLocked(page));
			BUG_ON(PageWriteback(page));

			/*
			 * If the page does not have buffers (for
			 * whatever reason), try to create them using
			 * __block_write_begin.  If this fails,
			 * skip the page and move on.
			 */
			if (!page_has_buffers(page)) {
				if (__block_write_begin(page, 0, len,
						noalloc_get_block_write)) {
				skip_page:
					unlock_page(page);
					continue;
				}
				commit_write = 1;
			}

			bh = page_bufs = page_buffers(page);
			block_start = 0;
			do {
				if (!bh)
					goto skip_page;
				if (map && (cur_logical >= map->m_lblk) &&
				    (cur_logical <= (map->m_lblk +
						     (map->m_len - 1)))) {
					if (buffer_delay(bh)) {
						clear_buffer_delay(bh);
						bh->b_blocknr = pblock;
					}
					if (buffer_unwritten(bh) ||
					    buffer_mapped(bh))
						BUG_ON(bh->b_blocknr != pblock);
					if (map->m_flags & EXT4_MAP_UNINIT)
						set_buffer_uninit(bh);
					clear_buffer_unwritten(bh);
				}

				/* skip page if block allocation undone */
				if (buffer_delay(bh) || buffer_unwritten(bh))
					skip_page = 1;
				bh = bh->b_this_page;
				block_start += bh->b_size;
				cur_logical++;
				pblock++;
			} while (bh != page_bufs);

			if (skip_page)
				goto skip_page;

			if (commit_write)
				/* mark the buffer_heads as dirty & uptodate */
				block_commit_write(page, 0, len);

			clear_page_dirty_for_io(page);
			/*
			 * Delalloc doesn't support data journalling,
			 * but eventually maybe we'll lift this
			 * restriction.
			 */
			if (unlikely(journal_data && PageChecked(page)))
				err = __ext4_journalled_writepage(page, len);
			else if (test_opt(inode->i_sb, MBLK_IO_SUBMIT))
				err = ext4_bio_write_page(&io_submit, page,
							  len, mpd->wbc);
			else
				err = block_write_full_page(page,
					noalloc_get_block_write, mpd->wbc);

			if (!err)
				mpd->pages_written++;
			/*
			 * In error case, we have to continue because
			 * remaining pages are still locked
			 */
			if (ret == 0)
				ret = err;
		}
		pagevec_release(&pvec);
	}
	ext4_io_submit(&io_submit);
	return ret;
}

static void ext4_da_block_invalidatepages(struct mpage_da_data *mpd)
{
	int nr_pages, i;
	pgoff_t index, end;
	struct pagevec pvec;
	struct inode *inode = mpd->inode;
	struct address_space *mapping = inode->i_mapping;

	index = mpd->first_page;
	end   = mpd->next_page - 1;
	while (index <= end) {
		nr_pages = pagevec_lookup(&pvec, mapping, index, PAGEVEC_SIZE);
		if (nr_pages == 0)
			break;
		for (i = 0; i < nr_pages; i++) {
			struct page *page = pvec.pages[i];
			if (page->index > end)
				break;
			BUG_ON(!PageLocked(page));
			BUG_ON(PageWriteback(page));
			block_invalidatepage(page, 0);
			ClearPageUptodate(page);
			unlock_page(page);
		}
		index = pvec.pages[nr_pages - 1]->index + 1;
		pagevec_release(&pvec);
	}
	return;
}

static void ext4_print_free_blocks(struct inode *inode)
{
	struct ext4_sb_info *sbi = EXT4_SB(inode->i_sb);
	printk(KERN_CRIT "Total free blocks count %lld\n",
	       ext4_count_free_blocks(inode->i_sb));
	printk(KERN_CRIT "Free/Dirty block details\n");
	printk(KERN_CRIT "free_blocks=%lld\n",
	       (long long) percpu_counter_sum(&sbi->s_freeblocks_counter));
	printk(KERN_CRIT "dirty_blocks=%lld\n",
	       (long long) percpu_counter_sum(&sbi->s_dirtyblocks_counter));
	printk(KERN_CRIT "Block reservation details\n");
	printk(KERN_CRIT "i_reserved_data_blocks=%u\n",
	       EXT4_I(inode)->i_reserved_data_blocks);
	printk(KERN_CRIT "i_reserved_meta_blocks=%u\n",
	       EXT4_I(inode)->i_reserved_meta_blocks);
	return;
}

/*
 * mpage_da_map_and_submit - go through given space, map them
 *       if necessary, and then submit them for I/O
 *
 * @mpd - bh describing space
 *
 * The function skips space we know is already mapped to disk blocks.
 *
 */
static void mpage_da_map_and_submit(struct mpage_da_data *mpd)
{
	int err, blks, get_blocks_flags;
	struct ext4_map_blocks map, *mapp = NULL;
	sector_t next = mpd->b_blocknr;
	unsigned max_blocks = mpd->b_size >> mpd->inode->i_blkbits;
	loff_t disksize = EXT4_I(mpd->inode)->i_disksize;
	handle_t *handle = NULL;

	/*
	 * If the blocks are mapped already, or we couldn't accumulate
	 * any blocks, then proceed immediately to the submission stage.
	 */
	if ((mpd->b_size == 0) ||
	    ((mpd->b_state  & (1 << BH_Mapped)) &&
	     !(mpd->b_state & (1 << BH_Delay)) &&
	     !(mpd->b_state & (1 << BH_Unwritten))))
		goto submit_io;

	handle = ext4_journal_current_handle();
	BUG_ON(!handle);

	/*
	 * Call ext4_map_blocks() to allocate any delayed allocation
	 * blocks, or to convert an uninitialized extent to be
	 * initialized (in the case where we have written into
	 * one or more preallocated blocks).
	 *
	 * We pass in the magic EXT4_GET_BLOCKS_DELALLOC_RESERVE to
	 * indicate that we are on the delayed allocation path.  This
	 * affects functions in many different parts of the allocation
	 * call path.  This flag exists primarily because we don't
	 * want to change *many* call functions, so ext4_map_blocks()
	 * will set the EXT4_STATE_DELALLOC_RESERVED flag once the
	 * inode's allocation semaphore is taken.
	 *
	 * If the blocks in questions were delalloc blocks, set
	 * EXT4_GET_BLOCKS_DELALLOC_RESERVE so the delalloc accounting
	 * variables are updated after the blocks have been allocated.
	 */
	map.m_lblk = next;
	map.m_len = max_blocks;
	get_blocks_flags = EXT4_GET_BLOCKS_CREATE;
	if (ext4_should_dioread_nolock(mpd->inode))
		get_blocks_flags |= EXT4_GET_BLOCKS_IO_CREATE_EXT;
	if (mpd->b_state & (1 << BH_Delay))
		get_blocks_flags |= EXT4_GET_BLOCKS_DELALLOC_RESERVE;

	blks = ext4_map_blocks(handle, mpd->inode, &map, get_blocks_flags);
	if (blks < 0) {
		struct super_block *sb = mpd->inode->i_sb;

		err = blks;
		/*
		 * If get block returns EAGAIN or ENOSPC and there
		 * appears to be free blocks we will just let
		 * mpage_da_submit_io() unlock all of the pages.
		 */
		if (err == -EAGAIN)
			goto submit_io;

		if (err == -ENOSPC &&
		    ext4_count_free_blocks(sb)) {
			mpd->retval = err;
			goto submit_io;
		}

		/*
		 * get block failure will cause us to loop in
		 * writepages, because a_ops->writepage won't be able
		 * to make progress. The page will be redirtied by
		 * writepage and writepages will again try to write
		 * the same.
		 */
		if (!(EXT4_SB(sb)->s_mount_flags & EXT4_MF_FS_ABORTED)) {
			ext4_msg(sb, KERN_CRIT,
				 "delayed block allocation failed for inode %lu "
				 "at logical offset %llu with max blocks %zd "
				 "with error %d", mpd->inode->i_ino,
				 (unsigned long long) next,
				 mpd->b_size >> mpd->inode->i_blkbits, err);
			ext4_msg(sb, KERN_CRIT,
				"This should not happen!! Data will be lost\n");
			if (err == -ENOSPC)
				ext4_print_free_blocks(mpd->inode);
		}
		/* invalidate all the pages */
		ext4_da_block_invalidatepages(mpd);

		/* Mark this page range as having been completed */
		mpd->io_done = 1;
		return;
	}
	BUG_ON(blks == 0);

	mapp = &map;
	if (map.m_flags & EXT4_MAP_NEW) {
		struct block_device *bdev = mpd->inode->i_sb->s_bdev;
		int i;

		for (i = 0; i < map.m_len; i++)
			unmap_underlying_metadata(bdev, map.m_pblk + i);
	}

	if (ext4_should_order_data(mpd->inode)) {
		err = ext4_jbd2_file_inode(handle, mpd->inode);
		if (err)
			/* This only happens if the journal is aborted */
			return;
	}

	/*
	 * Update on-disk size along with block allocation.
	 */
	disksize = ((loff_t) next + blks) << mpd->inode->i_blkbits;
	if (disksize > i_size_read(mpd->inode))
		disksize = i_size_read(mpd->inode);
	if (disksize > EXT4_I(mpd->inode)->i_disksize) {
		ext4_update_i_disksize(mpd->inode, disksize);
		err = ext4_mark_inode_dirty(handle, mpd->inode);
		if (err)
			ext4_error(mpd->inode->i_sb,
				   "Failed to mark inode %lu dirty",
				   mpd->inode->i_ino);
	}

submit_io:
	mpage_da_submit_io(mpd, mapp);
	mpd->io_done = 1;
}

#define BH_FLAGS ((1 << BH_Uptodate) | (1 << BH_Mapped) | \
		(1 << BH_Delay) | (1 << BH_Unwritten))

/*
 * mpage_add_bh_to_extent - try to add one more block to extent of blocks
 *
 * @mpd->lbh - extent of blocks
 * @logical - logical number of the block in the file
 * @bh - bh of the block (used to access block's state)
 *
 * the function is used to collect contig. blocks in same state
 */
static void mpage_add_bh_to_extent(struct mpage_da_data *mpd,
				   sector_t logical, size_t b_size,
				   unsigned long b_state)
{
	sector_t next;
	int nrblocks = mpd->b_size >> mpd->inode->i_blkbits;

	/*
	 * XXX Don't go larger than mballoc is willing to allocate
	 * This is a stopgap solution.  We eventually need to fold
	 * mpage_da_submit_io() into this function and then call
	 * ext4_map_blocks() multiple times in a loop
	 */
	if (nrblocks >= 8*1024*1024/mpd->inode->i_sb->s_blocksize)
		goto flush_it;

	/* check if thereserved journal credits might overflow */
	if (!(ext4_test_inode_flag(mpd->inode, EXT4_INODE_EXTENTS))) {
		if (nrblocks >= EXT4_MAX_TRANS_DATA) {
			/*
			 * With non-extent format we are limited by the journal
			 * credit available.  Total credit needed to insert
			 * nrblocks contiguous blocks is dependent on the
			 * nrblocks.  So limit nrblocks.
			 */
			goto flush_it;
		} else if ((nrblocks + (b_size >> mpd->inode->i_blkbits)) >
				EXT4_MAX_TRANS_DATA) {
			/*
			 * Adding the new buffer_head would make it cross the
			 * allowed limit for which we have journal credit
			 * reserved. So limit the new bh->b_size
			 */
			b_size = (EXT4_MAX_TRANS_DATA - nrblocks) <<
						mpd->inode->i_blkbits;
			/* we will do mpage_da_submit_io in the next loop */
		}
	}
	/*
	 * First block in the extent
	 */
	if (mpd->b_size == 0) {
		mpd->b_blocknr = logical;
		mpd->b_size = b_size;
		mpd->b_state = b_state & BH_FLAGS;
		return;
	}

	next = mpd->b_blocknr + nrblocks;
	/*
	 * Can we merge the block to our big extent?
	 */
	if (logical == next && (b_state & BH_FLAGS) == mpd->b_state) {
		mpd->b_size += b_size;
		return;
	}

flush_it:
	/*
	 * We couldn't merge the block to our extent, so we
	 * need to flush current  extent and start new one
	 */
	mpage_da_map_and_submit(mpd);
	return;
}

static int ext4_bh_delay_or_unwritten(handle_t *handle, struct buffer_head *bh)
{
	return (buffer_delay(bh) || buffer_unwritten(bh)) && buffer_dirty(bh);
}

/*
 * This is a special get_blocks_t callback which is used by
 * ext4_da_write_begin().  It will either return mapped block or
 * reserve space for a single block.
 *
 * For delayed buffer_head we have BH_Mapped, BH_New, BH_Delay set.
 * We also have b_blocknr = -1 and b_bdev initialized properly
 *
 * For unwritten buffer_head we have BH_Mapped, BH_New, BH_Unwritten set.
 * We also have b_blocknr = physicalblock mapping unwritten extent and b_bdev
 * initialized properly.
 */
static int ext4_da_get_block_prep(struct inode *inode, sector_t iblock,
				  struct buffer_head *bh, int create)
{
	struct ext4_map_blocks map;
	int ret = 0;
	sector_t invalid_block = ~((sector_t) 0xffff);

	if (invalid_block < ext4_blocks_count(EXT4_SB(inode->i_sb)->s_es))
		invalid_block = ~0;

	BUG_ON(create == 0);
	BUG_ON(bh->b_size != inode->i_sb->s_blocksize);

	map.m_lblk = iblock;
	map.m_len = 1;

	/*
	 * first, we need to know whether the block is allocated already
	 * preallocated blocks are unmapped but should treated
	 * the same as allocated blocks.
	 */
	ret = ext4_map_blocks(NULL, inode, &map, 0);
	if (ret < 0)
		return ret;
	if (ret == 0) {
		if (buffer_delay(bh))
			return 0; /* Not sure this could or should happen */
		/*
		 * XXX: __block_write_begin() unmaps passed block, is it OK?
		 */
		ret = ext4_da_reserve_space(inode, iblock);
		if (ret)
			/* not enough space to reserve */
			return ret;

		map_bh(bh, inode->i_sb, invalid_block);
		set_buffer_new(bh);
		set_buffer_delay(bh);
		return 0;
	}

	map_bh(bh, inode->i_sb, map.m_pblk);
	bh->b_state = (bh->b_state & ~EXT4_MAP_FLAGS) | map.m_flags;

	if (buffer_unwritten(bh)) {
		/* A delayed write to unwritten bh should be marked
		 * new and mapped.  Mapped ensures that we don't do
		 * get_block multiple times when we write to the same
		 * offset and new ensures that we do proper zero out
		 * for partial write.
		 */
		set_buffer_new(bh);
		set_buffer_mapped(bh);
	}
	return 0;
}

/*
 * This function is used as a standard get_block_t calback function
 * when there is no desire to allocate any blocks.  It is used as a
 * callback function for block_write_begin() and block_write_full_page().
 * These functions should only try to map a single block at a time.
 *
 * Since this function doesn't do block allocations even if the caller
 * requests it by passing in create=1, it is critically important that
 * any caller checks to make sure that any buffer heads are returned
 * by this function are either all already mapped or marked for
 * delayed allocation before calling  block_write_full_page().  Otherwise,
 * b_blocknr could be left unitialized, and the page write functions will
 * be taken by surprise.
 */
static int noalloc_get_block_write(struct inode *inode, sector_t iblock,
				   struct buffer_head *bh_result, int create)
{
	BUG_ON(bh_result->b_size != inode->i_sb->s_blocksize);
	return _ext4_get_block(inode, iblock, bh_result, 0);
}

static int bget_one(handle_t *handle, struct buffer_head *bh)
{
	get_bh(bh);
	return 0;
}

static int bput_one(handle_t *handle, struct buffer_head *bh)
{
	put_bh(bh);
	return 0;
}

static int __ext4_journalled_writepage(struct page *page,
				       unsigned int len)
{
	struct address_space *mapping = page->mapping;
	struct inode *inode = mapping->host;
	struct buffer_head *page_bufs;
	handle_t *handle = NULL;
	int ret = 0;
	int err;

	ClearPageChecked(page);
	page_bufs = page_buffers(page);
	BUG_ON(!page_bufs);
	walk_page_buffers(handle, page_bufs, 0, len, NULL, bget_one);
	/* As soon as we unlock the page, it can go away, but we have
	 * references to buffers so we are safe */
	unlock_page(page);

	handle = ext4_journal_start(inode, ext4_writepage_trans_blocks(inode));
	if (IS_ERR(handle)) {
		ret = PTR_ERR(handle);
		goto out;
	}

	ret = walk_page_buffers(handle, page_bufs, 0, len, NULL,
				do_journal_get_write_access);

	err = walk_page_buffers(handle, page_bufs, 0, len, NULL,
				write_end_fn);
	if (ret == 0)
		ret = err;
	err = ext4_journal_stop(handle);
	if (!ret)
		ret = err;

	walk_page_buffers(handle, page_bufs, 0, len, NULL, bput_one);
	ext4_set_inode_state(inode, EXT4_STATE_JDATA);
out:
	return ret;
}

static int ext4_set_bh_endio(struct buffer_head *bh, struct inode *inode);
static void ext4_end_io_buffer_write(struct buffer_head *bh, int uptodate);

/*
 * Note that we don't need to start a transaction unless we're journaling data
 * because we should have holes filled from ext4_page_mkwrite(). We even don't
 * need to file the inode to the transaction's list in ordered mode because if
 * we are writing back data added by write(), the inode is already there and if
 * we are writing back data modified via mmap(), no one guarantees in which
 * transaction the data will hit the disk. In case we are journaling data, we
 * cannot start transaction directly because transaction start ranks above page
 * lock so we have to do some magic.
 *
 * This function can get called via...
 *   - ext4_da_writepages after taking page lock (have journal handle)
 *   - journal_submit_inode_data_buffers (no journal handle)
 *   - shrink_page_list via pdflush (no journal handle)
 *   - grab_page_cache when doing write_begin (have journal handle)
 *
 * We don't do any block allocation in this function. If we have page with
 * multiple blocks we need to write those buffer_heads that are mapped. This
 * is important for mmaped based write. So if we do with blocksize 1K
 * truncate(f, 1024);
 * a = mmap(f, 0, 4096);
 * a[0] = 'a';
 * truncate(f, 4096);
 * we have in the page first buffer_head mapped via page_mkwrite call back
 * but other bufer_heads would be unmapped but dirty(dirty done via the
 * do_wp_page). So writepage should write the first block. If we modify
 * the mmap area beyond 1024 we will again get a page_fault and the
 * page_mkwrite callback will do the block allocation and mark the
 * buffer_heads mapped.
 *
 * We redirty the page if we have any buffer_heads that is either delay or
 * unwritten in the page.
 *
 * We can get recursively called as show below.
 *
 *	ext4_writepage() -> kmalloc() -> __alloc_pages() -> page_launder() ->
 *		ext4_writepage()
 *
 * But since we don't do any block allocation we should not deadlock.
 * Page also have the dirty flag cleared so we don't get recurive page_lock.
 */
static int ext4_writepage(struct page *page,
			  struct writeback_control *wbc)
{
	int ret = 0, commit_write = 0;
	loff_t size;
	unsigned int len;
	struct buffer_head *page_bufs = NULL;
	struct inode *inode = page->mapping->host;

	trace_ext4_writepage(page);
	size = i_size_read(inode);
	if (page->index == size >> PAGE_CACHE_SHIFT)
		len = size & ~PAGE_CACHE_MASK;
	else
		len = PAGE_CACHE_SIZE;

	/*
	 * If the page does not have buffers (for whatever reason),
	 * try to create them using __block_write_begin.  If this
	 * fails, redirty the page and move on.
	 */
	if (!page_has_buffers(page)) {
		if (__block_write_begin(page, 0, len,
					noalloc_get_block_write)) {
		redirty_page:
			redirty_page_for_writepage(wbc, page);
			unlock_page(page);
			return 0;
		}
		commit_write = 1;
	}
	page_bufs = page_buffers(page);
	if (walk_page_buffers(NULL, page_bufs, 0, len, NULL,
			      ext4_bh_delay_or_unwritten)) {
		/*
		 * We don't want to do block allocation, so redirty
		 * the page and return.  We may reach here when we do
		 * a journal commit via journal_submit_inode_data_buffers.
		 * We can also reach here via shrink_page_list
		 */
		goto redirty_page;
	}
	if (commit_write)
		/* now mark the buffer_heads as dirty and uptodate */
		block_commit_write(page, 0, len);

	if (PageChecked(page) && ext4_should_journal_data(inode))
		/*
		 * It's mmapped pagecache.  Add buffers and journal it.  There
		 * doesn't seem much point in redirtying the page here.
		 */
		return __ext4_journalled_writepage(page, len);

	if (buffer_uninit(page_bufs)) {
		ext4_set_bh_endio(page_bufs, inode);
		ret = block_write_full_page_endio(page, noalloc_get_block_write,
					    wbc, ext4_end_io_buffer_write);
	} else
		ret = block_write_full_page(page, noalloc_get_block_write,
					    wbc);

	return ret;
}

/*
 * This is called via ext4_da_writepages() to
 * calculate the total number of credits to reserve to fit
 * a single extent allocation into a single transaction,
 * ext4_da_writpeages() will loop calling this before
 * the block allocation.
 */

static int ext4_da_writepages_trans_blocks(struct inode *inode)
{
	int max_blocks = EXT4_I(inode)->i_reserved_data_blocks;

	/*
	 * With non-extent format the journal credit needed to
	 * insert nrblocks contiguous block is dependent on
	 * number of contiguous block. So we will limit
	 * number of contiguous block to a sane value
	 */
	if (!(ext4_test_inode_flag(inode, EXT4_INODE_EXTENTS)) &&
	    (max_blocks > EXT4_MAX_TRANS_DATA))
		max_blocks = EXT4_MAX_TRANS_DATA;

	return ext4_chunk_trans_blocks(inode, max_blocks);
}

/*
 * write_cache_pages_da - walk the list of dirty pages of the given
 * address space and accumulate pages that need writing, and call
<<<<<<< HEAD
 * mpage_da_map_and_submit to map the pages and then write them.
=======
 * mpage_da_map_and_submit to map a single contiguous memory region
 * and then write them.
>>>>>>> 02f8c6ae
 */
static int write_cache_pages_da(struct address_space *mapping,
				struct writeback_control *wbc,
				struct mpage_da_data *mpd,
				pgoff_t *done_index)
{
	struct buffer_head	*bh, *head;
<<<<<<< HEAD
	struct inode		*inode = mpd->inode;
=======
	struct inode		*inode = mapping->host;
>>>>>>> 02f8c6ae
	struct pagevec		pvec;
	unsigned int		nr_pages;
	sector_t		logical;
	pgoff_t			index, end;
	long			nr_to_write = wbc->nr_to_write;
	int			i, tag, ret = 0;

<<<<<<< HEAD
=======
	memset(mpd, 0, sizeof(struct mpage_da_data));
	mpd->wbc = wbc;
	mpd->inode = inode;
>>>>>>> 02f8c6ae
	pagevec_init(&pvec, 0);
	index = wbc->range_start >> PAGE_CACHE_SHIFT;
	end = wbc->range_end >> PAGE_CACHE_SHIFT;

	if (wbc->sync_mode == WB_SYNC_ALL)
		tag = PAGECACHE_TAG_TOWRITE;
	else
		tag = PAGECACHE_TAG_DIRTY;

	*done_index = index;
	while (index <= end) {
		nr_pages = pagevec_lookup_tag(&pvec, mapping, &index, tag,
			      min(end - index, (pgoff_t)PAGEVEC_SIZE-1) + 1);
		if (nr_pages == 0)
			return 0;

		for (i = 0; i < nr_pages; i++) {
			struct page *page = pvec.pages[i];

			/*
			 * At this point, the page may be truncated or
			 * invalidated (changing page->mapping to NULL), or
			 * even swizzled back from swapper_space to tmpfs file
			 * mapping. However, page->index will not change
			 * because we have a reference on the page.
			 */
			if (page->index > end)
				goto out;

			*done_index = page->index + 1;

			/*
			 * If we can't merge this page, and we have
			 * accumulated an contiguous region, write it
			 */
			if ((mpd->next_page != page->index) &&
			    (mpd->next_page != mpd->first_page)) {
				mpage_da_map_and_submit(mpd);
				goto ret_extent_tail;
			}

			lock_page(page);

			/*
			 * If the page is no longer dirty, or its
			 * mapping no longer corresponds to inode we
			 * are writing (which means it has been
			 * truncated or invalidated), or the page is
			 * already under writeback and we are not
			 * doing a data integrity writeback, skip the page
			 */
			if (!PageDirty(page) ||
			    (PageWriteback(page) &&
			     (wbc->sync_mode == WB_SYNC_NONE)) ||
			    unlikely(page->mapping != mapping)) {
				unlock_page(page);
				continue;
			}

<<<<<<< HEAD
			if (PageWriteback(page))
				wait_on_page_writeback(page);

			BUG_ON(PageWriteback(page));

			/*
			 * Can we merge this page to current extent?
			 */
			if (mpd->next_page != page->index) {
				/*
				 * Nope, we can't. So, we map
				 * non-allocated blocks and start IO
				 * on them
				 */
				if (mpd->next_page != mpd->first_page) {
					mpage_da_map_and_submit(mpd);
					/*
					 * skip rest of the page in the page_vec
					 */
					unlock_page(page);
					goto ret_extent_tail;
				}

				/*
				 * Start next extent of pages and blocks
				 */
				mpd->first_page = page->index;
				mpd->b_size = 0;
				mpd->b_state = 0;
				mpd->b_blocknr = 0;
			}

=======
			wait_on_page_writeback(page);
			BUG_ON(PageWriteback(page));

			if (mpd->next_page != page->index)
				mpd->first_page = page->index;
>>>>>>> 02f8c6ae
			mpd->next_page = page->index + 1;
			logical = (sector_t) page->index <<
				(PAGE_CACHE_SHIFT - inode->i_blkbits);

			if (!page_has_buffers(page)) {
				mpage_add_bh_to_extent(mpd, logical,
						       PAGE_CACHE_SIZE,
						       (1 << BH_Dirty) | (1 << BH_Uptodate));
				if (mpd->io_done)
					goto ret_extent_tail;
			} else {
				/*
				 * Page with regular buffer heads,
				 * just add all dirty ones
				 */
				head = page_buffers(page);
				bh = head;
				do {
					BUG_ON(buffer_locked(bh));
					/*
					 * We need to try to allocate
					 * unmapped blocks in the same page.
					 * Otherwise we won't make progress
					 * with the page in ext4_writepage
					 */
					if (ext4_bh_delay_or_unwritten(NULL, bh)) {
						mpage_add_bh_to_extent(mpd, logical,
								       bh->b_size,
								       bh->b_state);
						if (mpd->io_done)
							goto ret_extent_tail;
					} else if (buffer_dirty(bh) && (buffer_mapped(bh))) {
						/*
						 * mapped dirty buffer. We need
						 * to update the b_state
						 * because we look at b_state
						 * in mpage_da_map_blocks.  We
						 * don't update b_size because
						 * if we find an unmapped
						 * buffer_head later we need to
						 * use the b_state flag of that
						 * buffer_head.
						 */
						if (mpd->b_size == 0)
							mpd->b_state = bh->b_state & BH_FLAGS;
					}
					logical++;
				} while ((bh = bh->b_this_page) != head);
			}

			if (nr_to_write > 0) {
				nr_to_write--;
				if (nr_to_write == 0 &&
				    wbc->sync_mode == WB_SYNC_NONE)
					/*
					 * We stop writing back only if we are
					 * not doing integrity sync. In case of
					 * integrity sync we have to keep going
					 * because someone may be concurrently
					 * dirtying pages, and we might have
					 * synced a lot of newly appeared dirty
					 * pages, but have not synced all of the
					 * old dirty pages.
					 */
					goto out;
			}
		}
		pagevec_release(&pvec);
		cond_resched();
	}
	return 0;
ret_extent_tail:
	ret = MPAGE_DA_EXTENT_TAIL;
out:
	pagevec_release(&pvec);
	cond_resched();
	return ret;
}


static int ext4_da_writepages(struct address_space *mapping,
			      struct writeback_control *wbc)
{
	pgoff_t	index;
	int range_whole = 0;
	handle_t *handle = NULL;
	struct mpage_da_data mpd;
	struct inode *inode = mapping->host;
	int pages_written = 0;
	unsigned int max_pages;
	int range_cyclic, cycled = 1, io_done = 0;
	int needed_blocks, ret = 0;
	long desired_nr_to_write, nr_to_writebump = 0;
	loff_t range_start = wbc->range_start;
	struct ext4_sb_info *sbi = EXT4_SB(mapping->host->i_sb);
	pgoff_t done_index = 0;
	pgoff_t end;

	trace_ext4_da_writepages(inode, wbc);

	/*
	 * No pages to write? This is mainly a kludge to avoid starting
	 * a transaction for special inodes like journal inode on last iput()
	 * because that could violate lock ordering on umount
	 */
	if (!mapping->nrpages || !mapping_tagged(mapping, PAGECACHE_TAG_DIRTY))
		return 0;

	/*
	 * If the filesystem has aborted, it is read-only, so return
	 * right away instead of dumping stack traces later on that
	 * will obscure the real source of the problem.  We test
	 * EXT4_MF_FS_ABORTED instead of sb->s_flag's MS_RDONLY because
	 * the latter could be true if the filesystem is mounted
	 * read-only, and in that case, ext4_da_writepages should
	 * *never* be called, so if that ever happens, we would want
	 * the stack trace.
	 */
	if (unlikely(sbi->s_mount_flags & EXT4_MF_FS_ABORTED))
		return -EROFS;

	if (wbc->range_start == 0 && wbc->range_end == LLONG_MAX)
		range_whole = 1;

	range_cyclic = wbc->range_cyclic;
	if (wbc->range_cyclic) {
		index = mapping->writeback_index;
		if (index)
			cycled = 0;
		wbc->range_start = index << PAGE_CACHE_SHIFT;
		wbc->range_end  = LLONG_MAX;
		wbc->range_cyclic = 0;
		end = -1;
	} else {
		index = wbc->range_start >> PAGE_CACHE_SHIFT;
		end = wbc->range_end >> PAGE_CACHE_SHIFT;
	}

	/*
	 * This works around two forms of stupidity.  The first is in
	 * the writeback code, which caps the maximum number of pages
	 * written to be 1024 pages.  This is wrong on multiple
	 * levels; different architectues have a different page size,
	 * which changes the maximum amount of data which gets
	 * written.  Secondly, 4 megabytes is way too small.  XFS
	 * forces this value to be 16 megabytes by multiplying
	 * nr_to_write parameter by four, and then relies on its
	 * allocator to allocate larger extents to make them
	 * contiguous.  Unfortunately this brings us to the second
	 * stupidity, which is that ext4's mballoc code only allocates
	 * at most 2048 blocks.  So we force contiguous writes up to
	 * the number of dirty blocks in the inode, or
	 * sbi->max_writeback_mb_bump whichever is smaller.
	 */
	max_pages = sbi->s_max_writeback_mb_bump << (20 - PAGE_CACHE_SHIFT);
	if (!range_cyclic && range_whole) {
		if (wbc->nr_to_write == LONG_MAX)
			desired_nr_to_write = wbc->nr_to_write;
		else
			desired_nr_to_write = wbc->nr_to_write * 8;
	} else
		desired_nr_to_write = ext4_num_dirty_pages(inode, index,
							   max_pages);
	if (desired_nr_to_write > max_pages)
		desired_nr_to_write = max_pages;

	if (wbc->nr_to_write < desired_nr_to_write) {
		nr_to_writebump = desired_nr_to_write - wbc->nr_to_write;
		wbc->nr_to_write = desired_nr_to_write;
	}

retry:
	if (wbc->sync_mode == WB_SYNC_ALL)
		tag_pages_for_writeback(mapping, index, end);

	while (!ret && wbc->nr_to_write > 0) {

		/*
		 * we  insert one extent at a time. So we need
		 * credit needed for single extent allocation.
		 * journalled mode is currently not supported
		 * by delalloc
		 */
		BUG_ON(ext4_should_journal_data(inode));
		needed_blocks = ext4_da_writepages_trans_blocks(inode);

		/* start a new transaction*/
		handle = ext4_journal_start(inode, needed_blocks);
		if (IS_ERR(handle)) {
			ret = PTR_ERR(handle);
			ext4_msg(inode->i_sb, KERN_CRIT, "%s: jbd2_start: "
			       "%ld pages, ino %lu; err %d", __func__,
				wbc->nr_to_write, inode->i_ino, ret);
			goto out_writepages;
		}

		/*
		 * Now call write_cache_pages_da() to find the next
		 * contiguous region of logical blocks that need
		 * blocks to be allocated by ext4 and submit them.
		 */
		ret = write_cache_pages_da(mapping, wbc, &mpd, &done_index);
		/*
		 * If we have a contiguous extent of pages and we
		 * haven't done the I/O yet, map the blocks and submit
		 * them for I/O.
		 */
		if (!mpd.io_done && mpd.next_page != mpd.first_page) {
			mpage_da_map_and_submit(&mpd);
			ret = MPAGE_DA_EXTENT_TAIL;
		}
		trace_ext4_da_write_pages(inode, &mpd);
		wbc->nr_to_write -= mpd.pages_written;

		ext4_journal_stop(handle);

		if ((mpd.retval == -ENOSPC) && sbi->s_journal) {
			/* commit the transaction which would
			 * free blocks released in the transaction
			 * and try again
			 */
			jbd2_journal_force_commit_nested(sbi->s_journal);
			ret = 0;
		} else if (ret == MPAGE_DA_EXTENT_TAIL) {
			/*
			 * got one extent now try with
			 * rest of the pages
			 */
			pages_written += mpd.pages_written;
			ret = 0;
			io_done = 1;
		} else if (wbc->nr_to_write)
			/*
			 * There is no more writeout needed
			 * or we requested for a noblocking writeout
			 * and we found the device congested
			 */
			break;
	}
	if (!io_done && !cycled) {
		cycled = 1;
		index = 0;
		wbc->range_start = index << PAGE_CACHE_SHIFT;
		wbc->range_end  = mapping->writeback_index - 1;
		goto retry;
	}

	/* Update index */
	wbc->range_cyclic = range_cyclic;
	if (wbc->range_cyclic || (range_whole && wbc->nr_to_write > 0))
		/*
		 * set the writeback_index so that range_cyclic
		 * mode will write it back later
		 */
		mapping->writeback_index = done_index;

out_writepages:
	wbc->nr_to_write -= nr_to_writebump;
	wbc->range_start = range_start;
	trace_ext4_da_writepages_result(inode, wbc, ret, pages_written);
	return ret;
}

#define FALL_BACK_TO_NONDELALLOC 1
static int ext4_nonda_switch(struct super_block *sb)
{
	s64 free_blocks, dirty_blocks;
	struct ext4_sb_info *sbi = EXT4_SB(sb);

	/*
	 * switch to non delalloc mode if we are running low
	 * on free block. The free block accounting via percpu
	 * counters can get slightly wrong with percpu_counter_batch getting
	 * accumulated on each CPU without updating global counters
	 * Delalloc need an accurate free block accounting. So switch
	 * to non delalloc when we are near to error range.
	 */
	free_blocks  = percpu_counter_read_positive(&sbi->s_freeblocks_counter);
	dirty_blocks = percpu_counter_read_positive(&sbi->s_dirtyblocks_counter);
	if (2 * free_blocks < 3 * dirty_blocks ||
		free_blocks < (dirty_blocks + EXT4_FREEBLOCKS_WATERMARK)) {
		/*
		 * free block count is less than 150% of dirty blocks
		 * or free blocks is less than watermark
		 */
		return 1;
	}
	/*
	 * Even if we don't switch but are nearing capacity,
	 * start pushing delalloc when 1/2 of free blocks are dirty.
	 */
	if (free_blocks < 2 * dirty_blocks)
		writeback_inodes_sb_if_idle(sb);

	return 0;
}

static int ext4_da_write_begin(struct file *file, struct address_space *mapping,
			       loff_t pos, unsigned len, unsigned flags,
			       struct page **pagep, void **fsdata)
{
	int ret, retries = 0;
	struct page *page;
	pgoff_t index;
	struct inode *inode = mapping->host;
	handle_t *handle;

	index = pos >> PAGE_CACHE_SHIFT;

	if (ext4_nonda_switch(inode->i_sb)) {
		*fsdata = (void *)FALL_BACK_TO_NONDELALLOC;
		return ext4_write_begin(file, mapping, pos,
					len, flags, pagep, fsdata);
	}
	*fsdata = (void *)0;
	trace_ext4_da_write_begin(inode, pos, len, flags);
retry:
	/*
	 * With delayed allocation, we don't log the i_disksize update
	 * if there is delayed block allocation. But we still need
	 * to journalling the i_disksize update if writes to the end
	 * of file which has an already mapped buffer.
	 */
	handle = ext4_journal_start(inode, 1);
	if (IS_ERR(handle)) {
		ret = PTR_ERR(handle);
		goto out;
	}
	/* We cannot recurse into the filesystem as the transaction is already
	 * started */
	flags |= AOP_FLAG_NOFS;

	page = grab_cache_page_write_begin(mapping, index, flags);
	if (!page) {
		ext4_journal_stop(handle);
		ret = -ENOMEM;
		goto out;
	}
	*pagep = page;

	ret = __block_write_begin(page, pos, len, ext4_da_get_block_prep);
	if (ret < 0) {
		unlock_page(page);
		ext4_journal_stop(handle);
		page_cache_release(page);
		/*
		 * block_write_begin may have instantiated a few blocks
		 * outside i_size.  Trim these off again. Don't need
		 * i_size_read because we hold i_mutex.
		 */
		if (pos + len > inode->i_size)
			ext4_truncate_failed_write(inode);
	}

	if (ret == -ENOSPC && ext4_should_retry_alloc(inode->i_sb, &retries))
		goto retry;
out:
	return ret;
}

/*
 * Check if we should update i_disksize
 * when write to the end of file but not require block allocation
 */
static int ext4_da_should_update_i_disksize(struct page *page,
					    unsigned long offset)
{
	struct buffer_head *bh;
	struct inode *inode = page->mapping->host;
	unsigned int idx;
	int i;

	bh = page_buffers(page);
	idx = offset >> inode->i_blkbits;

	for (i = 0; i < idx; i++)
		bh = bh->b_this_page;

	if (!buffer_mapped(bh) || (buffer_delay(bh)) || buffer_unwritten(bh))
		return 0;
	return 1;
}

static int ext4_da_write_end(struct file *file,
			     struct address_space *mapping,
			     loff_t pos, unsigned len, unsigned copied,
			     struct page *page, void *fsdata)
{
	struct inode *inode = mapping->host;
	int ret = 0, ret2;
	handle_t *handle = ext4_journal_current_handle();
	loff_t new_i_size;
	unsigned long start, end;
	int write_mode = (int)(unsigned long)fsdata;

	if (write_mode == FALL_BACK_TO_NONDELALLOC) {
		if (ext4_should_order_data(inode)) {
			return ext4_ordered_write_end(file, mapping, pos,
					len, copied, page, fsdata);
		} else if (ext4_should_writeback_data(inode)) {
			return ext4_writeback_write_end(file, mapping, pos,
					len, copied, page, fsdata);
		} else {
			BUG();
		}
	}

	trace_ext4_da_write_end(inode, pos, len, copied);
	start = pos & (PAGE_CACHE_SIZE - 1);
	end = start + copied - 1;

	/*
	 * generic_write_end() will run mark_inode_dirty() if i_size
	 * changes.  So let's piggyback the i_disksize mark_inode_dirty
	 * into that.
	 */

	new_i_size = pos + copied;
	if (new_i_size > EXT4_I(inode)->i_disksize) {
		if (ext4_da_should_update_i_disksize(page, end)) {
			down_write(&EXT4_I(inode)->i_data_sem);
			if (new_i_size > EXT4_I(inode)->i_disksize) {
				/*
				 * Updating i_disksize when extending file
				 * without needing block allocation
				 */
				if (ext4_should_order_data(inode))
					ret = ext4_jbd2_file_inode(handle,
								   inode);

				EXT4_I(inode)->i_disksize = new_i_size;
			}
			up_write(&EXT4_I(inode)->i_data_sem);
			/* We need to mark inode dirty even if
			 * new_i_size is less that inode->i_size
			 * bu greater than i_disksize.(hint delalloc)
			 */
			ext4_mark_inode_dirty(handle, inode);
		}
	}
	ret2 = generic_write_end(file, mapping, pos, len, copied,
							page, fsdata);
	copied = ret2;
	if (ret2 < 0)
		ret = ret2;
	ret2 = ext4_journal_stop(handle);
	if (!ret)
		ret = ret2;

	return ret ? ret : copied;
}

static void ext4_da_invalidatepage(struct page *page, unsigned long offset)
{
	/*
	 * Drop reserved blocks
	 */
	BUG_ON(!PageLocked(page));
	if (!page_has_buffers(page))
		goto out;

	ext4_da_page_release_reservation(page, offset);

out:
	ext4_invalidatepage(page, offset);

	return;
}

/*
 * Force all delayed allocation blocks to be allocated for a given inode.
 */
int ext4_alloc_da_blocks(struct inode *inode)
{
	trace_ext4_alloc_da_blocks(inode);

	if (!EXT4_I(inode)->i_reserved_data_blocks &&
	    !EXT4_I(inode)->i_reserved_meta_blocks)
		return 0;

	/*
	 * We do something simple for now.  The filemap_flush() will
	 * also start triggering a write of the data blocks, which is
	 * not strictly speaking necessary (and for users of
	 * laptop_mode, not even desirable).  However, to do otherwise
	 * would require replicating code paths in:
	 *
	 * ext4_da_writepages() ->
	 *    write_cache_pages() ---> (via passed in callback function)
	 *        __mpage_da_writepage() -->
	 *           mpage_add_bh_to_extent()
	 *           mpage_da_map_blocks()
	 *
	 * The problem is that write_cache_pages(), located in
	 * mm/page-writeback.c, marks pages clean in preparation for
	 * doing I/O, which is not desirable if we're not planning on
	 * doing I/O at all.
	 *
	 * We could call write_cache_pages(), and then redirty all of
	 * the pages by calling redirty_page_for_writepage() but that
	 * would be ugly in the extreme.  So instead we would need to
	 * replicate parts of the code in the above functions,
	 * simplifying them because we wouldn't actually intend to
	 * write out the pages, but rather only collect contiguous
	 * logical block extents, call the multi-block allocator, and
	 * then update the buffer heads with the block allocations.
	 *
	 * For now, though, we'll cheat by calling filemap_flush(),
	 * which will map the blocks, and start the I/O, but not
	 * actually wait for the I/O to complete.
	 */
	return filemap_flush(inode->i_mapping);
}

/*
 * bmap() is special.  It gets used by applications such as lilo and by
 * the swapper to find the on-disk block of a specific piece of data.
 *
 * Naturally, this is dangerous if the block concerned is still in the
 * journal.  If somebody makes a swapfile on an ext4 data-journaling
 * filesystem and enables swap, then they may get a nasty shock when the
 * data getting swapped to that swapfile suddenly gets overwritten by
 * the original zero's written out previously to the journal and
 * awaiting writeback in the kernel's buffer cache.
 *
 * So, if we see any bmap calls here on a modified, data-journaled file,
 * take extra steps to flush any blocks which might be in the cache.
 */
static sector_t ext4_bmap(struct address_space *mapping, sector_t block)
{
	struct inode *inode = mapping->host;
	journal_t *journal;
	int err;

	if (mapping_tagged(mapping, PAGECACHE_TAG_DIRTY) &&
			test_opt(inode->i_sb, DELALLOC)) {
		/*
		 * With delalloc we want to sync the file
		 * so that we can make sure we allocate
		 * blocks for file
		 */
		filemap_write_and_wait(mapping);
	}

	if (EXT4_JOURNAL(inode) &&
	    ext4_test_inode_state(inode, EXT4_STATE_JDATA)) {
		/*
		 * This is a REALLY heavyweight approach, but the use of
		 * bmap on dirty files is expected to be extremely rare:
		 * only if we run lilo or swapon on a freshly made file
		 * do we expect this to happen.
		 *
		 * (bmap requires CAP_SYS_RAWIO so this does not
		 * represent an unprivileged user DOS attack --- we'd be
		 * in trouble if mortal users could trigger this path at
		 * will.)
		 *
		 * NB. EXT4_STATE_JDATA is not set on files other than
		 * regular files.  If somebody wants to bmap a directory
		 * or symlink and gets confused because the buffer
		 * hasn't yet been flushed to disk, they deserve
		 * everything they get.
		 */

		ext4_clear_inode_state(inode, EXT4_STATE_JDATA);
		journal = EXT4_JOURNAL(inode);
		jbd2_journal_lock_updates(journal);
		err = jbd2_journal_flush(journal);
		jbd2_journal_unlock_updates(journal);

		if (err)
			return 0;
	}

	return generic_block_bmap(mapping, block, ext4_get_block);
}

static int ext4_readpage(struct file *file, struct page *page)
{
	trace_ext4_readpage(page);
	return mpage_readpage(page, ext4_get_block);
}

static int
ext4_readpages(struct file *file, struct address_space *mapping,
		struct list_head *pages, unsigned nr_pages)
{
	return mpage_readpages(mapping, pages, nr_pages, ext4_get_block);
}

static void ext4_invalidatepage_free_endio(struct page *page, unsigned long offset)
{
	struct buffer_head *head, *bh;
	unsigned int curr_off = 0;

	if (!page_has_buffers(page))
		return;
	head = bh = page_buffers(page);
	do {
		if (offset <= curr_off && test_clear_buffer_uninit(bh)
					&& bh->b_private) {
			ext4_free_io_end(bh->b_private);
			bh->b_private = NULL;
			bh->b_end_io = NULL;
		}
		curr_off = curr_off + bh->b_size;
		bh = bh->b_this_page;
	} while (bh != head);
}

static void ext4_invalidatepage(struct page *page, unsigned long offset)
{
	journal_t *journal = EXT4_JOURNAL(page->mapping->host);

	trace_ext4_invalidatepage(page, offset);

	/*
	 * free any io_end structure allocated for buffers to be discarded
	 */
	if (ext4_should_dioread_nolock(page->mapping->host))
		ext4_invalidatepage_free_endio(page, offset);
	/*
	 * If it's a full truncate we just forget about the pending dirtying
	 */
	if (offset == 0)
		ClearPageChecked(page);

	if (journal)
		jbd2_journal_invalidatepage(journal, page, offset);
	else
		block_invalidatepage(page, offset);
}

static int ext4_releasepage(struct page *page, gfp_t wait)
{
	journal_t *journal = EXT4_JOURNAL(page->mapping->host);

	trace_ext4_releasepage(page);

	WARN_ON(PageChecked(page));
	if (!page_has_buffers(page))
		return 0;
	if (journal)
		return jbd2_journal_try_to_free_buffers(journal, page, wait);
	else
		return try_to_free_buffers(page);
}

/*
 * O_DIRECT for ext3 (or indirect map) based files
 *
 * If the O_DIRECT write will extend the file then add this inode to the
 * orphan list.  So recovery will truncate it back to the original size
 * if the machine crashes during the write.
 *
 * If the O_DIRECT write is intantiating holes inside i_size and the machine
 * crashes then stale disk data _may_ be exposed inside the file. But current
 * VFS code falls back into buffered path in that case so we are safe.
 */
static ssize_t ext4_ind_direct_IO(int rw, struct kiocb *iocb,
			      const struct iovec *iov, loff_t offset,
			      unsigned long nr_segs)
{
	struct file *file = iocb->ki_filp;
	struct inode *inode = file->f_mapping->host;
	struct ext4_inode_info *ei = EXT4_I(inode);
	handle_t *handle;
	ssize_t ret;
	int orphan = 0;
	size_t count = iov_length(iov, nr_segs);
	int retries = 0;

	if (rw == WRITE) {
		loff_t final_size = offset + count;

		if (final_size > inode->i_size) {
			/* Credits for sb + inode write */
			handle = ext4_journal_start(inode, 2);
			if (IS_ERR(handle)) {
				ret = PTR_ERR(handle);
				goto out;
			}
			ret = ext4_orphan_add(handle, inode);
			if (ret) {
				ext4_journal_stop(handle);
				goto out;
			}
			orphan = 1;
			ei->i_disksize = inode->i_size;
			ext4_journal_stop(handle);
		}
	}

retry:
	if (rw == READ && ext4_should_dioread_nolock(inode))
		ret = __blockdev_direct_IO(rw, iocb, inode,
				 inode->i_sb->s_bdev, iov,
				 offset, nr_segs,
				 ext4_get_block, NULL, NULL, 0);
	else {
		ret = blockdev_direct_IO(rw, iocb, inode,
				 inode->i_sb->s_bdev, iov,
				 offset, nr_segs,
				 ext4_get_block, NULL);

		if (unlikely((rw & WRITE) && ret < 0)) {
			loff_t isize = i_size_read(inode);
			loff_t end = offset + iov_length(iov, nr_segs);

			if (end > isize)
				ext4_truncate_failed_write(inode);
		}
	}
	if (ret == -ENOSPC && ext4_should_retry_alloc(inode->i_sb, &retries))
		goto retry;

	if (orphan) {
		int err;

		/* Credits for sb + inode write */
		handle = ext4_journal_start(inode, 2);
		if (IS_ERR(handle)) {
			/* This is really bad luck. We've written the data
			 * but cannot extend i_size. Bail out and pretend
			 * the write failed... */
			ret = PTR_ERR(handle);
			if (inode->i_nlink)
				ext4_orphan_del(NULL, inode);

			goto out;
		}
		if (inode->i_nlink)
			ext4_orphan_del(handle, inode);
		if (ret > 0) {
			loff_t end = offset + ret;
			if (end > inode->i_size) {
				ei->i_disksize = end;
				i_size_write(inode, end);
				/*
				 * We're going to return a positive `ret'
				 * here due to non-zero-length I/O, so there's
				 * no way of reporting error returns from
				 * ext4_mark_inode_dirty() to userspace.  So
				 * ignore it.
				 */
				ext4_mark_inode_dirty(handle, inode);
			}
		}
		err = ext4_journal_stop(handle);
		if (ret == 0)
			ret = err;
	}
out:
	return ret;
}

/*
 * ext4_get_block used when preparing for a DIO write or buffer write.
 * We allocate an uinitialized extent if blocks haven't been allocated.
 * The extent will be converted to initialized after the IO is complete.
 */
static int ext4_get_block_write(struct inode *inode, sector_t iblock,
		   struct buffer_head *bh_result, int create)
{
	ext4_debug("ext4_get_block_write: inode %lu, create flag %d\n",
		   inode->i_ino, create);
	return _ext4_get_block(inode, iblock, bh_result,
			       EXT4_GET_BLOCKS_IO_CREATE_EXT);
}

static void ext4_end_io_dio(struct kiocb *iocb, loff_t offset,
			    ssize_t size, void *private, int ret,
			    bool is_async)
{
        ext4_io_end_t *io_end = iocb->private;
	struct workqueue_struct *wq;
	unsigned long flags;
	struct ext4_inode_info *ei;

	/* if not async direct IO or dio with 0 bytes write, just return */
	if (!io_end || !size)
		goto out;

	ext_debug("ext4_end_io_dio(): io_end 0x%p"
		  "for inode %lu, iocb 0x%p, offset %llu, size %llu\n",
 		  iocb->private, io_end->inode->i_ino, iocb, offset,
		  size);

	/* if not aio dio with unwritten extents, just free io and return */
	if (!(io_end->flag & EXT4_IO_END_UNWRITTEN)) {
		ext4_free_io_end(io_end);
		iocb->private = NULL;
out:
		if (is_async)
			aio_complete(iocb, ret, 0);
		return;
	}

	io_end->offset = offset;
	io_end->size = size;
	if (is_async) {
		io_end->iocb = iocb;
		io_end->result = ret;
	}
	wq = EXT4_SB(io_end->inode->i_sb)->dio_unwritten_wq;

	/* Add the io_end to per-inode completed aio dio list*/
	ei = EXT4_I(io_end->inode);
	spin_lock_irqsave(&ei->i_completed_io_lock, flags);
	list_add_tail(&io_end->list, &ei->i_completed_io_list);
	spin_unlock_irqrestore(&ei->i_completed_io_lock, flags);

	/* queue the work to convert unwritten extents to written */
	queue_work(wq, &io_end->work);
	iocb->private = NULL;
}

static void ext4_end_io_buffer_write(struct buffer_head *bh, int uptodate)
{
	ext4_io_end_t *io_end = bh->b_private;
	struct workqueue_struct *wq;
	struct inode *inode;
	unsigned long flags;

	if (!test_clear_buffer_uninit(bh) || !io_end)
		goto out;

	if (!(io_end->inode->i_sb->s_flags & MS_ACTIVE)) {
		printk("sb umounted, discard end_io request for inode %lu\n",
			io_end->inode->i_ino);
		ext4_free_io_end(io_end);
		goto out;
	}

	io_end->flag = EXT4_IO_END_UNWRITTEN;
	inode = io_end->inode;

	/* Add the io_end to per-inode completed io list*/
	spin_lock_irqsave(&EXT4_I(inode)->i_completed_io_lock, flags);
	list_add_tail(&io_end->list, &EXT4_I(inode)->i_completed_io_list);
	spin_unlock_irqrestore(&EXT4_I(inode)->i_completed_io_lock, flags);

	wq = EXT4_SB(inode->i_sb)->dio_unwritten_wq;
	/* queue the work to convert unwritten extents to written */
	queue_work(wq, &io_end->work);
out:
	bh->b_private = NULL;
	bh->b_end_io = NULL;
	clear_buffer_uninit(bh);
	end_buffer_async_write(bh, uptodate);
}

static int ext4_set_bh_endio(struct buffer_head *bh, struct inode *inode)
{
	ext4_io_end_t *io_end;
	struct page *page = bh->b_page;
	loff_t offset = (sector_t)page->index << PAGE_CACHE_SHIFT;
	size_t size = bh->b_size;

retry:
	io_end = ext4_init_io_end(inode, GFP_ATOMIC);
	if (!io_end) {
		pr_warn_ratelimited("%s: allocation fail\n", __func__);
		schedule();
		goto retry;
	}
	io_end->offset = offset;
	io_end->size = size;
	/*
	 * We need to hold a reference to the page to make sure it
	 * doesn't get evicted before ext4_end_io_work() has a chance
	 * to convert the extent from written to unwritten.
	 */
	io_end->page = page;
	get_page(io_end->page);

	bh->b_private = io_end;
	bh->b_end_io = ext4_end_io_buffer_write;
	return 0;
}

/*
 * For ext4 extent files, ext4 will do direct-io write to holes,
 * preallocated extents, and those write extend the file, no need to
 * fall back to buffered IO.
 *
 * For holes, we fallocate those blocks, mark them as uninitialized
 * If those blocks were preallocated, we mark sure they are splited, but
 * still keep the range to write as uninitialized.
 *
 * The unwrritten extents will be converted to written when DIO is completed.
 * For async direct IO, since the IO may still pending when return, we
 * set up an end_io call back function, which will do the conversion
 * when async direct IO completed.
 *
 * If the O_DIRECT write will extend the file then add this inode to the
 * orphan list.  So recovery will truncate it back to the original size
 * if the machine crashes during the write.
 *
 */
static ssize_t ext4_ext_direct_IO(int rw, struct kiocb *iocb,
			      const struct iovec *iov, loff_t offset,
			      unsigned long nr_segs)
{
	struct file *file = iocb->ki_filp;
	struct inode *inode = file->f_mapping->host;
	ssize_t ret;
	size_t count = iov_length(iov, nr_segs);

	loff_t final_size = offset + count;
	if (rw == WRITE && final_size <= inode->i_size) {
		/*
 		 * We could direct write to holes and fallocate.
		 *
 		 * Allocated blocks to fill the hole are marked as uninitialized
 		 * to prevent parallel buffered read to expose the stale data
 		 * before DIO complete the data IO.
		 *
 		 * As to previously fallocated extents, ext4 get_block
 		 * will just simply mark the buffer mapped but still
 		 * keep the extents uninitialized.
 		 *
		 * for non AIO case, we will convert those unwritten extents
		 * to written after return back from blockdev_direct_IO.
		 *
		 * for async DIO, the conversion needs to be defered when
		 * the IO is completed. The ext4 end_io callback function
		 * will be called to take care of the conversion work.
		 * Here for async case, we allocate an io_end structure to
		 * hook to the iocb.
 		 */
		iocb->private = NULL;
		EXT4_I(inode)->cur_aio_dio = NULL;
		if (!is_sync_kiocb(iocb)) {
			iocb->private = ext4_init_io_end(inode, GFP_NOFS);
			if (!iocb->private)
				return -ENOMEM;
			/*
			 * we save the io structure for current async
			 * direct IO, so that later ext4_map_blocks()
			 * could flag the io structure whether there
			 * is a unwritten extents needs to be converted
			 * when IO is completed.
			 */
			EXT4_I(inode)->cur_aio_dio = iocb->private;
		}

		ret = blockdev_direct_IO(rw, iocb, inode,
					 inode->i_sb->s_bdev, iov,
					 offset, nr_segs,
					 ext4_get_block_write,
					 ext4_end_io_dio);
		if (iocb->private)
			EXT4_I(inode)->cur_aio_dio = NULL;
		/*
		 * The io_end structure takes a reference to the inode,
		 * that structure needs to be destroyed and the
		 * reference to the inode need to be dropped, when IO is
		 * complete, even with 0 byte write, or failed.
		 *
		 * In the successful AIO DIO case, the io_end structure will be
		 * desctroyed and the reference to the inode will be dropped
		 * after the end_io call back function is called.
		 *
		 * In the case there is 0 byte write, or error case, since
		 * VFS direct IO won't invoke the end_io call back function,
		 * we need to free the end_io structure here.
		 */
		if (ret != -EIOCBQUEUED && ret <= 0 && iocb->private) {
			ext4_free_io_end(iocb->private);
			iocb->private = NULL;
		} else if (ret > 0 && ext4_test_inode_state(inode,
						EXT4_STATE_DIO_UNWRITTEN)) {
			int err;
			/*
			 * for non AIO case, since the IO is already
			 * completed, we could do the conversion right here
			 */
			err = ext4_convert_unwritten_extents(inode,
							     offset, ret);
			if (err < 0)
				ret = err;
			ext4_clear_inode_state(inode, EXT4_STATE_DIO_UNWRITTEN);
		}
		return ret;
	}

	/* for write the the end of file case, we fall back to old way */
	return ext4_ind_direct_IO(rw, iocb, iov, offset, nr_segs);
}

static ssize_t ext4_direct_IO(int rw, struct kiocb *iocb,
			      const struct iovec *iov, loff_t offset,
			      unsigned long nr_segs)
{
	struct file *file = iocb->ki_filp;
	struct inode *inode = file->f_mapping->host;
	ssize_t ret;

	trace_ext4_direct_IO_enter(inode, offset, iov_length(iov, nr_segs), rw);
	if (ext4_test_inode_flag(inode, EXT4_INODE_EXTENTS))
		ret = ext4_ext_direct_IO(rw, iocb, iov, offset, nr_segs);
	else
		ret = ext4_ind_direct_IO(rw, iocb, iov, offset, nr_segs);
	trace_ext4_direct_IO_exit(inode, offset,
				iov_length(iov, nr_segs), rw, ret);
	return ret;
}

/*
 * Pages can be marked dirty completely asynchronously from ext4's journalling
 * activity.  By filemap_sync_pte(), try_to_unmap_one(), etc.  We cannot do
 * much here because ->set_page_dirty is called under VFS locks.  The page is
 * not necessarily locked.
 *
 * We cannot just dirty the page and leave attached buffers clean, because the
 * buffers' dirty state is "definitive".  We cannot just set the buffers dirty
 * or jbddirty because all the journalling code will explode.
 *
 * So what we do is to mark the page "pending dirty" and next time writepage
 * is called, propagate that into the buffers appropriately.
 */
static int ext4_journalled_set_page_dirty(struct page *page)
{
	SetPageChecked(page);
	return __set_page_dirty_nobuffers(page);
}

static const struct address_space_operations ext4_ordered_aops = {
	.readpage		= ext4_readpage,
	.readpages		= ext4_readpages,
	.writepage		= ext4_writepage,
	.write_begin		= ext4_write_begin,
	.write_end		= ext4_ordered_write_end,
	.bmap			= ext4_bmap,
	.invalidatepage		= ext4_invalidatepage,
	.releasepage		= ext4_releasepage,
	.direct_IO		= ext4_direct_IO,
	.migratepage		= buffer_migrate_page,
	.is_partially_uptodate  = block_is_partially_uptodate,
	.error_remove_page	= generic_error_remove_page,
};

static const struct address_space_operations ext4_writeback_aops = {
	.readpage		= ext4_readpage,
	.readpages		= ext4_readpages,
	.writepage		= ext4_writepage,
	.write_begin		= ext4_write_begin,
	.write_end		= ext4_writeback_write_end,
	.bmap			= ext4_bmap,
	.invalidatepage		= ext4_invalidatepage,
	.releasepage		= ext4_releasepage,
	.direct_IO		= ext4_direct_IO,
	.migratepage		= buffer_migrate_page,
	.is_partially_uptodate  = block_is_partially_uptodate,
	.error_remove_page	= generic_error_remove_page,
};

static const struct address_space_operations ext4_journalled_aops = {
	.readpage		= ext4_readpage,
	.readpages		= ext4_readpages,
	.writepage		= ext4_writepage,
	.write_begin		= ext4_write_begin,
	.write_end		= ext4_journalled_write_end,
	.set_page_dirty		= ext4_journalled_set_page_dirty,
	.bmap			= ext4_bmap,
	.invalidatepage		= ext4_invalidatepage,
	.releasepage		= ext4_releasepage,
	.is_partially_uptodate  = block_is_partially_uptodate,
	.error_remove_page	= generic_error_remove_page,
};

static const struct address_space_operations ext4_da_aops = {
	.readpage		= ext4_readpage,
	.readpages		= ext4_readpages,
	.writepage		= ext4_writepage,
	.writepages		= ext4_da_writepages,
	.write_begin		= ext4_da_write_begin,
	.write_end		= ext4_da_write_end,
	.bmap			= ext4_bmap,
	.invalidatepage		= ext4_da_invalidatepage,
	.releasepage		= ext4_releasepage,
	.direct_IO		= ext4_direct_IO,
	.migratepage		= buffer_migrate_page,
	.is_partially_uptodate  = block_is_partially_uptodate,
	.error_remove_page	= generic_error_remove_page,
};

void ext4_set_aops(struct inode *inode)
{
	if (ext4_should_order_data(inode) &&
		test_opt(inode->i_sb, DELALLOC))
		inode->i_mapping->a_ops = &ext4_da_aops;
	else if (ext4_should_order_data(inode))
		inode->i_mapping->a_ops = &ext4_ordered_aops;
	else if (ext4_should_writeback_data(inode) &&
		 test_opt(inode->i_sb, DELALLOC))
		inode->i_mapping->a_ops = &ext4_da_aops;
	else if (ext4_should_writeback_data(inode))
		inode->i_mapping->a_ops = &ext4_writeback_aops;
	else
		inode->i_mapping->a_ops = &ext4_journalled_aops;
}

/*
 * ext4_block_truncate_page() zeroes out a mapping from file offset `from'
 * up to the end of the block which corresponds to `from'.
 * This required during truncate. We need to physically zero the tail end
 * of that block so it doesn't yield old data if the file is later grown.
 */
int ext4_block_truncate_page(handle_t *handle,
		struct address_space *mapping, loff_t from)
{
	unsigned offset = from & (PAGE_CACHE_SIZE-1);
	unsigned length;
	unsigned blocksize;
	struct inode *inode = mapping->host;

	blocksize = inode->i_sb->s_blocksize;
	length = blocksize - (offset & (blocksize - 1));

	return ext4_block_zero_page_range(handle, mapping, from, length);
}

/*
 * ext4_block_zero_page_range() zeros out a mapping of length 'length'
 * starting from file offset 'from'.  The range to be zero'd must
 * be contained with in one block.  If the specified range exceeds
 * the end of the block it will be shortened to end of the block
 * that cooresponds to 'from'
 */
int ext4_block_zero_page_range(handle_t *handle,
		struct address_space *mapping, loff_t from, loff_t length)
{
	ext4_fsblk_t index = from >> PAGE_CACHE_SHIFT;
	unsigned offset = from & (PAGE_CACHE_SIZE-1);
	unsigned blocksize, max, pos;
	ext4_lblk_t iblock;
	struct inode *inode = mapping->host;
	struct buffer_head *bh;
	struct page *page;
	int err = 0;

	page = find_or_create_page(mapping, from >> PAGE_CACHE_SHIFT,
				   mapping_gfp_mask(mapping) & ~__GFP_FS);
	if (!page)
		return -EINVAL;

	blocksize = inode->i_sb->s_blocksize;
	max = blocksize - (offset & (blocksize - 1));

	/*
	 * correct length if it does not fall between
	 * 'from' and the end of the block
	 */
	if (length > max || length < 0)
		length = max;

	iblock = index << (PAGE_CACHE_SHIFT - inode->i_sb->s_blocksize_bits);

	if (!page_has_buffers(page))
		create_empty_buffers(page, blocksize, 0);

	/* Find the buffer that contains "offset" */
	bh = page_buffers(page);
	pos = blocksize;
	while (offset >= pos) {
		bh = bh->b_this_page;
		iblock++;
		pos += blocksize;
	}

	err = 0;
	if (buffer_freed(bh)) {
		BUFFER_TRACE(bh, "freed: skip");
		goto unlock;
	}

	if (!buffer_mapped(bh)) {
		BUFFER_TRACE(bh, "unmapped");
		ext4_get_block(inode, iblock, bh, 0);
		/* unmapped? It's a hole - nothing to do */
		if (!buffer_mapped(bh)) {
			BUFFER_TRACE(bh, "still unmapped");
			goto unlock;
		}
	}

	/* Ok, it's mapped. Make sure it's up-to-date */
	if (PageUptodate(page))
		set_buffer_uptodate(bh);

	if (!buffer_uptodate(bh)) {
		err = -EIO;
		ll_rw_block(READ, 1, &bh);
		wait_on_buffer(bh);
		/* Uhhuh. Read error. Complain and punt. */
		if (!buffer_uptodate(bh))
			goto unlock;
	}

	if (ext4_should_journal_data(inode)) {
		BUFFER_TRACE(bh, "get write access");
		err = ext4_journal_get_write_access(handle, bh);
		if (err)
			goto unlock;
	}

	zero_user(page, offset, length);

	BUFFER_TRACE(bh, "zeroed end of block");

	err = 0;
	if (ext4_should_journal_data(inode)) {
		err = ext4_handle_dirty_metadata(handle, inode, bh);
	} else {
		if (ext4_should_order_data(inode) && EXT4_I(inode)->jinode)
			err = ext4_jbd2_file_inode(handle, inode);
		mark_buffer_dirty(bh);
	}

unlock:
	unlock_page(page);
	page_cache_release(page);
	return err;
}

/*
 * Probably it should be a library function... search for first non-zero word
 * or memcmp with zero_page, whatever is better for particular architecture.
 * Linus?
 */
static inline int all_zeroes(__le32 *p, __le32 *q)
{
	while (p < q)
		if (*p++)
			return 0;
	return 1;
}

/**
 *	ext4_find_shared - find the indirect blocks for partial truncation.
 *	@inode:	  inode in question
 *	@depth:	  depth of the affected branch
 *	@offsets: offsets of pointers in that branch (see ext4_block_to_path)
 *	@chain:	  place to store the pointers to partial indirect blocks
 *	@top:	  place to the (detached) top of branch
 *
 *	This is a helper function used by ext4_truncate().
 *
 *	When we do truncate() we may have to clean the ends of several
 *	indirect blocks but leave the blocks themselves alive. Block is
 *	partially truncated if some data below the new i_size is referred
 *	from it (and it is on the path to the first completely truncated
 *	data block, indeed).  We have to free the top of that path along
 *	with everything to the right of the path. Since no allocation
 *	past the truncation point is possible until ext4_truncate()
 *	finishes, we may safely do the latter, but top of branch may
 *	require special attention - pageout below the truncation point
 *	might try to populate it.
 *
 *	We atomically detach the top of branch from the tree, store the
 *	block number of its root in *@top, pointers to buffer_heads of
 *	partially truncated blocks - in @chain[].bh and pointers to
 *	their last elements that should not be removed - in
 *	@chain[].p. Return value is the pointer to last filled element
 *	of @chain.
 *
 *	The work left to caller to do the actual freeing of subtrees:
 *		a) free the subtree starting from *@top
 *		b) free the subtrees whose roots are stored in
 *			(@chain[i].p+1 .. end of @chain[i].bh->b_data)
 *		c) free the subtrees growing from the inode past the @chain[0].
 *			(no partially truncated stuff there).  */

static Indirect *ext4_find_shared(struct inode *inode, int depth,
				  ext4_lblk_t offsets[4], Indirect chain[4],
				  __le32 *top)
{
	Indirect *partial, *p;
	int k, err;

	*top = 0;
	/* Make k index the deepest non-null offset + 1 */
	for (k = depth; k > 1 && !offsets[k-1]; k--)
		;
	partial = ext4_get_branch(inode, k, offsets, chain, &err);
	/* Writer: pointers */
	if (!partial)
		partial = chain + k-1;
	/*
	 * If the branch acquired continuation since we've looked at it -
	 * fine, it should all survive and (new) top doesn't belong to us.
	 */
	if (!partial->key && *partial->p)
		/* Writer: end */
		goto no_top;
	for (p = partial; (p > chain) && all_zeroes((__le32 *) p->bh->b_data, p->p); p--)
		;
	/*
	 * OK, we've found the last block that must survive. The rest of our
	 * branch should be detached before unlocking. However, if that rest
	 * of branch is all ours and does not grow immediately from the inode
	 * it's easier to cheat and just decrement partial->p.
	 */
	if (p == chain + k - 1 && p > chain) {
		p->p--;
	} else {
		*top = *p->p;
		/* Nope, don't do this in ext4.  Must leave the tree intact */
#if 0
		*p->p = 0;
#endif
	}
	/* Writer: end */

	while (partial > p) {
		brelse(partial->bh);
		partial--;
	}
no_top:
	return partial;
}

/*
 * Zero a number of block pointers in either an inode or an indirect block.
 * If we restart the transaction we must again get write access to the
 * indirect block for further modification.
 *
 * We release `count' blocks on disk, but (last - first) may be greater
 * than `count' because there can be holes in there.
 *
 * Return 0 on success, 1 on invalid block range
 * and < 0 on fatal error.
 */
static int ext4_clear_blocks(handle_t *handle, struct inode *inode,
			     struct buffer_head *bh,
			     ext4_fsblk_t block_to_free,
			     unsigned long count, __le32 *first,
			     __le32 *last)
{
	__le32 *p;
	int	flags = EXT4_FREE_BLOCKS_FORGET | EXT4_FREE_BLOCKS_VALIDATED;
	int	err;

	if (S_ISDIR(inode->i_mode) || S_ISLNK(inode->i_mode))
		flags |= EXT4_FREE_BLOCKS_METADATA;

	if (!ext4_data_block_valid(EXT4_SB(inode->i_sb), block_to_free,
				   count)) {
		EXT4_ERROR_INODE(inode, "attempt to clear invalid "
				 "blocks %llu len %lu",
				 (unsigned long long) block_to_free, count);
		return 1;
	}

	if (try_to_extend_transaction(handle, inode)) {
		if (bh) {
			BUFFER_TRACE(bh, "call ext4_handle_dirty_metadata");
			err = ext4_handle_dirty_metadata(handle, inode, bh);
			if (unlikely(err))
				goto out_err;
		}
		err = ext4_mark_inode_dirty(handle, inode);
		if (unlikely(err))
			goto out_err;
		err = ext4_truncate_restart_trans(handle, inode,
						  blocks_for_truncate(inode));
		if (unlikely(err))
			goto out_err;
		if (bh) {
			BUFFER_TRACE(bh, "retaking write access");
			err = ext4_journal_get_write_access(handle, bh);
			if (unlikely(err))
				goto out_err;
		}
	}

	for (p = first; p < last; p++)
		*p = 0;

	ext4_free_blocks(handle, inode, NULL, block_to_free, count, flags);
	return 0;
out_err:
	ext4_std_error(inode->i_sb, err);
	return err;
}

/**
 * ext4_free_data - free a list of data blocks
 * @handle:	handle for this transaction
 * @inode:	inode we are dealing with
 * @this_bh:	indirect buffer_head which contains *@first and *@last
 * @first:	array of block numbers
 * @last:	points immediately past the end of array
 *
 * We are freeing all blocks referred from that array (numbers are stored as
 * little-endian 32-bit) and updating @inode->i_blocks appropriately.
 *
 * We accumulate contiguous runs of blocks to free.  Conveniently, if these
 * blocks are contiguous then releasing them at one time will only affect one
 * or two bitmap blocks (+ group descriptor(s) and superblock) and we won't
 * actually use a lot of journal space.
 *
 * @this_bh will be %NULL if @first and @last point into the inode's direct
 * block pointers.
 */
static void ext4_free_data(handle_t *handle, struct inode *inode,
			   struct buffer_head *this_bh,
			   __le32 *first, __le32 *last)
{
	ext4_fsblk_t block_to_free = 0;    /* Starting block # of a run */
	unsigned long count = 0;	    /* Number of blocks in the run */
	__le32 *block_to_free_p = NULL;	    /* Pointer into inode/ind
					       corresponding to
					       block_to_free */
	ext4_fsblk_t nr;		    /* Current block # */
	__le32 *p;			    /* Pointer into inode/ind
					       for current block */
	int err = 0;

	if (this_bh) {				/* For indirect block */
		BUFFER_TRACE(this_bh, "get_write_access");
		err = ext4_journal_get_write_access(handle, this_bh);
		/* Important: if we can't update the indirect pointers
		 * to the blocks, we can't free them. */
		if (err)
			return;
	}

	for (p = first; p < last; p++) {
		nr = le32_to_cpu(*p);
		if (nr) {
			/* accumulate blocks to free if they're contiguous */
			if (count == 0) {
				block_to_free = nr;
				block_to_free_p = p;
				count = 1;
			} else if (nr == block_to_free + count) {
				count++;
			} else {
				err = ext4_clear_blocks(handle, inode, this_bh,
						        block_to_free, count,
						        block_to_free_p, p);
				if (err)
					break;
				block_to_free = nr;
				block_to_free_p = p;
				count = 1;
			}
		}
	}

	if (!err && count > 0)
		err = ext4_clear_blocks(handle, inode, this_bh, block_to_free,
					count, block_to_free_p, p);
	if (err < 0)
		/* fatal error */
		return;

	if (this_bh) {
		BUFFER_TRACE(this_bh, "call ext4_handle_dirty_metadata");

		/*
		 * The buffer head should have an attached journal head at this
		 * point. However, if the data is corrupted and an indirect
		 * block pointed to itself, it would have been detached when
		 * the block was cleared. Check for this instead of OOPSing.
		 */
		if ((EXT4_JOURNAL(inode) == NULL) || bh2jh(this_bh))
			ext4_handle_dirty_metadata(handle, inode, this_bh);
		else
			EXT4_ERROR_INODE(inode,
					 "circular indirect block detected at "
					 "block %llu",
				(unsigned long long) this_bh->b_blocknr);
	}
}

/**
 *	ext4_free_branches - free an array of branches
 *	@handle: JBD handle for this transaction
 *	@inode:	inode we are dealing with
 *	@parent_bh: the buffer_head which contains *@first and *@last
 *	@first:	array of block numbers
 *	@last:	pointer immediately past the end of array
 *	@depth:	depth of the branches to free
 *
 *	We are freeing all blocks referred from these branches (numbers are
 *	stored as little-endian 32-bit) and updating @inode->i_blocks
 *	appropriately.
 */
static void ext4_free_branches(handle_t *handle, struct inode *inode,
			       struct buffer_head *parent_bh,
			       __le32 *first, __le32 *last, int depth)
{
	ext4_fsblk_t nr;
	__le32 *p;

	if (ext4_handle_is_aborted(handle))
		return;

	if (depth--) {
		struct buffer_head *bh;
		int addr_per_block = EXT4_ADDR_PER_BLOCK(inode->i_sb);
		p = last;
		while (--p >= first) {
			nr = le32_to_cpu(*p);
			if (!nr)
				continue;		/* A hole */

			if (!ext4_data_block_valid(EXT4_SB(inode->i_sb),
						   nr, 1)) {
				EXT4_ERROR_INODE(inode,
						 "invalid indirect mapped "
						 "block %lu (level %d)",
						 (unsigned long) nr, depth);
				break;
			}

			/* Go read the buffer for the next level down */
			bh = sb_bread(inode->i_sb, nr);

			/*
			 * A read failure? Report error and clear slot
			 * (should be rare).
			 */
			if (!bh) {
				EXT4_ERROR_INODE_BLOCK(inode, nr,
						       "Read failure");
				continue;
			}

			/* This zaps the entire block.  Bottom up. */
			BUFFER_TRACE(bh, "free child branches");
			ext4_free_branches(handle, inode, bh,
					(__le32 *) bh->b_data,
					(__le32 *) bh->b_data + addr_per_block,
					depth);
			brelse(bh);

			/*
			 * Everything below this this pointer has been
			 * released.  Now let this top-of-subtree go.
			 *
			 * We want the freeing of this indirect block to be
			 * atomic in the journal with the updating of the
			 * bitmap block which owns it.  So make some room in
			 * the journal.
			 *
			 * We zero the parent pointer *after* freeing its
			 * pointee in the bitmaps, so if extend_transaction()
			 * for some reason fails to put the bitmap changes and
			 * the release into the same transaction, recovery
			 * will merely complain about releasing a free block,
			 * rather than leaking blocks.
			 */
			if (ext4_handle_is_aborted(handle))
				return;
			if (try_to_extend_transaction(handle, inode)) {
				ext4_mark_inode_dirty(handle, inode);
				ext4_truncate_restart_trans(handle, inode,
					    blocks_for_truncate(inode));
			}

			/*
			 * The forget flag here is critical because if
			 * we are journaling (and not doing data
			 * journaling), we have to make sure a revoke
			 * record is written to prevent the journal
			 * replay from overwriting the (former)
			 * indirect block if it gets reallocated as a
			 * data block.  This must happen in the same
			 * transaction where the data blocks are
			 * actually freed.
			 */
			ext4_free_blocks(handle, inode, NULL, nr, 1,
					 EXT4_FREE_BLOCKS_METADATA|
					 EXT4_FREE_BLOCKS_FORGET);

			if (parent_bh) {
				/*
				 * The block which we have just freed is
				 * pointed to by an indirect block: journal it
				 */
				BUFFER_TRACE(parent_bh, "get_write_access");
				if (!ext4_journal_get_write_access(handle,
								   parent_bh)){
					*p = 0;
					BUFFER_TRACE(parent_bh,
					"call ext4_handle_dirty_metadata");
					ext4_handle_dirty_metadata(handle,
								   inode,
								   parent_bh);
				}
			}
		}
	} else {
		/* We have reached the bottom of the tree. */
		BUFFER_TRACE(parent_bh, "free data blocks");
		ext4_free_data(handle, inode, parent_bh, first, last);
	}
}

int ext4_can_truncate(struct inode *inode)
{
	if (S_ISREG(inode->i_mode))
		return 1;
	if (S_ISDIR(inode->i_mode))
		return 1;
	if (S_ISLNK(inode->i_mode))
		return !ext4_inode_is_fast_symlink(inode);
	return 0;
}

/*
 * ext4_punch_hole: punches a hole in a file by releaseing the blocks
 * associated with the given offset and length
 *
 * @inode:  File inode
 * @offset: The offset where the hole will begin
 * @len:    The length of the hole
 *
 * Returns: 0 on sucess or negative on failure
 */

int ext4_punch_hole(struct file *file, loff_t offset, loff_t length)
{
	struct inode *inode = file->f_path.dentry->d_inode;
	if (!S_ISREG(inode->i_mode))
		return -ENOTSUPP;

	if (!ext4_test_inode_flag(inode, EXT4_INODE_EXTENTS)) {
		/* TODO: Add support for non extent hole punching */
		return -ENOTSUPP;
	}

	return ext4_ext_punch_hole(file, offset, length);
}

/*
 * ext4_truncate()
 *
 * We block out ext4_get_block() block instantiations across the entire
 * transaction, and VFS/VM ensures that ext4_truncate() cannot run
 * simultaneously on behalf of the same inode.
 *
 * As we work through the truncate and commmit bits of it to the journal there
 * is one core, guiding principle: the file's tree must always be consistent on
 * disk.  We must be able to restart the truncate after a crash.
 *
 * The file's tree may be transiently inconsistent in memory (although it
 * probably isn't), but whenever we close off and commit a journal transaction,
 * the contents of (the filesystem + the journal) must be consistent and
 * restartable.  It's pretty simple, really: bottom up, right to left (although
 * left-to-right works OK too).
 *
 * Note that at recovery time, journal replay occurs *before* the restart of
 * truncate against the orphan inode list.
 *
 * The committed inode has the new, desired i_size (which is the same as
 * i_disksize in this case).  After a crash, ext4_orphan_cleanup() will see
 * that this inode's truncate did not complete and it will again call
 * ext4_truncate() to have another go.  So there will be instantiated blocks
 * to the right of the truncation point in a crashed ext4 filesystem.  But
 * that's fine - as long as they are linked from the inode, the post-crash
 * ext4_truncate() run will find them and release them.
 */
void ext4_truncate(struct inode *inode)
{
	handle_t *handle;
	struct ext4_inode_info *ei = EXT4_I(inode);
	__le32 *i_data = ei->i_data;
	int addr_per_block = EXT4_ADDR_PER_BLOCK(inode->i_sb);
	struct address_space *mapping = inode->i_mapping;
	ext4_lblk_t offsets[4];
	Indirect chain[4];
	Indirect *partial;
	__le32 nr = 0;
	int n = 0;
	ext4_lblk_t last_block, max_block;
	unsigned blocksize = inode->i_sb->s_blocksize;

	trace_ext4_truncate_enter(inode);

	if (!ext4_can_truncate(inode))
		return;

	ext4_clear_inode_flag(inode, EXT4_INODE_EOFBLOCKS);

	if (inode->i_size == 0 && !test_opt(inode->i_sb, NO_AUTO_DA_ALLOC))
		ext4_set_inode_state(inode, EXT4_STATE_DA_ALLOC_CLOSE);

	if (ext4_test_inode_flag(inode, EXT4_INODE_EXTENTS)) {
		ext4_ext_truncate(inode);
		trace_ext4_truncate_exit(inode);
		return;
	}

	handle = start_transaction(inode);
	if (IS_ERR(handle))
		return;		/* AKPM: return what? */

	last_block = (inode->i_size + blocksize-1)
					>> EXT4_BLOCK_SIZE_BITS(inode->i_sb);
	max_block = (EXT4_SB(inode->i_sb)->s_bitmap_maxbytes + blocksize-1)
					>> EXT4_BLOCK_SIZE_BITS(inode->i_sb);

	if (inode->i_size & (blocksize - 1))
		if (ext4_block_truncate_page(handle, mapping, inode->i_size))
			goto out_stop;

	if (last_block != max_block) {
		n = ext4_block_to_path(inode, last_block, offsets, NULL);
		if (n == 0)
			goto out_stop;	/* error */
	}

	/*
	 * OK.  This truncate is going to happen.  We add the inode to the
	 * orphan list, so that if this truncate spans multiple transactions,
	 * and we crash, we will resume the truncate when the filesystem
	 * recovers.  It also marks the inode dirty, to catch the new size.
	 *
	 * Implication: the file must always be in a sane, consistent
	 * truncatable state while each transaction commits.
	 */
	if (ext4_orphan_add(handle, inode))
		goto out_stop;

	/*
	 * From here we block out all ext4_get_block() callers who want to
	 * modify the block allocation tree.
	 */
	down_write(&ei->i_data_sem);

	ext4_discard_preallocations(inode);

	/*
	 * The orphan list entry will now protect us from any crash which
	 * occurs before the truncate completes, so it is now safe to propagate
	 * the new, shorter inode size (held for now in i_size) into the
	 * on-disk inode. We do this via i_disksize, which is the value which
	 * ext4 *really* writes onto the disk inode.
	 */
	ei->i_disksize = inode->i_size;

	if (last_block == max_block) {
		/*
		 * It is unnecessary to free any data blocks if last_block is
		 * equal to the indirect block limit.
		 */
		goto out_unlock;
	} else if (n == 1) {		/* direct blocks */
		ext4_free_data(handle, inode, NULL, i_data+offsets[0],
			       i_data + EXT4_NDIR_BLOCKS);
		goto do_indirects;
	}

	partial = ext4_find_shared(inode, n, offsets, chain, &nr);
	/* Kill the top of shared branch (not detached) */
	if (nr) {
		if (partial == chain) {
			/* Shared branch grows from the inode */
			ext4_free_branches(handle, inode, NULL,
					   &nr, &nr+1, (chain+n-1) - partial);
			*partial->p = 0;
			/*
			 * We mark the inode dirty prior to restart,
			 * and prior to stop.  No need for it here.
			 */
		} else {
			/* Shared branch grows from an indirect block */
			BUFFER_TRACE(partial->bh, "get_write_access");
			ext4_free_branches(handle, inode, partial->bh,
					partial->p,
					partial->p+1, (chain+n-1) - partial);
		}
	}
	/* Clear the ends of indirect blocks on the shared branch */
	while (partial > chain) {
		ext4_free_branches(handle, inode, partial->bh, partial->p + 1,
				   (__le32*)partial->bh->b_data+addr_per_block,
				   (chain+n-1) - partial);
		BUFFER_TRACE(partial->bh, "call brelse");
		brelse(partial->bh);
		partial--;
	}
do_indirects:
	/* Kill the remaining (whole) subtrees */
	switch (offsets[0]) {
	default:
		nr = i_data[EXT4_IND_BLOCK];
		if (nr) {
			ext4_free_branches(handle, inode, NULL, &nr, &nr+1, 1);
			i_data[EXT4_IND_BLOCK] = 0;
		}
	case EXT4_IND_BLOCK:
		nr = i_data[EXT4_DIND_BLOCK];
		if (nr) {
			ext4_free_branches(handle, inode, NULL, &nr, &nr+1, 2);
			i_data[EXT4_DIND_BLOCK] = 0;
		}
	case EXT4_DIND_BLOCK:
		nr = i_data[EXT4_TIND_BLOCK];
		if (nr) {
			ext4_free_branches(handle, inode, NULL, &nr, &nr+1, 3);
			i_data[EXT4_TIND_BLOCK] = 0;
		}
	case EXT4_TIND_BLOCK:
		;
	}

out_unlock:
	up_write(&ei->i_data_sem);
	inode->i_mtime = inode->i_ctime = ext4_current_time(inode);
	ext4_mark_inode_dirty(handle, inode);

	/*
	 * In a multi-transaction truncate, we only make the final transaction
	 * synchronous
	 */
	if (IS_SYNC(inode))
		ext4_handle_sync(handle);
out_stop:
	/*
	 * If this was a simple ftruncate(), and the file will remain alive
	 * then we need to clear up the orphan record which we created above.
	 * However, if this was a real unlink then we were called by
	 * ext4_delete_inode(), and we allow that function to clean up the
	 * orphan info for us.
	 */
	if (inode->i_nlink)
		ext4_orphan_del(handle, inode);

	ext4_journal_stop(handle);
	trace_ext4_truncate_exit(inode);
}

/*
 * ext4_get_inode_loc returns with an extra refcount against the inode's
 * underlying buffer_head on success. If 'in_mem' is true, we have all
 * data in memory that is needed to recreate the on-disk version of this
 * inode.
 */
static int __ext4_get_inode_loc(struct inode *inode,
				struct ext4_iloc *iloc, int in_mem)
{
	struct ext4_group_desc	*gdp;
	struct buffer_head	*bh;
	struct super_block	*sb = inode->i_sb;
	ext4_fsblk_t		block;
	int			inodes_per_block, inode_offset;

	iloc->bh = NULL;
	if (!ext4_valid_inum(sb, inode->i_ino))
		return -EIO;

	iloc->block_group = (inode->i_ino - 1) / EXT4_INODES_PER_GROUP(sb);
	gdp = ext4_get_group_desc(sb, iloc->block_group, NULL);
	if (!gdp)
		return -EIO;

	/*
	 * Figure out the offset within the block group inode table
	 */
	inodes_per_block = EXT4_SB(sb)->s_inodes_per_block;
	inode_offset = ((inode->i_ino - 1) %
			EXT4_INODES_PER_GROUP(sb));
	block = ext4_inode_table(sb, gdp) + (inode_offset / inodes_per_block);
	iloc->offset = (inode_offset % inodes_per_block) * EXT4_INODE_SIZE(sb);

	bh = sb_getblk(sb, block);
	if (!bh) {
		EXT4_ERROR_INODE_BLOCK(inode, block,
				       "unable to read itable block");
		return -EIO;
	}
	if (!buffer_uptodate(bh)) {
		lock_buffer(bh);

		/*
		 * If the buffer has the write error flag, we have failed
		 * to write out another inode in the same block.  In this
		 * case, we don't have to read the block because we may
		 * read the old inode data successfully.
		 */
		if (buffer_write_io_error(bh) && !buffer_uptodate(bh))
			set_buffer_uptodate(bh);

		if (buffer_uptodate(bh)) {
			/* someone brought it uptodate while we waited */
			unlock_buffer(bh);
			goto has_buffer;
		}

		/*
		 * If we have all information of the inode in memory and this
		 * is the only valid inode in the block, we need not read the
		 * block.
		 */
		if (in_mem) {
			struct buffer_head *bitmap_bh;
			int i, start;

			start = inode_offset & ~(inodes_per_block - 1);

			/* Is the inode bitmap in cache? */
			bitmap_bh = sb_getblk(sb, ext4_inode_bitmap(sb, gdp));
			if (!bitmap_bh)
				goto make_io;

			/*
			 * If the inode bitmap isn't in cache then the
			 * optimisation may end up performing two reads instead
			 * of one, so skip it.
			 */
			if (!buffer_uptodate(bitmap_bh)) {
				brelse(bitmap_bh);
				goto make_io;
			}
			for (i = start; i < start + inodes_per_block; i++) {
				if (i == inode_offset)
					continue;
				if (ext4_test_bit(i, bitmap_bh->b_data))
					break;
			}
			brelse(bitmap_bh);
			if (i == start + inodes_per_block) {
				/* all other inodes are free, so skip I/O */
				memset(bh->b_data, 0, bh->b_size);
				set_buffer_uptodate(bh);
				unlock_buffer(bh);
				goto has_buffer;
			}
		}

make_io:
		/*
		 * If we need to do any I/O, try to pre-readahead extra
		 * blocks from the inode table.
		 */
		if (EXT4_SB(sb)->s_inode_readahead_blks) {
			ext4_fsblk_t b, end, table;
			unsigned num;

			table = ext4_inode_table(sb, gdp);
			/* s_inode_readahead_blks is always a power of 2 */
			b = block & ~(EXT4_SB(sb)->s_inode_readahead_blks-1);
			if (table > b)
				b = table;
			end = b + EXT4_SB(sb)->s_inode_readahead_blks;
			num = EXT4_INODES_PER_GROUP(sb);
			if (EXT4_HAS_RO_COMPAT_FEATURE(sb,
				       EXT4_FEATURE_RO_COMPAT_GDT_CSUM))
				num -= ext4_itable_unused_count(sb, gdp);
			table += num / inodes_per_block;
			if (end > table)
				end = table;
			while (b <= end)
				sb_breadahead(sb, b++);
		}

		/*
		 * There are other valid inodes in the buffer, this inode
		 * has in-inode xattrs, or we don't have this inode in memory.
		 * Read the block from disk.
		 */
		trace_ext4_load_inode(inode);
		get_bh(bh);
		bh->b_end_io = end_buffer_read_sync;
		submit_bh(READ_META, bh);
		wait_on_buffer(bh);
		if (!buffer_uptodate(bh)) {
			EXT4_ERROR_INODE_BLOCK(inode, block,
					       "unable to read itable block");
			brelse(bh);
			return -EIO;
		}
	}
has_buffer:
	iloc->bh = bh;
	return 0;
}

int ext4_get_inode_loc(struct inode *inode, struct ext4_iloc *iloc)
{
	/* We have all inode data except xattrs in memory here. */
	return __ext4_get_inode_loc(inode, iloc,
		!ext4_test_inode_state(inode, EXT4_STATE_XATTR));
}

void ext4_set_inode_flags(struct inode *inode)
{
	unsigned int flags = EXT4_I(inode)->i_flags;

	inode->i_flags &= ~(S_SYNC|S_APPEND|S_IMMUTABLE|S_NOATIME|S_DIRSYNC);
	if (flags & EXT4_SYNC_FL)
		inode->i_flags |= S_SYNC;
	if (flags & EXT4_APPEND_FL)
		inode->i_flags |= S_APPEND;
	if (flags & EXT4_IMMUTABLE_FL)
		inode->i_flags |= S_IMMUTABLE;
	if (flags & EXT4_NOATIME_FL)
		inode->i_flags |= S_NOATIME;
	if (flags & EXT4_DIRSYNC_FL)
		inode->i_flags |= S_DIRSYNC;
}

/* Propagate flags from i_flags to EXT4_I(inode)->i_flags */
void ext4_get_inode_flags(struct ext4_inode_info *ei)
{
	unsigned int vfs_fl;
	unsigned long old_fl, new_fl;

	do {
		vfs_fl = ei->vfs_inode.i_flags;
		old_fl = ei->i_flags;
		new_fl = old_fl & ~(EXT4_SYNC_FL|EXT4_APPEND_FL|
				EXT4_IMMUTABLE_FL|EXT4_NOATIME_FL|
				EXT4_DIRSYNC_FL);
		if (vfs_fl & S_SYNC)
			new_fl |= EXT4_SYNC_FL;
		if (vfs_fl & S_APPEND)
			new_fl |= EXT4_APPEND_FL;
		if (vfs_fl & S_IMMUTABLE)
			new_fl |= EXT4_IMMUTABLE_FL;
		if (vfs_fl & S_NOATIME)
			new_fl |= EXT4_NOATIME_FL;
		if (vfs_fl & S_DIRSYNC)
			new_fl |= EXT4_DIRSYNC_FL;
	} while (cmpxchg(&ei->i_flags, old_fl, new_fl) != old_fl);
}

static blkcnt_t ext4_inode_blocks(struct ext4_inode *raw_inode,
				  struct ext4_inode_info *ei)
{
	blkcnt_t i_blocks ;
	struct inode *inode = &(ei->vfs_inode);
	struct super_block *sb = inode->i_sb;

	if (EXT4_HAS_RO_COMPAT_FEATURE(sb,
				EXT4_FEATURE_RO_COMPAT_HUGE_FILE)) {
		/* we are using combined 48 bit field */
		i_blocks = ((u64)le16_to_cpu(raw_inode->i_blocks_high)) << 32 |
					le32_to_cpu(raw_inode->i_blocks_lo);
		if (ext4_test_inode_flag(inode, EXT4_INODE_HUGE_FILE)) {
			/* i_blocks represent file system block size */
			return i_blocks  << (inode->i_blkbits - 9);
		} else {
			return i_blocks;
		}
	} else {
		return le32_to_cpu(raw_inode->i_blocks_lo);
	}
}

struct inode *ext4_iget(struct super_block *sb, unsigned long ino)
{
	struct ext4_iloc iloc;
	struct ext4_inode *raw_inode;
	struct ext4_inode_info *ei;
	struct inode *inode;
	journal_t *journal = EXT4_SB(sb)->s_journal;
	long ret;
	int block;

	inode = iget_locked(sb, ino);
	if (!inode)
		return ERR_PTR(-ENOMEM);
	if (!(inode->i_state & I_NEW))
		return inode;

	ei = EXT4_I(inode);
	iloc.bh = NULL;

	ret = __ext4_get_inode_loc(inode, &iloc, 0);
	if (ret < 0)
		goto bad_inode;
	raw_inode = ext4_raw_inode(&iloc);
	inode->i_mode = le16_to_cpu(raw_inode->i_mode);
	inode->i_uid = (uid_t)le16_to_cpu(raw_inode->i_uid_low);
	inode->i_gid = (gid_t)le16_to_cpu(raw_inode->i_gid_low);
	if (!(test_opt(inode->i_sb, NO_UID32))) {
		inode->i_uid |= le16_to_cpu(raw_inode->i_uid_high) << 16;
		inode->i_gid |= le16_to_cpu(raw_inode->i_gid_high) << 16;
	}
	inode->i_nlink = le16_to_cpu(raw_inode->i_links_count);

	ext4_clear_state_flags(ei);	/* Only relevant on 32-bit archs */
	ei->i_dir_start_lookup = 0;
	ei->i_dtime = le32_to_cpu(raw_inode->i_dtime);
	/* We now have enough fields to check if the inode was active or not.
	 * This is needed because nfsd might try to access dead inodes
	 * the test is that same one that e2fsck uses
	 * NeilBrown 1999oct15
	 */
	if (inode->i_nlink == 0) {
		if (inode->i_mode == 0 ||
		    !(EXT4_SB(inode->i_sb)->s_mount_state & EXT4_ORPHAN_FS)) {
			/* this inode is deleted */
			ret = -ESTALE;
			goto bad_inode;
		}
		/* The only unlinked inodes we let through here have
		 * valid i_mode and are being read by the orphan
		 * recovery code: that's fine, we're about to complete
		 * the process of deleting those. */
	}
	ei->i_flags = le32_to_cpu(raw_inode->i_flags);
	inode->i_blocks = ext4_inode_blocks(raw_inode, ei);
	ei->i_file_acl = le32_to_cpu(raw_inode->i_file_acl_lo);
	if (EXT4_HAS_INCOMPAT_FEATURE(sb, EXT4_FEATURE_INCOMPAT_64BIT))
		ei->i_file_acl |=
			((__u64)le16_to_cpu(raw_inode->i_file_acl_high)) << 32;
	inode->i_size = ext4_isize(raw_inode);
	ei->i_disksize = inode->i_size;
#ifdef CONFIG_QUOTA
	ei->i_reserved_quota = 0;
#endif
	inode->i_generation = le32_to_cpu(raw_inode->i_generation);
	ei->i_block_group = iloc.block_group;
	ei->i_last_alloc_group = ~0;
	/*
	 * NOTE! The in-memory inode i_data array is in little-endian order
	 * even on big-endian machines: we do NOT byteswap the block numbers!
	 */
	for (block = 0; block < EXT4_N_BLOCKS; block++)
		ei->i_data[block] = raw_inode->i_block[block];
	INIT_LIST_HEAD(&ei->i_orphan);

	/*
	 * Set transaction id's of transactions that have to be committed
	 * to finish f[data]sync. We set them to currently running transaction
	 * as we cannot be sure that the inode or some of its metadata isn't
	 * part of the transaction - the inode could have been reclaimed and
	 * now it is reread from disk.
	 */
	if (journal) {
		transaction_t *transaction;
		tid_t tid;

		read_lock(&journal->j_state_lock);
		if (journal->j_running_transaction)
			transaction = journal->j_running_transaction;
		else
			transaction = journal->j_committing_transaction;
		if (transaction)
			tid = transaction->t_tid;
		else
			tid = journal->j_commit_sequence;
		read_unlock(&journal->j_state_lock);
		ei->i_sync_tid = tid;
		ei->i_datasync_tid = tid;
	}

	if (EXT4_INODE_SIZE(inode->i_sb) > EXT4_GOOD_OLD_INODE_SIZE) {
		ei->i_extra_isize = le16_to_cpu(raw_inode->i_extra_isize);
		if (EXT4_GOOD_OLD_INODE_SIZE + ei->i_extra_isize >
		    EXT4_INODE_SIZE(inode->i_sb)) {
			ret = -EIO;
			goto bad_inode;
		}
		if (ei->i_extra_isize == 0) {
			/* The extra space is currently unused. Use it. */
			ei->i_extra_isize = sizeof(struct ext4_inode) -
					    EXT4_GOOD_OLD_INODE_SIZE;
		} else {
			__le32 *magic = (void *)raw_inode +
					EXT4_GOOD_OLD_INODE_SIZE +
					ei->i_extra_isize;
			if (*magic == cpu_to_le32(EXT4_XATTR_MAGIC))
				ext4_set_inode_state(inode, EXT4_STATE_XATTR);
		}
	} else
		ei->i_extra_isize = 0;

	EXT4_INODE_GET_XTIME(i_ctime, inode, raw_inode);
	EXT4_INODE_GET_XTIME(i_mtime, inode, raw_inode);
	EXT4_INODE_GET_XTIME(i_atime, inode, raw_inode);
	EXT4_EINODE_GET_XTIME(i_crtime, ei, raw_inode);

	inode->i_version = le32_to_cpu(raw_inode->i_disk_version);
	if (EXT4_INODE_SIZE(inode->i_sb) > EXT4_GOOD_OLD_INODE_SIZE) {
		if (EXT4_FITS_IN_INODE(raw_inode, ei, i_version_hi))
			inode->i_version |=
			(__u64)(le32_to_cpu(raw_inode->i_version_hi)) << 32;
	}

	ret = 0;
	if (ei->i_file_acl &&
	    !ext4_data_block_valid(EXT4_SB(sb), ei->i_file_acl, 1)) {
		EXT4_ERROR_INODE(inode, "bad extended attribute block %llu",
				 ei->i_file_acl);
		ret = -EIO;
		goto bad_inode;
	} else if (ext4_test_inode_flag(inode, EXT4_INODE_EXTENTS)) {
		if (S_ISREG(inode->i_mode) || S_ISDIR(inode->i_mode) ||
		    (S_ISLNK(inode->i_mode) &&
		     !ext4_inode_is_fast_symlink(inode)))
			/* Validate extent which is part of inode */
			ret = ext4_ext_check_inode(inode);
	} else if (S_ISREG(inode->i_mode) || S_ISDIR(inode->i_mode) ||
		   (S_ISLNK(inode->i_mode) &&
		    !ext4_inode_is_fast_symlink(inode))) {
		/* Validate block references which are part of inode */
		ret = ext4_check_inode_blockref(inode);
	}
	if (ret)
		goto bad_inode;

	if (S_ISREG(inode->i_mode)) {
		inode->i_op = &ext4_file_inode_operations;
		inode->i_fop = &ext4_file_operations;
		ext4_set_aops(inode);
	} else if (S_ISDIR(inode->i_mode)) {
		inode->i_op = &ext4_dir_inode_operations;
		inode->i_fop = &ext4_dir_operations;
	} else if (S_ISLNK(inode->i_mode)) {
		if (ext4_inode_is_fast_symlink(inode)) {
			inode->i_op = &ext4_fast_symlink_inode_operations;
			nd_terminate_link(ei->i_data, inode->i_size,
				sizeof(ei->i_data) - 1);
		} else {
			inode->i_op = &ext4_symlink_inode_operations;
			ext4_set_aops(inode);
		}
	} else if (S_ISCHR(inode->i_mode) || S_ISBLK(inode->i_mode) ||
	      S_ISFIFO(inode->i_mode) || S_ISSOCK(inode->i_mode)) {
		inode->i_op = &ext4_special_inode_operations;
		if (raw_inode->i_block[0])
			init_special_inode(inode, inode->i_mode,
			   old_decode_dev(le32_to_cpu(raw_inode->i_block[0])));
		else
			init_special_inode(inode, inode->i_mode,
			   new_decode_dev(le32_to_cpu(raw_inode->i_block[1])));
	} else {
		ret = -EIO;
		EXT4_ERROR_INODE(inode, "bogus i_mode (%o)", inode->i_mode);
		goto bad_inode;
	}
	brelse(iloc.bh);
	ext4_set_inode_flags(inode);
	unlock_new_inode(inode);
	return inode;

bad_inode:
	brelse(iloc.bh);
	iget_failed(inode);
	return ERR_PTR(ret);
}

static int ext4_inode_blocks_set(handle_t *handle,
				struct ext4_inode *raw_inode,
				struct ext4_inode_info *ei)
{
	struct inode *inode = &(ei->vfs_inode);
	u64 i_blocks = inode->i_blocks;
	struct super_block *sb = inode->i_sb;

	if (i_blocks <= ~0U) {
		/*
		 * i_blocks can be represnted in a 32 bit variable
		 * as multiple of 512 bytes
		 */
		raw_inode->i_blocks_lo   = cpu_to_le32(i_blocks);
		raw_inode->i_blocks_high = 0;
		ext4_clear_inode_flag(inode, EXT4_INODE_HUGE_FILE);
		return 0;
	}
	if (!EXT4_HAS_RO_COMPAT_FEATURE(sb, EXT4_FEATURE_RO_COMPAT_HUGE_FILE))
		return -EFBIG;

	if (i_blocks <= 0xffffffffffffULL) {
		/*
		 * i_blocks can be represented in a 48 bit variable
		 * as multiple of 512 bytes
		 */
		raw_inode->i_blocks_lo   = cpu_to_le32(i_blocks);
		raw_inode->i_blocks_high = cpu_to_le16(i_blocks >> 32);
		ext4_clear_inode_flag(inode, EXT4_INODE_HUGE_FILE);
	} else {
		ext4_set_inode_flag(inode, EXT4_INODE_HUGE_FILE);
		/* i_block is stored in file system block size */
		i_blocks = i_blocks >> (inode->i_blkbits - 9);
		raw_inode->i_blocks_lo   = cpu_to_le32(i_blocks);
		raw_inode->i_blocks_high = cpu_to_le16(i_blocks >> 32);
	}
	return 0;
}

/*
 * Post the struct inode info into an on-disk inode location in the
 * buffer-cache.  This gobbles the caller's reference to the
 * buffer_head in the inode location struct.
 *
 * The caller must have write access to iloc->bh.
 */
static int ext4_do_update_inode(handle_t *handle,
				struct inode *inode,
				struct ext4_iloc *iloc)
{
	struct ext4_inode *raw_inode = ext4_raw_inode(iloc);
	struct ext4_inode_info *ei = EXT4_I(inode);
	struct buffer_head *bh = iloc->bh;
	int err = 0, rc, block;

	/* For fields not not tracking in the in-memory inode,
	 * initialise them to zero for new inodes. */
	if (ext4_test_inode_state(inode, EXT4_STATE_NEW))
		memset(raw_inode, 0, EXT4_SB(inode->i_sb)->s_inode_size);

	ext4_get_inode_flags(ei);
	raw_inode->i_mode = cpu_to_le16(inode->i_mode);
	if (!(test_opt(inode->i_sb, NO_UID32))) {
		raw_inode->i_uid_low = cpu_to_le16(low_16_bits(inode->i_uid));
		raw_inode->i_gid_low = cpu_to_le16(low_16_bits(inode->i_gid));
/*
 * Fix up interoperability with old kernels. Otherwise, old inodes get
 * re-used with the upper 16 bits of the uid/gid intact
 */
		if (!ei->i_dtime) {
			raw_inode->i_uid_high =
				cpu_to_le16(high_16_bits(inode->i_uid));
			raw_inode->i_gid_high =
				cpu_to_le16(high_16_bits(inode->i_gid));
		} else {
			raw_inode->i_uid_high = 0;
			raw_inode->i_gid_high = 0;
		}
	} else {
		raw_inode->i_uid_low =
			cpu_to_le16(fs_high2lowuid(inode->i_uid));
		raw_inode->i_gid_low =
			cpu_to_le16(fs_high2lowgid(inode->i_gid));
		raw_inode->i_uid_high = 0;
		raw_inode->i_gid_high = 0;
	}
	raw_inode->i_links_count = cpu_to_le16(inode->i_nlink);

	EXT4_INODE_SET_XTIME(i_ctime, inode, raw_inode);
	EXT4_INODE_SET_XTIME(i_mtime, inode, raw_inode);
	EXT4_INODE_SET_XTIME(i_atime, inode, raw_inode);
	EXT4_EINODE_SET_XTIME(i_crtime, ei, raw_inode);

	if (ext4_inode_blocks_set(handle, raw_inode, ei))
		goto out_brelse;
	raw_inode->i_dtime = cpu_to_le32(ei->i_dtime);
	raw_inode->i_flags = cpu_to_le32(ei->i_flags & 0xFFFFFFFF);
	if (EXT4_SB(inode->i_sb)->s_es->s_creator_os !=
	    cpu_to_le32(EXT4_OS_HURD))
		raw_inode->i_file_acl_high =
			cpu_to_le16(ei->i_file_acl >> 32);
	raw_inode->i_file_acl_lo = cpu_to_le32(ei->i_file_acl);
	ext4_isize_set(raw_inode, ei->i_disksize);
	if (ei->i_disksize > 0x7fffffffULL) {
		struct super_block *sb = inode->i_sb;
		if (!EXT4_HAS_RO_COMPAT_FEATURE(sb,
				EXT4_FEATURE_RO_COMPAT_LARGE_FILE) ||
				EXT4_SB(sb)->s_es->s_rev_level ==
				cpu_to_le32(EXT4_GOOD_OLD_REV)) {
			/* If this is the first large file
			 * created, add a flag to the superblock.
			 */
			err = ext4_journal_get_write_access(handle,
					EXT4_SB(sb)->s_sbh);
			if (err)
				goto out_brelse;
			ext4_update_dynamic_rev(sb);
			EXT4_SET_RO_COMPAT_FEATURE(sb,
					EXT4_FEATURE_RO_COMPAT_LARGE_FILE);
			sb->s_dirt = 1;
			ext4_handle_sync(handle);
			err = ext4_handle_dirty_metadata(handle, NULL,
					EXT4_SB(sb)->s_sbh);
		}
	}
	raw_inode->i_generation = cpu_to_le32(inode->i_generation);
	if (S_ISCHR(inode->i_mode) || S_ISBLK(inode->i_mode)) {
		if (old_valid_dev(inode->i_rdev)) {
			raw_inode->i_block[0] =
				cpu_to_le32(old_encode_dev(inode->i_rdev));
			raw_inode->i_block[1] = 0;
		} else {
			raw_inode->i_block[0] = 0;
			raw_inode->i_block[1] =
				cpu_to_le32(new_encode_dev(inode->i_rdev));
			raw_inode->i_block[2] = 0;
		}
	} else
		for (block = 0; block < EXT4_N_BLOCKS; block++)
			raw_inode->i_block[block] = ei->i_data[block];

	raw_inode->i_disk_version = cpu_to_le32(inode->i_version);
	if (ei->i_extra_isize) {
		if (EXT4_FITS_IN_INODE(raw_inode, ei, i_version_hi))
			raw_inode->i_version_hi =
			cpu_to_le32(inode->i_version >> 32);
		raw_inode->i_extra_isize = cpu_to_le16(ei->i_extra_isize);
	}

	BUFFER_TRACE(bh, "call ext4_handle_dirty_metadata");
	rc = ext4_handle_dirty_metadata(handle, NULL, bh);
	if (!err)
		err = rc;
	ext4_clear_inode_state(inode, EXT4_STATE_NEW);

	ext4_update_inode_fsync_trans(handle, inode, 0);
out_brelse:
	brelse(bh);
	ext4_std_error(inode->i_sb, err);
	return err;
}

/*
 * ext4_write_inode()
 *
 * We are called from a few places:
 *
 * - Within generic_file_write() for O_SYNC files.
 *   Here, there will be no transaction running. We wait for any running
 *   trasnaction to commit.
 *
 * - Within sys_sync(), kupdate and such.
 *   We wait on commit, if tol to.
 *
 * - Within prune_icache() (PF_MEMALLOC == true)
 *   Here we simply return.  We can't afford to block kswapd on the
 *   journal commit.
 *
 * In all cases it is actually safe for us to return without doing anything,
 * because the inode has been copied into a raw inode buffer in
 * ext4_mark_inode_dirty().  This is a correctness thing for O_SYNC and for
 * knfsd.
 *
 * Note that we are absolutely dependent upon all inode dirtiers doing the
 * right thing: they *must* call mark_inode_dirty() after dirtying info in
 * which we are interested.
 *
 * It would be a bug for them to not do this.  The code:
 *
 *	mark_inode_dirty(inode)
 *	stuff();
 *	inode->i_size = expr;
 *
 * is in error because a kswapd-driven write_inode() could occur while
 * `stuff()' is running, and the new i_size will be lost.  Plus the inode
 * will no longer be on the superblock's dirty inode list.
 */
int ext4_write_inode(struct inode *inode, struct writeback_control *wbc)
{
	int err;

	if (current->flags & PF_MEMALLOC)
		return 0;

	if (EXT4_SB(inode->i_sb)->s_journal) {
		if (ext4_journal_current_handle()) {
			jbd_debug(1, "called recursively, non-PF_MEMALLOC!\n");
			dump_stack();
			return -EIO;
		}

		if (wbc->sync_mode != WB_SYNC_ALL)
			return 0;

		err = ext4_force_commit(inode->i_sb);
	} else {
		struct ext4_iloc iloc;

		err = __ext4_get_inode_loc(inode, &iloc, 0);
		if (err)
			return err;
		if (wbc->sync_mode == WB_SYNC_ALL)
			sync_dirty_buffer(iloc.bh);
		if (buffer_req(iloc.bh) && !buffer_uptodate(iloc.bh)) {
			EXT4_ERROR_INODE_BLOCK(inode, iloc.bh->b_blocknr,
					 "IO error syncing inode");
			err = -EIO;
		}
		brelse(iloc.bh);
	}
	return err;
}

/*
 * ext4_setattr()
 *
 * Called from notify_change.
 *
 * We want to trap VFS attempts to truncate the file as soon as
 * possible.  In particular, we want to make sure that when the VFS
 * shrinks i_size, we put the inode on the orphan list and modify
 * i_disksize immediately, so that during the subsequent flushing of
 * dirty pages and freeing of disk blocks, we can guarantee that any
 * commit will leave the blocks being flushed in an unused state on
 * disk.  (On recovery, the inode will get truncated and the blocks will
 * be freed, so we have a strong guarantee that no future commit will
 * leave these blocks visible to the user.)
 *
 * Another thing we have to assure is that if we are in ordered mode
 * and inode is still attached to the committing transaction, we must
 * we start writeout of all the dirty pages which are being truncated.
 * This way we are sure that all the data written in the previous
 * transaction are already on disk (truncate waits for pages under
 * writeback).
 *
 * Called with inode->i_mutex down.
 */
int ext4_setattr(struct dentry *dentry, struct iattr *attr)
{
	struct inode *inode = dentry->d_inode;
	int error, rc = 0;
	int orphan = 0;
	const unsigned int ia_valid = attr->ia_valid;

	error = inode_change_ok(inode, attr);
	if (error)
		return error;

	if (is_quota_modification(inode, attr))
		dquot_initialize(inode);
	if ((ia_valid & ATTR_UID && attr->ia_uid != inode->i_uid) ||
		(ia_valid & ATTR_GID && attr->ia_gid != inode->i_gid)) {
		handle_t *handle;

		/* (user+group)*(old+new) structure, inode write (sb,
		 * inode block, ? - but truncate inode update has it) */
		handle = ext4_journal_start(inode, (EXT4_MAXQUOTAS_INIT_BLOCKS(inode->i_sb)+
					EXT4_MAXQUOTAS_DEL_BLOCKS(inode->i_sb))+3);
		if (IS_ERR(handle)) {
			error = PTR_ERR(handle);
			goto err_out;
		}
		error = dquot_transfer(inode, attr);
		if (error) {
			ext4_journal_stop(handle);
			return error;
		}
		/* Update corresponding info in inode so that everything is in
		 * one transaction */
		if (attr->ia_valid & ATTR_UID)
			inode->i_uid = attr->ia_uid;
		if (attr->ia_valid & ATTR_GID)
			inode->i_gid = attr->ia_gid;
		error = ext4_mark_inode_dirty(handle, inode);
		ext4_journal_stop(handle);
	}

	if (attr->ia_valid & ATTR_SIZE) {
		if (!(ext4_test_inode_flag(inode, EXT4_INODE_EXTENTS))) {
			struct ext4_sb_info *sbi = EXT4_SB(inode->i_sb);

			if (attr->ia_size > sbi->s_bitmap_maxbytes)
				return -EFBIG;
		}
	}

	if (S_ISREG(inode->i_mode) &&
	    attr->ia_valid & ATTR_SIZE &&
	    (attr->ia_size < inode->i_size)) {
		handle_t *handle;

		handle = ext4_journal_start(inode, 3);
		if (IS_ERR(handle)) {
			error = PTR_ERR(handle);
			goto err_out;
		}
		if (ext4_handle_valid(handle)) {
			error = ext4_orphan_add(handle, inode);
			orphan = 1;
		}
		EXT4_I(inode)->i_disksize = attr->ia_size;
		rc = ext4_mark_inode_dirty(handle, inode);
		if (!error)
			error = rc;
		ext4_journal_stop(handle);

		if (ext4_should_order_data(inode)) {
			error = ext4_begin_ordered_truncate(inode,
							    attr->ia_size);
			if (error) {
				/* Do as much error cleanup as possible */
				handle = ext4_journal_start(inode, 3);
				if (IS_ERR(handle)) {
					ext4_orphan_del(NULL, inode);
					goto err_out;
				}
				ext4_orphan_del(handle, inode);
				orphan = 0;
				ext4_journal_stop(handle);
				goto err_out;
			}
		}
	}

	if (attr->ia_valid & ATTR_SIZE) {
		if (attr->ia_size != i_size_read(inode)) {
			truncate_setsize(inode, attr->ia_size);
			ext4_truncate(inode);
		} else if (ext4_test_inode_flag(inode, EXT4_INODE_EOFBLOCKS))
			ext4_truncate(inode);
	}

	if (!rc) {
		setattr_copy(inode, attr);
		mark_inode_dirty(inode);
	}

	/*
	 * If the call to ext4_truncate failed to get a transaction handle at
	 * all, we need to clean up the in-core orphan list manually.
	 */
	if (orphan && inode->i_nlink)
		ext4_orphan_del(NULL, inode);

	if (!rc && (ia_valid & ATTR_MODE))
		rc = ext4_acl_chmod(inode);

err_out:
	ext4_std_error(inode->i_sb, error);
	if (!error)
		error = rc;
	return error;
}

int ext4_getattr(struct vfsmount *mnt, struct dentry *dentry,
		 struct kstat *stat)
{
	struct inode *inode;
	unsigned long delalloc_blocks;

	inode = dentry->d_inode;
	generic_fillattr(inode, stat);

	/*
	 * We can't update i_blocks if the block allocation is delayed
	 * otherwise in the case of system crash before the real block
	 * allocation is done, we will have i_blocks inconsistent with
	 * on-disk file blocks.
	 * We always keep i_blocks updated together with real
	 * allocation. But to not confuse with user, stat
	 * will return the blocks that include the delayed allocation
	 * blocks for this file.
	 */
	delalloc_blocks = EXT4_I(inode)->i_reserved_data_blocks;

	stat->blocks += (delalloc_blocks << inode->i_sb->s_blocksize_bits)>>9;
	return 0;
}

static int ext4_indirect_trans_blocks(struct inode *inode, int nrblocks,
				      int chunk)
{
	int indirects;

	/* if nrblocks are contiguous */
	if (chunk) {
		/*
		 * With N contiguous data blocks, we need at most
		 * N/EXT4_ADDR_PER_BLOCK(inode->i_sb) + 1 indirect blocks,
		 * 2 dindirect blocks, and 1 tindirect block
		 */
		return DIV_ROUND_UP(nrblocks,
				    EXT4_ADDR_PER_BLOCK(inode->i_sb)) + 4;
	}
	/*
	 * if nrblocks are not contiguous, worse case, each block touch
	 * a indirect block, and each indirect block touch a double indirect
	 * block, plus a triple indirect block
	 */
	indirects = nrblocks * 2 + 1;
	return indirects;
}

static int ext4_index_trans_blocks(struct inode *inode, int nrblocks, int chunk)
{
	if (!(ext4_test_inode_flag(inode, EXT4_INODE_EXTENTS)))
		return ext4_indirect_trans_blocks(inode, nrblocks, chunk);
	return ext4_ext_index_trans_blocks(inode, nrblocks, chunk);
}

/*
 * Account for index blocks, block groups bitmaps and block group
 * descriptor blocks if modify datablocks and index blocks
 * worse case, the indexs blocks spread over different block groups
 *
 * If datablocks are discontiguous, they are possible to spread over
 * different block groups too. If they are contiuguous, with flexbg,
 * they could still across block group boundary.
 *
 * Also account for superblock, inode, quota and xattr blocks
 */
static int ext4_meta_trans_blocks(struct inode *inode, int nrblocks, int chunk)
{
	ext4_group_t groups, ngroups = ext4_get_groups_count(inode->i_sb);
	int gdpblocks;
	int idxblocks;
	int ret = 0;

	/*
	 * How many index blocks need to touch to modify nrblocks?
	 * The "Chunk" flag indicating whether the nrblocks is
	 * physically contiguous on disk
	 *
	 * For Direct IO and fallocate, they calls get_block to allocate
	 * one single extent at a time, so they could set the "Chunk" flag
	 */
	idxblocks = ext4_index_trans_blocks(inode, nrblocks, chunk);

	ret = idxblocks;

	/*
	 * Now let's see how many group bitmaps and group descriptors need
	 * to account
	 */
	groups = idxblocks;
	if (chunk)
		groups += 1;
	else
		groups += nrblocks;

	gdpblocks = groups;
	if (groups > ngroups)
		groups = ngroups;
	if (groups > EXT4_SB(inode->i_sb)->s_gdb_count)
		gdpblocks = EXT4_SB(inode->i_sb)->s_gdb_count;

	/* bitmaps and block group descriptor blocks */
	ret += groups + gdpblocks;

	/* Blocks for super block, inode, quota and xattr blocks */
	ret += EXT4_META_TRANS_BLOCKS(inode->i_sb);

	return ret;
}

/*
 * Calculate the total number of credits to reserve to fit
 * the modification of a single pages into a single transaction,
 * which may include multiple chunks of block allocations.
 *
 * This could be called via ext4_write_begin()
 *
 * We need to consider the worse case, when
 * one new block per extent.
 */
int ext4_writepage_trans_blocks(struct inode *inode)
{
	int bpp = ext4_journal_blocks_per_page(inode);
	int ret;

	ret = ext4_meta_trans_blocks(inode, bpp, 0);

	/* Account for data blocks for journalled mode */
	if (ext4_should_journal_data(inode))
		ret += bpp;
	return ret;
}

/*
 * Calculate the journal credits for a chunk of data modification.
 *
 * This is called from DIO, fallocate or whoever calling
 * ext4_map_blocks() to map/allocate a chunk of contiguous disk blocks.
 *
 * journal buffers for data blocks are not included here, as DIO
 * and fallocate do no need to journal data buffers.
 */
int ext4_chunk_trans_blocks(struct inode *inode, int nrblocks)
{
	return ext4_meta_trans_blocks(inode, nrblocks, 1);
}

/*
 * The caller must have previously called ext4_reserve_inode_write().
 * Give this, we know that the caller already has write access to iloc->bh.
 */
int ext4_mark_iloc_dirty(handle_t *handle,
			 struct inode *inode, struct ext4_iloc *iloc)
{
	int err = 0;

	if (test_opt(inode->i_sb, I_VERSION))
		inode_inc_iversion(inode);

	/* the do_update_inode consumes one bh->b_count */
	get_bh(iloc->bh);

	/* ext4_do_update_inode() does jbd2_journal_dirty_metadata */
	err = ext4_do_update_inode(handle, inode, iloc);
	put_bh(iloc->bh);
	return err;
}

/*
 * On success, We end up with an outstanding reference count against
 * iloc->bh.  This _must_ be cleaned up later.
 */

int
ext4_reserve_inode_write(handle_t *handle, struct inode *inode,
			 struct ext4_iloc *iloc)
{
	int err;

	err = ext4_get_inode_loc(inode, iloc);
	if (!err) {
		BUFFER_TRACE(iloc->bh, "get_write_access");
		err = ext4_journal_get_write_access(handle, iloc->bh);
		if (err) {
			brelse(iloc->bh);
			iloc->bh = NULL;
		}
	}
	ext4_std_error(inode->i_sb, err);
	return err;
}

/*
 * Expand an inode by new_extra_isize bytes.
 * Returns 0 on success or negative error number on failure.
 */
static int ext4_expand_extra_isize(struct inode *inode,
				   unsigned int new_extra_isize,
				   struct ext4_iloc iloc,
				   handle_t *handle)
{
	struct ext4_inode *raw_inode;
	struct ext4_xattr_ibody_header *header;

	if (EXT4_I(inode)->i_extra_isize >= new_extra_isize)
		return 0;

	raw_inode = ext4_raw_inode(&iloc);

	header = IHDR(inode, raw_inode);

	/* No extended attributes present */
	if (!ext4_test_inode_state(inode, EXT4_STATE_XATTR) ||
	    header->h_magic != cpu_to_le32(EXT4_XATTR_MAGIC)) {
		memset((void *)raw_inode + EXT4_GOOD_OLD_INODE_SIZE, 0,
			new_extra_isize);
		EXT4_I(inode)->i_extra_isize = new_extra_isize;
		return 0;
	}

	/* try to expand with EAs present */
	return ext4_expand_extra_isize_ea(inode, new_extra_isize,
					  raw_inode, handle);
}

/*
 * What we do here is to mark the in-core inode as clean with respect to inode
 * dirtiness (it may still be data-dirty).
 * This means that the in-core inode may be reaped by prune_icache
 * without having to perform any I/O.  This is a very good thing,
 * because *any* task may call prune_icache - even ones which
 * have a transaction open against a different journal.
 *
 * Is this cheating?  Not really.  Sure, we haven't written the
 * inode out, but prune_icache isn't a user-visible syncing function.
 * Whenever the user wants stuff synced (sys_sync, sys_msync, sys_fsync)
 * we start and wait on commits.
 *
 * Is this efficient/effective?  Well, we're being nice to the system
 * by cleaning up our inodes proactively so they can be reaped
 * without I/O.  But we are potentially leaving up to five seconds'
 * worth of inodes floating about which prune_icache wants us to
 * write out.  One way to fix that would be to get prune_icache()
 * to do a write_super() to free up some memory.  It has the desired
 * effect.
 */
int ext4_mark_inode_dirty(handle_t *handle, struct inode *inode)
{
	struct ext4_iloc iloc;
	struct ext4_sb_info *sbi = EXT4_SB(inode->i_sb);
	static unsigned int mnt_count;
	int err, ret;

	might_sleep();
	trace_ext4_mark_inode_dirty(inode, _RET_IP_);
	err = ext4_reserve_inode_write(handle, inode, &iloc);
	if (ext4_handle_valid(handle) &&
	    EXT4_I(inode)->i_extra_isize < sbi->s_want_extra_isize &&
	    !ext4_test_inode_state(inode, EXT4_STATE_NO_EXPAND)) {
		/*
		 * We need extra buffer credits since we may write into EA block
		 * with this same handle. If journal_extend fails, then it will
		 * only result in a minor loss of functionality for that inode.
		 * If this is felt to be critical, then e2fsck should be run to
		 * force a large enough s_min_extra_isize.
		 */
		if ((jbd2_journal_extend(handle,
			     EXT4_DATA_TRANS_BLOCKS(inode->i_sb))) == 0) {
			ret = ext4_expand_extra_isize(inode,
						      sbi->s_want_extra_isize,
						      iloc, handle);
			if (ret) {
				ext4_set_inode_state(inode,
						     EXT4_STATE_NO_EXPAND);
				if (mnt_count !=
					le16_to_cpu(sbi->s_es->s_mnt_count)) {
					ext4_warning(inode->i_sb,
					"Unable to expand inode %lu. Delete"
					" some EAs or run e2fsck.",
					inode->i_ino);
					mnt_count =
					  le16_to_cpu(sbi->s_es->s_mnt_count);
				}
			}
		}
	}
	if (!err)
		err = ext4_mark_iloc_dirty(handle, inode, &iloc);
	return err;
}

/*
 * ext4_dirty_inode() is called from __mark_inode_dirty()
 *
 * We're really interested in the case where a file is being extended.
 * i_size has been changed by generic_commit_write() and we thus need
 * to include the updated inode in the current transaction.
 *
 * Also, dquot_alloc_block() will always dirty the inode when blocks
 * are allocated to the file.
 *
 * If the inode is marked synchronous, we don't honour that here - doing
 * so would cause a commit on atime updates, which we don't bother doing.
 * We handle synchronous inodes at the highest possible level.
 */
void ext4_dirty_inode(struct inode *inode, int flags)
{
	handle_t *handle;

	handle = ext4_journal_start(inode, 2);
	if (IS_ERR(handle))
		goto out;

	ext4_mark_inode_dirty(handle, inode);

	ext4_journal_stop(handle);
out:
	return;
}

#if 0
/*
 * Bind an inode's backing buffer_head into this transaction, to prevent
 * it from being flushed to disk early.  Unlike
 * ext4_reserve_inode_write, this leaves behind no bh reference and
 * returns no iloc structure, so the caller needs to repeat the iloc
 * lookup to mark the inode dirty later.
 */
static int ext4_pin_inode(handle_t *handle, struct inode *inode)
{
	struct ext4_iloc iloc;

	int err = 0;
	if (handle) {
		err = ext4_get_inode_loc(inode, &iloc);
		if (!err) {
			BUFFER_TRACE(iloc.bh, "get_write_access");
			err = jbd2_journal_get_write_access(handle, iloc.bh);
			if (!err)
				err = ext4_handle_dirty_metadata(handle,
								 NULL,
								 iloc.bh);
			brelse(iloc.bh);
		}
	}
	ext4_std_error(inode->i_sb, err);
	return err;
}
#endif

int ext4_change_inode_journal_flag(struct inode *inode, int val)
{
	journal_t *journal;
	handle_t *handle;
	int err;

	/*
	 * We have to be very careful here: changing a data block's
	 * journaling status dynamically is dangerous.  If we write a
	 * data block to the journal, change the status and then delete
	 * that block, we risk forgetting to revoke the old log record
	 * from the journal and so a subsequent replay can corrupt data.
	 * So, first we make sure that the journal is empty and that
	 * nobody is changing anything.
	 */

	journal = EXT4_JOURNAL(inode);
	if (!journal)
		return 0;
	if (is_journal_aborted(journal))
		return -EROFS;

	jbd2_journal_lock_updates(journal);
	jbd2_journal_flush(journal);

	/*
	 * OK, there are no updates running now, and all cached data is
	 * synced to disk.  We are now in a completely consistent state
	 * which doesn't have anything in the journal, and we know that
	 * no filesystem updates are running, so it is safe to modify
	 * the inode's in-core data-journaling state flag now.
	 */

	if (val)
		ext4_set_inode_flag(inode, EXT4_INODE_JOURNAL_DATA);
	else
		ext4_clear_inode_flag(inode, EXT4_INODE_JOURNAL_DATA);
	ext4_set_aops(inode);

	jbd2_journal_unlock_updates(journal);

	/* Finally we can mark the inode as dirty. */

	handle = ext4_journal_start(inode, 1);
	if (IS_ERR(handle))
		return PTR_ERR(handle);

	err = ext4_mark_inode_dirty(handle, inode);
	ext4_handle_sync(handle);
	ext4_journal_stop(handle);
	ext4_std_error(inode->i_sb, err);

	return err;
}

static int ext4_bh_unmapped(handle_t *handle, struct buffer_head *bh)
{
	return !buffer_mapped(bh);
}

int ext4_page_mkwrite(struct vm_area_struct *vma, struct vm_fault *vmf)
{
	struct page *page = vmf->page;
	loff_t size;
	unsigned long len;
	int ret = -EINVAL;
	void *fsdata;
	struct file *file = vma->vm_file;
	struct inode *inode = file->f_path.dentry->d_inode;
	struct address_space *mapping = inode->i_mapping;

	/*
	 * Get i_alloc_sem to stop truncates messing with the inode. We cannot
	 * get i_mutex because we are already holding mmap_sem.
	 */
	down_read(&inode->i_alloc_sem);
	size = i_size_read(inode);
	if (page->mapping != mapping || size <= page_offset(page)
	    || !PageUptodate(page)) {
		/* page got truncated from under us? */
		goto out_unlock;
	}
	ret = 0;

	lock_page(page);
	wait_on_page_writeback(page);
	if (PageMappedToDisk(page)) {
		up_read(&inode->i_alloc_sem);
		return VM_FAULT_LOCKED;
	}

	if (page->index == size >> PAGE_CACHE_SHIFT)
		len = size & ~PAGE_CACHE_MASK;
	else
		len = PAGE_CACHE_SIZE;

	/*
	 * return if we have all the buffers mapped. This avoid
	 * the need to call write_begin/write_end which does a
	 * journal_start/journal_stop which can block and take
	 * long time
	 */
	if (page_has_buffers(page)) {
		if (!walk_page_buffers(NULL, page_buffers(page), 0, len, NULL,
					ext4_bh_unmapped)) {
			up_read(&inode->i_alloc_sem);
			return VM_FAULT_LOCKED;
		}
	}
	unlock_page(page);
	/*
	 * OK, we need to fill the hole... Do write_begin write_end
	 * to do block allocation/reservation.We are not holding
	 * inode.i__mutex here. That allow * parallel write_begin,
	 * write_end call. lock_page prevent this from happening
	 * on the same page though
	 */
	ret = mapping->a_ops->write_begin(file, mapping, page_offset(page),
			len, AOP_FLAG_UNINTERRUPTIBLE, &page, &fsdata);
	if (ret < 0)
		goto out_unlock;
	ret = mapping->a_ops->write_end(file, mapping, page_offset(page),
			len, len, page, fsdata);
	if (ret < 0)
		goto out_unlock;
	ret = 0;

	/*
	 * write_begin/end might have created a dirty page and someone
	 * could wander in and start the IO.  Make sure that hasn't
	 * happened.
	 */
	lock_page(page);
	wait_on_page_writeback(page);
	up_read(&inode->i_alloc_sem);
	return VM_FAULT_LOCKED;
out_unlock:
	if (ret)
		ret = VM_FAULT_SIGBUS;
	up_read(&inode->i_alloc_sem);
	return ret;
}<|MERGE_RESOLUTION|>--- conflicted
+++ resolved
@@ -2717,12 +2717,8 @@
 /*
  * write_cache_pages_da - walk the list of dirty pages of the given
  * address space and accumulate pages that need writing, and call
-<<<<<<< HEAD
- * mpage_da_map_and_submit to map the pages and then write them.
-=======
  * mpage_da_map_and_submit to map a single contiguous memory region
  * and then write them.
->>>>>>> 02f8c6ae
  */
 static int write_cache_pages_da(struct address_space *mapping,
 				struct writeback_control *wbc,
@@ -2730,11 +2726,7 @@
 				pgoff_t *done_index)
 {
 	struct buffer_head	*bh, *head;
-<<<<<<< HEAD
-	struct inode		*inode = mpd->inode;
-=======
 	struct inode		*inode = mapping->host;
->>>>>>> 02f8c6ae
 	struct pagevec		pvec;
 	unsigned int		nr_pages;
 	sector_t		logical;
@@ -2742,12 +2734,9 @@
 	long			nr_to_write = wbc->nr_to_write;
 	int			i, tag, ret = 0;
 
-<<<<<<< HEAD
-=======
 	memset(mpd, 0, sizeof(struct mpage_da_data));
 	mpd->wbc = wbc;
 	mpd->inode = inode;
->>>>>>> 02f8c6ae
 	pagevec_init(&pvec, 0);
 	index = wbc->range_start >> PAGE_CACHE_SHIFT;
 	end = wbc->range_end >> PAGE_CACHE_SHIFT;
@@ -2807,46 +2796,11 @@
 				continue;
 			}
 
-<<<<<<< HEAD
-			if (PageWriteback(page))
-				wait_on_page_writeback(page);
-
-			BUG_ON(PageWriteback(page));
-
-			/*
-			 * Can we merge this page to current extent?
-			 */
-			if (mpd->next_page != page->index) {
-				/*
-				 * Nope, we can't. So, we map
-				 * non-allocated blocks and start IO
-				 * on them
-				 */
-				if (mpd->next_page != mpd->first_page) {
-					mpage_da_map_and_submit(mpd);
-					/*
-					 * skip rest of the page in the page_vec
-					 */
-					unlock_page(page);
-					goto ret_extent_tail;
-				}
-
-				/*
-				 * Start next extent of pages and blocks
-				 */
-				mpd->first_page = page->index;
-				mpd->b_size = 0;
-				mpd->b_state = 0;
-				mpd->b_blocknr = 0;
-			}
-
-=======
 			wait_on_page_writeback(page);
 			BUG_ON(PageWriteback(page));
 
 			if (mpd->next_page != page->index)
 				mpd->first_page = page->index;
->>>>>>> 02f8c6ae
 			mpd->next_page = page->index + 1;
 			logical = (sector_t) page->index <<
 				(PAGE_CACHE_SHIFT - inode->i_blkbits);
