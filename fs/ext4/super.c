/*
 *  linux/fs/ext4/super.c
 *
 * Copyright (C) 1992, 1993, 1994, 1995
 * Remy Card (card@masi.ibp.fr)
 * Laboratoire MASI - Institut Blaise Pascal
 * Universite Pierre et Marie Curie (Paris VI)
 *
 *  from
 *
 *  linux/fs/minix/inode.c
 *
 *  Copyright (C) 1991, 1992  Linus Torvalds
 *
 *  Big-endian to little-endian byte-swapping/bitmaps by
 *        David S. Miller (davem@caip.rutgers.edu), 1995
 */

#include <linux/module.h>
#include <linux/string.h>
#include <linux/fs.h>
#include <linux/time.h>
#include <linux/vmalloc.h>
#include <linux/jbd2.h>
#include <linux/slab.h>
#include <linux/init.h>
#include <linux/blkdev.h>
#include <linux/parser.h>
#include <linux/buffer_head.h>
#include <linux/exportfs.h>
#include <linux/vfs.h>
#include <linux/random.h>
#include <linux/mount.h>
#include <linux/namei.h>
#include <linux/quotaops.h>
#include <linux/seq_file.h>
#include <linux/proc_fs.h>
#include <linux/ctype.h>
#include <linux/log2.h>
#include <linux/crc16.h>
#include <linux/cleancache.h>
#include <asm/uaccess.h>

#include <linux/kthread.h>
#include <linux/freezer.h>

#include "ext4.h"
#include "ext4_jbd2.h"
#include "xattr.h"
#include "acl.h"
#include "mballoc.h"

#define CREATE_TRACE_POINTS
#include <trace/events/ext4.h>

static struct proc_dir_entry *ext4_proc_root;
static struct kset *ext4_kset;
static struct ext4_lazy_init *ext4_li_info;
static struct mutex ext4_li_mtx;
static struct ext4_features *ext4_feat;

static int ext4_load_journal(struct super_block *, struct ext4_super_block *,
			     unsigned long journal_devnum);
static int ext4_commit_super(struct super_block *sb, int sync);
static void ext4_mark_recovery_complete(struct super_block *sb,
					struct ext4_super_block *es);
static void ext4_clear_journal_err(struct super_block *sb,
				   struct ext4_super_block *es);
static int ext4_sync_fs(struct super_block *sb, int wait);
static const char *ext4_decode_error(struct super_block *sb, int errno,
				     char nbuf[16]);
static int ext4_remount(struct super_block *sb, int *flags, char *data);
static int ext4_statfs(struct dentry *dentry, struct kstatfs *buf);
static int ext4_unfreeze(struct super_block *sb);
static void ext4_write_super(struct super_block *sb);
static int ext4_freeze(struct super_block *sb);
static struct dentry *ext4_mount(struct file_system_type *fs_type, int flags,
		       const char *dev_name, void *data);
<<<<<<< HEAD
=======
static inline int ext2_feature_set_ok(struct super_block *sb);
static inline int ext3_feature_set_ok(struct super_block *sb);
>>>>>>> 02f8c6ae
static int ext4_feature_set_ok(struct super_block *sb, int readonly);
static void ext4_destroy_lazyinit_thread(void);
static void ext4_unregister_li_request(struct super_block *sb);
static void ext4_clear_request_list(void);

#if !defined(CONFIG_EXT2_FS) && !defined(CONFIG_EXT2_FS_MODULE) && defined(CONFIG_EXT4_USE_FOR_EXT23)
static struct file_system_type ext2_fs_type = {
	.owner		= THIS_MODULE,
	.name		= "ext2",
	.mount		= ext4_mount,
	.kill_sb	= kill_block_super,
	.fs_flags	= FS_REQUIRES_DEV,
};
#define IS_EXT2_SB(sb) ((sb)->s_bdev->bd_holder == &ext2_fs_type)
#else
#define IS_EXT2_SB(sb) (0)
#endif


#if !defined(CONFIG_EXT3_FS) && !defined(CONFIG_EXT3_FS_MODULE) && defined(CONFIG_EXT4_USE_FOR_EXT23)
static struct file_system_type ext3_fs_type = {
	.owner		= THIS_MODULE,
	.name		= "ext3",
	.mount		= ext4_mount,
	.kill_sb	= kill_block_super,
	.fs_flags	= FS_REQUIRES_DEV,
};
#define IS_EXT3_SB(sb) ((sb)->s_bdev->bd_holder == &ext3_fs_type)
#else
#define IS_EXT3_SB(sb) (0)
#endif

ext4_fsblk_t ext4_block_bitmap(struct super_block *sb,
			       struct ext4_group_desc *bg)
{
	return le32_to_cpu(bg->bg_block_bitmap_lo) |
		(EXT4_DESC_SIZE(sb) >= EXT4_MIN_DESC_SIZE_64BIT ?
		 (ext4_fsblk_t)le32_to_cpu(bg->bg_block_bitmap_hi) << 32 : 0);
}

ext4_fsblk_t ext4_inode_bitmap(struct super_block *sb,
			       struct ext4_group_desc *bg)
{
	return le32_to_cpu(bg->bg_inode_bitmap_lo) |
		(EXT4_DESC_SIZE(sb) >= EXT4_MIN_DESC_SIZE_64BIT ?
		 (ext4_fsblk_t)le32_to_cpu(bg->bg_inode_bitmap_hi) << 32 : 0);
}

ext4_fsblk_t ext4_inode_table(struct super_block *sb,
			      struct ext4_group_desc *bg)
{
	return le32_to_cpu(bg->bg_inode_table_lo) |
		(EXT4_DESC_SIZE(sb) >= EXT4_MIN_DESC_SIZE_64BIT ?
		 (ext4_fsblk_t)le32_to_cpu(bg->bg_inode_table_hi) << 32 : 0);
}

__u32 ext4_free_blks_count(struct super_block *sb,
			      struct ext4_group_desc *bg)
{
	return le16_to_cpu(bg->bg_free_blocks_count_lo) |
		(EXT4_DESC_SIZE(sb) >= EXT4_MIN_DESC_SIZE_64BIT ?
		 (__u32)le16_to_cpu(bg->bg_free_blocks_count_hi) << 16 : 0);
}

__u32 ext4_free_inodes_count(struct super_block *sb,
			      struct ext4_group_desc *bg)
{
	return le16_to_cpu(bg->bg_free_inodes_count_lo) |
		(EXT4_DESC_SIZE(sb) >= EXT4_MIN_DESC_SIZE_64BIT ?
		 (__u32)le16_to_cpu(bg->bg_free_inodes_count_hi) << 16 : 0);
}

__u32 ext4_used_dirs_count(struct super_block *sb,
			      struct ext4_group_desc *bg)
{
	return le16_to_cpu(bg->bg_used_dirs_count_lo) |
		(EXT4_DESC_SIZE(sb) >= EXT4_MIN_DESC_SIZE_64BIT ?
		 (__u32)le16_to_cpu(bg->bg_used_dirs_count_hi) << 16 : 0);
}

__u32 ext4_itable_unused_count(struct super_block *sb,
			      struct ext4_group_desc *bg)
{
	return le16_to_cpu(bg->bg_itable_unused_lo) |
		(EXT4_DESC_SIZE(sb) >= EXT4_MIN_DESC_SIZE_64BIT ?
		 (__u32)le16_to_cpu(bg->bg_itable_unused_hi) << 16 : 0);
}

void ext4_block_bitmap_set(struct super_block *sb,
			   struct ext4_group_desc *bg, ext4_fsblk_t blk)
{
	bg->bg_block_bitmap_lo = cpu_to_le32((u32)blk);
	if (EXT4_DESC_SIZE(sb) >= EXT4_MIN_DESC_SIZE_64BIT)
		bg->bg_block_bitmap_hi = cpu_to_le32(blk >> 32);
}

void ext4_inode_bitmap_set(struct super_block *sb,
			   struct ext4_group_desc *bg, ext4_fsblk_t blk)
{
	bg->bg_inode_bitmap_lo  = cpu_to_le32((u32)blk);
	if (EXT4_DESC_SIZE(sb) >= EXT4_MIN_DESC_SIZE_64BIT)
		bg->bg_inode_bitmap_hi = cpu_to_le32(blk >> 32);
}

void ext4_inode_table_set(struct super_block *sb,
			  struct ext4_group_desc *bg, ext4_fsblk_t blk)
{
	bg->bg_inode_table_lo = cpu_to_le32((u32)blk);
	if (EXT4_DESC_SIZE(sb) >= EXT4_MIN_DESC_SIZE_64BIT)
		bg->bg_inode_table_hi = cpu_to_le32(blk >> 32);
}

void ext4_free_blks_set(struct super_block *sb,
			  struct ext4_group_desc *bg, __u32 count)
{
	bg->bg_free_blocks_count_lo = cpu_to_le16((__u16)count);
	if (EXT4_DESC_SIZE(sb) >= EXT4_MIN_DESC_SIZE_64BIT)
		bg->bg_free_blocks_count_hi = cpu_to_le16(count >> 16);
}

void ext4_free_inodes_set(struct super_block *sb,
			  struct ext4_group_desc *bg, __u32 count)
{
	bg->bg_free_inodes_count_lo = cpu_to_le16((__u16)count);
	if (EXT4_DESC_SIZE(sb) >= EXT4_MIN_DESC_SIZE_64BIT)
		bg->bg_free_inodes_count_hi = cpu_to_le16(count >> 16);
}

void ext4_used_dirs_set(struct super_block *sb,
			  struct ext4_group_desc *bg, __u32 count)
{
	bg->bg_used_dirs_count_lo = cpu_to_le16((__u16)count);
	if (EXT4_DESC_SIZE(sb) >= EXT4_MIN_DESC_SIZE_64BIT)
		bg->bg_used_dirs_count_hi = cpu_to_le16(count >> 16);
}

void ext4_itable_unused_set(struct super_block *sb,
			  struct ext4_group_desc *bg, __u32 count)
{
	bg->bg_itable_unused_lo = cpu_to_le16((__u16)count);
	if (EXT4_DESC_SIZE(sb) >= EXT4_MIN_DESC_SIZE_64BIT)
		bg->bg_itable_unused_hi = cpu_to_le16(count >> 16);
}


/* Just increment the non-pointer handle value */
static handle_t *ext4_get_nojournal(void)
{
	handle_t *handle = current->journal_info;
	unsigned long ref_cnt = (unsigned long)handle;

	BUG_ON(ref_cnt >= EXT4_NOJOURNAL_MAX_REF_COUNT);

	ref_cnt++;
	handle = (handle_t *)ref_cnt;

	current->journal_info = handle;
	return handle;
}


/* Decrement the non-pointer handle value */
static void ext4_put_nojournal(handle_t *handle)
{
	unsigned long ref_cnt = (unsigned long)handle;

	BUG_ON(ref_cnt == 0);

	ref_cnt--;
	handle = (handle_t *)ref_cnt;

	current->journal_info = handle;
}

/*
 * Wrappers for jbd2_journal_start/end.
 *
 * The only special thing we need to do here is to make sure that all
 * journal_end calls result in the superblock being marked dirty, so
 * that sync() will call the filesystem's write_super callback if
 * appropriate.
 *
 * To avoid j_barrier hold in userspace when a user calls freeze(),
 * ext4 prevents a new handle from being started by s_frozen, which
 * is in an upper layer.
 */
handle_t *ext4_journal_start_sb(struct super_block *sb, int nblocks)
{
	journal_t *journal;
	handle_t  *handle;

	if (sb->s_flags & MS_RDONLY)
		return ERR_PTR(-EROFS);

	journal = EXT4_SB(sb)->s_journal;
	handle = ext4_journal_current_handle();

	/*
	 * If a handle has been started, it should be allowed to
	 * finish, otherwise deadlock could happen between freeze
	 * and others(e.g. truncate) due to the restart of the
	 * journal handle if the filesystem is forzen and active
	 * handles are not stopped.
	 */
	if (!handle)
		vfs_check_frozen(sb, SB_FREEZE_TRANS);

	if (!journal)
		return ext4_get_nojournal();
	/*
	 * Special case here: if the journal has aborted behind our
	 * backs (eg. EIO in the commit thread), then we still need to
	 * take the FS itself readonly cleanly.
	 */
	if (is_journal_aborted(journal)) {
		ext4_abort(sb, "Detected aborted journal");
		return ERR_PTR(-EROFS);
	}
	return jbd2_journal_start(journal, nblocks);
}

/*
 * The only special thing we need to do here is to make sure that all
 * jbd2_journal_stop calls result in the superblock being marked dirty, so
 * that sync() will call the filesystem's write_super callback if
 * appropriate.
 */
int __ext4_journal_stop(const char *where, unsigned int line, handle_t *handle)
{
	struct super_block *sb;
	int err;
	int rc;

	if (!ext4_handle_valid(handle)) {
		ext4_put_nojournal(handle);
		return 0;
	}
	sb = handle->h_transaction->t_journal->j_private;
	err = handle->h_err;
	rc = jbd2_journal_stop(handle);

	if (!err)
		err = rc;
	if (err)
		__ext4_std_error(sb, where, line, err);
	return err;
}

void ext4_journal_abort_handle(const char *caller, unsigned int line,
			       const char *err_fn, struct buffer_head *bh,
			       handle_t *handle, int err)
{
	char nbuf[16];
	const char *errstr = ext4_decode_error(NULL, err, nbuf);

	BUG_ON(!ext4_handle_valid(handle));

	if (bh)
		BUFFER_TRACE(bh, "abort");

	if (!handle->h_err)
		handle->h_err = err;

	if (is_handle_aborted(handle))
		return;

	printk(KERN_ERR "%s:%d: aborting transaction: %s in %s\n",
	       caller, line, errstr, err_fn);

	jbd2_journal_abort_handle(handle);
}

static void __save_error_info(struct super_block *sb, const char *func,
			    unsigned int line)
{
	struct ext4_super_block *es = EXT4_SB(sb)->s_es;

	EXT4_SB(sb)->s_mount_state |= EXT4_ERROR_FS;
	es->s_state |= cpu_to_le16(EXT4_ERROR_FS);
	es->s_last_error_time = cpu_to_le32(get_seconds());
	strncpy(es->s_last_error_func, func, sizeof(es->s_last_error_func));
	es->s_last_error_line = cpu_to_le32(line);
	if (!es->s_first_error_time) {
		es->s_first_error_time = es->s_last_error_time;
		strncpy(es->s_first_error_func, func,
			sizeof(es->s_first_error_func));
		es->s_first_error_line = cpu_to_le32(line);
		es->s_first_error_ino = es->s_last_error_ino;
		es->s_first_error_block = es->s_last_error_block;
	}
	/*
	 * Start the daily error reporting function if it hasn't been
	 * started already
	 */
	if (!es->s_error_count)
		mod_timer(&EXT4_SB(sb)->s_err_report, jiffies + 24*60*60*HZ);
	es->s_error_count = cpu_to_le32(le32_to_cpu(es->s_error_count) + 1);
}

static void save_error_info(struct super_block *sb, const char *func,
			    unsigned int line)
{
	__save_error_info(sb, func, line);
	ext4_commit_super(sb, 1);
}


/* Deal with the reporting of failure conditions on a filesystem such as
 * inconsistencies detected or read IO failures.
 *
 * On ext2, we can store the error state of the filesystem in the
 * superblock.  That is not possible on ext4, because we may have other
 * write ordering constraints on the superblock which prevent us from
 * writing it out straight away; and given that the journal is about to
 * be aborted, we can't rely on the current, or future, transactions to
 * write out the superblock safely.
 *
 * We'll just use the jbd2_journal_abort() error code to record an error in
 * the journal instead.  On recovery, the journal will complain about
 * that error until we've noted it down and cleared it.
 */

static void ext4_handle_error(struct super_block *sb)
{
	if (sb->s_flags & MS_RDONLY)
		return;

	if (!test_opt(sb, ERRORS_CONT)) {
		journal_t *journal = EXT4_SB(sb)->s_journal;

		EXT4_SB(sb)->s_mount_flags |= EXT4_MF_FS_ABORTED;
		if (journal)
			jbd2_journal_abort(journal, -EIO);
	}
	if (test_opt(sb, ERRORS_RO)) {
		ext4_msg(sb, KERN_CRIT, "Remounting filesystem read-only");
		sb->s_flags |= MS_RDONLY;
	}
	if (test_opt(sb, ERRORS_PANIC))
		panic("EXT4-fs (device %s): panic forced after error\n",
			sb->s_id);
}

void __ext4_error(struct super_block *sb, const char *function,
		  unsigned int line, const char *fmt, ...)
{
	struct va_format vaf;
	va_list args;

	va_start(args, fmt);
	vaf.fmt = fmt;
	vaf.va = &args;
	printk(KERN_CRIT "EXT4-fs error (device %s): %s:%d: comm %s: %pV\n",
	       sb->s_id, function, line, current->comm, &vaf);
	va_end(args);

	ext4_handle_error(sb);
}

void ext4_error_inode(struct inode *inode, const char *function,
		      unsigned int line, ext4_fsblk_t block,
		      const char *fmt, ...)
{
	va_list args;
	struct va_format vaf;
	struct ext4_super_block *es = EXT4_SB(inode->i_sb)->s_es;

	es->s_last_error_ino = cpu_to_le32(inode->i_ino);
	es->s_last_error_block = cpu_to_le64(block);
	save_error_info(inode->i_sb, function, line);
	va_start(args, fmt);
	vaf.fmt = fmt;
	vaf.va = &args;
	printk(KERN_CRIT "EXT4-fs error (device %s): %s:%d: inode #%lu: ",
	       inode->i_sb->s_id, function, line, inode->i_ino);
	if (block)
		printk(KERN_CONT "block %llu: ", block);
	printk(KERN_CONT "comm %s: %pV\n", current->comm, &vaf);
	va_end(args);

	ext4_handle_error(inode->i_sb);
}

void ext4_error_file(struct file *file, const char *function,
		     unsigned int line, ext4_fsblk_t block,
		     const char *fmt, ...)
{
	va_list args;
	struct va_format vaf;
	struct ext4_super_block *es;
	struct inode *inode = file->f_dentry->d_inode;
	char pathname[80], *path;

	es = EXT4_SB(inode->i_sb)->s_es;
	es->s_last_error_ino = cpu_to_le32(inode->i_ino);
	save_error_info(inode->i_sb, function, line);
	path = d_path(&(file->f_path), pathname, sizeof(pathname));
	if (IS_ERR(path))
		path = "(unknown)";
	printk(KERN_CRIT
	       "EXT4-fs error (device %s): %s:%d: inode #%lu: ",
	       inode->i_sb->s_id, function, line, inode->i_ino);
	if (block)
		printk(KERN_CONT "block %llu: ", block);
	va_start(args, fmt);
	vaf.fmt = fmt;
	vaf.va = &args;
	printk(KERN_CONT "comm %s: path %s: %pV\n", current->comm, path, &vaf);
	va_end(args);

	ext4_handle_error(inode->i_sb);
}

static const char *ext4_decode_error(struct super_block *sb, int errno,
				     char nbuf[16])
{
	char *errstr = NULL;

	switch (errno) {
	case -EIO:
		errstr = "IO failure";
		break;
	case -ENOMEM:
		errstr = "Out of memory";
		break;
	case -EROFS:
		if (!sb || (EXT4_SB(sb)->s_journal &&
			    EXT4_SB(sb)->s_journal->j_flags & JBD2_ABORT))
			errstr = "Journal has aborted";
		else
			errstr = "Readonly filesystem";
		break;
	default:
		/* If the caller passed in an extra buffer for unknown
		 * errors, textualise them now.  Else we just return
		 * NULL. */
		if (nbuf) {
			/* Check for truncated error codes... */
			if (snprintf(nbuf, 16, "error %d", -errno) >= 0)
				errstr = nbuf;
		}
		break;
	}

	return errstr;
}

/* __ext4_std_error decodes expected errors from journaling functions
 * automatically and invokes the appropriate error response.  */

void __ext4_std_error(struct super_block *sb, const char *function,
		      unsigned int line, int errno)
{
	char nbuf[16];
	const char *errstr;

	/* Special case: if the error is EROFS, and we're not already
	 * inside a transaction, then there's really no point in logging
	 * an error. */
	if (errno == -EROFS && journal_current_handle() == NULL &&
	    (sb->s_flags & MS_RDONLY))
		return;

	errstr = ext4_decode_error(sb, errno, nbuf);
	printk(KERN_CRIT "EXT4-fs error (device %s) in %s:%d: %s\n",
	       sb->s_id, function, line, errstr);
	save_error_info(sb, function, line);

	ext4_handle_error(sb);
}

/*
 * ext4_abort is a much stronger failure handler than ext4_error.  The
 * abort function may be used to deal with unrecoverable failures such
 * as journal IO errors or ENOMEM at a critical moment in log management.
 *
 * We unconditionally force the filesystem into an ABORT|READONLY state,
 * unless the error response on the fs has been set to panic in which
 * case we take the easy way out and panic immediately.
 */

void __ext4_abort(struct super_block *sb, const char *function,
		unsigned int line, const char *fmt, ...)
{
	va_list args;

	save_error_info(sb, function, line);
	va_start(args, fmt);
	printk(KERN_CRIT "EXT4-fs error (device %s): %s:%d: ", sb->s_id,
	       function, line);
	vprintk(fmt, args);
	printk("\n");
	va_end(args);

	if ((sb->s_flags & MS_RDONLY) == 0) {
		ext4_msg(sb, KERN_CRIT, "Remounting filesystem read-only");
		sb->s_flags |= MS_RDONLY;
		EXT4_SB(sb)->s_mount_flags |= EXT4_MF_FS_ABORTED;
		if (EXT4_SB(sb)->s_journal)
			jbd2_journal_abort(EXT4_SB(sb)->s_journal, -EIO);
		save_error_info(sb, function, line);
	}
	if (test_opt(sb, ERRORS_PANIC))
		panic("EXT4-fs panic from previous error\n");
}

void ext4_msg(struct super_block *sb, const char *prefix, const char *fmt, ...)
{
	struct va_format vaf;
	va_list args;

	va_start(args, fmt);
	vaf.fmt = fmt;
	vaf.va = &args;
	printk("%sEXT4-fs (%s): %pV\n", prefix, sb->s_id, &vaf);
	va_end(args);
}

void __ext4_warning(struct super_block *sb, const char *function,
		    unsigned int line, const char *fmt, ...)
{
	struct va_format vaf;
	va_list args;

	va_start(args, fmt);
	vaf.fmt = fmt;
	vaf.va = &args;
	printk(KERN_WARNING "EXT4-fs warning (device %s): %s:%d: %pV\n",
	       sb->s_id, function, line, &vaf);
	va_end(args);
}

void __ext4_grp_locked_error(const char *function, unsigned int line,
			     struct super_block *sb, ext4_group_t grp,
			     unsigned long ino, ext4_fsblk_t block,
			     const char *fmt, ...)
__releases(bitlock)
__acquires(bitlock)
{
	struct va_format vaf;
	va_list args;
	struct ext4_super_block *es = EXT4_SB(sb)->s_es;

	es->s_last_error_ino = cpu_to_le32(ino);
	es->s_last_error_block = cpu_to_le64(block);
	__save_error_info(sb, function, line);

	va_start(args, fmt);

	vaf.fmt = fmt;
	vaf.va = &args;
	printk(KERN_CRIT "EXT4-fs error (device %s): %s:%d: group %u, ",
	       sb->s_id, function, line, grp);
	if (ino)
		printk(KERN_CONT "inode %lu: ", ino);
	if (block)
		printk(KERN_CONT "block %llu:", (unsigned long long) block);
	printk(KERN_CONT "%pV\n", &vaf);
	va_end(args);

	if (test_opt(sb, ERRORS_CONT)) {
		ext4_commit_super(sb, 0);
		return;
	}

	ext4_unlock_group(sb, grp);
	ext4_handle_error(sb);
	/*
	 * We only get here in the ERRORS_RO case; relocking the group
	 * may be dangerous, but nothing bad will happen since the
	 * filesystem will have already been marked read/only and the
	 * journal has been aborted.  We return 1 as a hint to callers
	 * who might what to use the return value from
	 * ext4_grp_locked_error() to distinguish between the
	 * ERRORS_CONT and ERRORS_RO case, and perhaps return more
	 * aggressively from the ext4 function in question, with a
	 * more appropriate error code.
	 */
	ext4_lock_group(sb, grp);
	return;
}

void ext4_update_dynamic_rev(struct super_block *sb)
{
	struct ext4_super_block *es = EXT4_SB(sb)->s_es;

	if (le32_to_cpu(es->s_rev_level) > EXT4_GOOD_OLD_REV)
		return;

	ext4_warning(sb,
		     "updating to rev %d because of new feature flag, "
		     "running e2fsck is recommended",
		     EXT4_DYNAMIC_REV);

	es->s_first_ino = cpu_to_le32(EXT4_GOOD_OLD_FIRST_INO);
	es->s_inode_size = cpu_to_le16(EXT4_GOOD_OLD_INODE_SIZE);
	es->s_rev_level = cpu_to_le32(EXT4_DYNAMIC_REV);
	/* leave es->s_feature_*compat flags alone */
	/* es->s_uuid will be set by e2fsck if empty */

	/*
	 * The rest of the superblock fields should be zero, and if not it
	 * means they are likely already in use, so leave them alone.  We
	 * can leave it up to e2fsck to clean up any inconsistencies there.
	 */
}

/*
 * Open the external journal device
 */
static struct block_device *ext4_blkdev_get(dev_t dev, struct super_block *sb)
{
	struct block_device *bdev;
	char b[BDEVNAME_SIZE];

	bdev = blkdev_get_by_dev(dev, FMODE_READ|FMODE_WRITE|FMODE_EXCL, sb);
	if (IS_ERR(bdev))
		goto fail;
	return bdev;

fail:
	ext4_msg(sb, KERN_ERR, "failed to open journal device %s: %ld",
			__bdevname(dev, b), PTR_ERR(bdev));
	return NULL;
}

/*
 * Release the journal device
 */
static int ext4_blkdev_put(struct block_device *bdev)
{
	return blkdev_put(bdev, FMODE_READ|FMODE_WRITE|FMODE_EXCL);
}

static int ext4_blkdev_remove(struct ext4_sb_info *sbi)
{
	struct block_device *bdev;
	int ret = -ENODEV;

	bdev = sbi->journal_bdev;
	if (bdev) {
		ret = ext4_blkdev_put(bdev);
		sbi->journal_bdev = NULL;
	}
	return ret;
}

static inline struct inode *orphan_list_entry(struct list_head *l)
{
	return &list_entry(l, struct ext4_inode_info, i_orphan)->vfs_inode;
}

static void dump_orphan_list(struct super_block *sb, struct ext4_sb_info *sbi)
{
	struct list_head *l;

	ext4_msg(sb, KERN_ERR, "sb orphan head is %d",
		 le32_to_cpu(sbi->s_es->s_last_orphan));

	printk(KERN_ERR "sb_info orphan list:\n");
	list_for_each(l, &sbi->s_orphan) {
		struct inode *inode = orphan_list_entry(l);
		printk(KERN_ERR "  "
		       "inode %s:%lu at %p: mode %o, nlink %d, next %d\n",
		       inode->i_sb->s_id, inode->i_ino, inode,
		       inode->i_mode, inode->i_nlink,
		       NEXT_ORPHAN(inode));
	}
}

static void ext4_put_super(struct super_block *sb)
{
	struct ext4_sb_info *sbi = EXT4_SB(sb);
	struct ext4_super_block *es = sbi->s_es;
	int i, err;

	ext4_unregister_li_request(sb);
	dquot_disable(sb, -1, DQUOT_USAGE_ENABLED | DQUOT_LIMITS_ENABLED);

	flush_workqueue(sbi->dio_unwritten_wq);
	destroy_workqueue(sbi->dio_unwritten_wq);

	lock_super(sb);
	if (sb->s_dirt)
		ext4_commit_super(sb, 1);

	if (sbi->s_journal) {
		err = jbd2_journal_destroy(sbi->s_journal);
		sbi->s_journal = NULL;
		if (err < 0)
			ext4_abort(sb, "Couldn't clean up the journal");
	}

	del_timer(&sbi->s_err_report);
	ext4_release_system_zone(sb);
	ext4_mb_release(sb);
	ext4_ext_release(sb);
	ext4_xattr_put_super(sb);

	if (!(sb->s_flags & MS_RDONLY)) {
		EXT4_CLEAR_INCOMPAT_FEATURE(sb, EXT4_FEATURE_INCOMPAT_RECOVER);
		es->s_state = cpu_to_le16(sbi->s_mount_state);
		ext4_commit_super(sb, 1);
	}
	if (sbi->s_proc) {
		remove_proc_entry(sb->s_id, ext4_proc_root);
	}
	kobject_del(&sbi->s_kobj);

	for (i = 0; i < sbi->s_gdb_count; i++)
		brelse(sbi->s_group_desc[i]);
	kfree(sbi->s_group_desc);
	if (is_vmalloc_addr(sbi->s_flex_groups))
		vfree(sbi->s_flex_groups);
	else
		kfree(sbi->s_flex_groups);
	percpu_counter_destroy(&sbi->s_freeblocks_counter);
	percpu_counter_destroy(&sbi->s_freeinodes_counter);
	percpu_counter_destroy(&sbi->s_dirs_counter);
	percpu_counter_destroy(&sbi->s_dirtyblocks_counter);
	brelse(sbi->s_sbh);
#ifdef CONFIG_QUOTA
	for (i = 0; i < MAXQUOTAS; i++)
		kfree(sbi->s_qf_names[i]);
#endif

	/* Debugging code just in case the in-memory inode orphan list
	 * isn't empty.  The on-disk one can be non-empty if we've
	 * detected an error and taken the fs readonly, but the
	 * in-memory list had better be clean by this point. */
	if (!list_empty(&sbi->s_orphan))
		dump_orphan_list(sb, sbi);
	J_ASSERT(list_empty(&sbi->s_orphan));

	invalidate_bdev(sb->s_bdev);
	if (sbi->journal_bdev && sbi->journal_bdev != sb->s_bdev) {
		/*
		 * Invalidate the journal device's buffers.  We don't want them
		 * floating about in memory - the physical journal device may
		 * hotswapped, and it breaks the `ro-after' testing code.
		 */
		sync_blockdev(sbi->journal_bdev);
		invalidate_bdev(sbi->journal_bdev);
		ext4_blkdev_remove(sbi);
	}
	if (sbi->s_mmp_tsk)
		kthread_stop(sbi->s_mmp_tsk);
	sb->s_fs_info = NULL;
	/*
	 * Now that we are completely done shutting down the
	 * superblock, we need to actually destroy the kobject.
	 */
	unlock_super(sb);
	kobject_put(&sbi->s_kobj);
	wait_for_completion(&sbi->s_kobj_unregister);
	kfree(sbi->s_blockgroup_lock);
	kfree(sbi);
}

static struct kmem_cache *ext4_inode_cachep;

/*
 * Called inside transaction, so use GFP_NOFS
 */
static struct inode *ext4_alloc_inode(struct super_block *sb)
{
	struct ext4_inode_info *ei;

	ei = kmem_cache_alloc(ext4_inode_cachep, GFP_NOFS);
	if (!ei)
		return NULL;

	ei->vfs_inode.i_version = 1;
	ei->vfs_inode.i_data.writeback_index = 0;
	memset(&ei->i_cached_extent, 0, sizeof(struct ext4_ext_cache));
	INIT_LIST_HEAD(&ei->i_prealloc_list);
	spin_lock_init(&ei->i_prealloc_lock);
	ei->i_reserved_data_blocks = 0;
	ei->i_reserved_meta_blocks = 0;
	ei->i_allocated_meta_blocks = 0;
	ei->i_da_metadata_calc_len = 0;
	spin_lock_init(&(ei->i_block_reservation_lock));
#ifdef CONFIG_QUOTA
	ei->i_reserved_quota = 0;
#endif
	ei->jinode = NULL;
	INIT_LIST_HEAD(&ei->i_completed_io_list);
	spin_lock_init(&ei->i_completed_io_lock);
	ei->cur_aio_dio = NULL;
	ei->i_sync_tid = 0;
	ei->i_datasync_tid = 0;
	atomic_set(&ei->i_ioend_count, 0);
	atomic_set(&ei->i_aiodio_unwritten, 0);

	return &ei->vfs_inode;
}

static int ext4_drop_inode(struct inode *inode)
{
	int drop = generic_drop_inode(inode);

	trace_ext4_drop_inode(inode, drop);
	return drop;
}

static void ext4_i_callback(struct rcu_head *head)
{
	struct inode *inode = container_of(head, struct inode, i_rcu);
	INIT_LIST_HEAD(&inode->i_dentry);
	kmem_cache_free(ext4_inode_cachep, EXT4_I(inode));
}

static void ext4_destroy_inode(struct inode *inode)
{
	ext4_ioend_wait(inode);
	if (!list_empty(&(EXT4_I(inode)->i_orphan))) {
		ext4_msg(inode->i_sb, KERN_ERR,
			 "Inode %lu (%p): orphan list check failed!",
			 inode->i_ino, EXT4_I(inode));
		print_hex_dump(KERN_INFO, "", DUMP_PREFIX_ADDRESS, 16, 4,
				EXT4_I(inode), sizeof(struct ext4_inode_info),
				true);
		dump_stack();
	}
	call_rcu(&inode->i_rcu, ext4_i_callback);
}

static void init_once(void *foo)
{
	struct ext4_inode_info *ei = (struct ext4_inode_info *) foo;

	INIT_LIST_HEAD(&ei->i_orphan);
#ifdef CONFIG_EXT4_FS_XATTR
	init_rwsem(&ei->xattr_sem);
#endif
	init_rwsem(&ei->i_data_sem);
	inode_init_once(&ei->vfs_inode);
}

static int init_inodecache(void)
{
	ext4_inode_cachep = kmem_cache_create("ext4_inode_cache",
					     sizeof(struct ext4_inode_info),
					     0, (SLAB_RECLAIM_ACCOUNT|
						SLAB_MEM_SPREAD),
					     init_once);
	if (ext4_inode_cachep == NULL)
		return -ENOMEM;
	return 0;
}

static void destroy_inodecache(void)
{
	kmem_cache_destroy(ext4_inode_cachep);
}

void ext4_clear_inode(struct inode *inode)
{
	invalidate_inode_buffers(inode);
	end_writeback(inode);
	dquot_drop(inode);
	ext4_discard_preallocations(inode);
	if (EXT4_I(inode)->jinode) {
		jbd2_journal_release_jbd_inode(EXT4_JOURNAL(inode),
					       EXT4_I(inode)->jinode);
		jbd2_free_inode(EXT4_I(inode)->jinode);
		EXT4_I(inode)->jinode = NULL;
	}
}

static inline void ext4_show_quota_options(struct seq_file *seq,
					   struct super_block *sb)
{
#if defined(CONFIG_QUOTA)
	struct ext4_sb_info *sbi = EXT4_SB(sb);

	if (sbi->s_jquota_fmt) {
		char *fmtname = "";

		switch (sbi->s_jquota_fmt) {
		case QFMT_VFS_OLD:
			fmtname = "vfsold";
			break;
		case QFMT_VFS_V0:
			fmtname = "vfsv0";
			break;
		case QFMT_VFS_V1:
			fmtname = "vfsv1";
			break;
		}
		seq_printf(seq, ",jqfmt=%s", fmtname);
	}

	if (sbi->s_qf_names[USRQUOTA])
		seq_printf(seq, ",usrjquota=%s", sbi->s_qf_names[USRQUOTA]);

	if (sbi->s_qf_names[GRPQUOTA])
		seq_printf(seq, ",grpjquota=%s", sbi->s_qf_names[GRPQUOTA]);

	if (test_opt(sb, USRQUOTA))
		seq_puts(seq, ",usrquota");

	if (test_opt(sb, GRPQUOTA))
		seq_puts(seq, ",grpquota");
#endif
}

/*
 * Show an option if
 *  - it's set to a non-default value OR
 *  - if the per-sb default is different from the global default
 */
static int ext4_show_options(struct seq_file *seq, struct vfsmount *vfs)
{
	int def_errors;
	unsigned long def_mount_opts;
	struct super_block *sb = vfs->mnt_sb;
	struct ext4_sb_info *sbi = EXT4_SB(sb);
	struct ext4_super_block *es = sbi->s_es;

	def_mount_opts = le32_to_cpu(es->s_default_mount_opts);
	def_errors     = le16_to_cpu(es->s_errors);

	if (sbi->s_sb_block != 1)
		seq_printf(seq, ",sb=%llu", sbi->s_sb_block);
	if (test_opt(sb, MINIX_DF))
		seq_puts(seq, ",minixdf");
	if (test_opt(sb, GRPID) && !(def_mount_opts & EXT4_DEFM_BSDGROUPS))
		seq_puts(seq, ",grpid");
	if (!test_opt(sb, GRPID) && (def_mount_opts & EXT4_DEFM_BSDGROUPS))
		seq_puts(seq, ",nogrpid");
	if (sbi->s_resuid != EXT4_DEF_RESUID ||
	    le16_to_cpu(es->s_def_resuid) != EXT4_DEF_RESUID) {
		seq_printf(seq, ",resuid=%u", sbi->s_resuid);
	}
	if (sbi->s_resgid != EXT4_DEF_RESGID ||
	    le16_to_cpu(es->s_def_resgid) != EXT4_DEF_RESGID) {
		seq_printf(seq, ",resgid=%u", sbi->s_resgid);
	}
	if (test_opt(sb, ERRORS_RO)) {
		if (def_errors == EXT4_ERRORS_PANIC ||
		    def_errors == EXT4_ERRORS_CONTINUE) {
			seq_puts(seq, ",errors=remount-ro");
		}
	}
	if (test_opt(sb, ERRORS_CONT) && def_errors != EXT4_ERRORS_CONTINUE)
		seq_puts(seq, ",errors=continue");
	if (test_opt(sb, ERRORS_PANIC) && def_errors != EXT4_ERRORS_PANIC)
		seq_puts(seq, ",errors=panic");
	if (test_opt(sb, NO_UID32) && !(def_mount_opts & EXT4_DEFM_UID16))
		seq_puts(seq, ",nouid32");
	if (test_opt(sb, DEBUG) && !(def_mount_opts & EXT4_DEFM_DEBUG))
		seq_puts(seq, ",debug");
	if (test_opt(sb, OLDALLOC))
		seq_puts(seq, ",oldalloc");
#ifdef CONFIG_EXT4_FS_XATTR
	if (test_opt(sb, XATTR_USER))
		seq_puts(seq, ",user_xattr");
	if (!test_opt(sb, XATTR_USER))
		seq_puts(seq, ",nouser_xattr");
#endif
#ifdef CONFIG_EXT4_FS_POSIX_ACL
	if (test_opt(sb, POSIX_ACL) && !(def_mount_opts & EXT4_DEFM_ACL))
		seq_puts(seq, ",acl");
	if (!test_opt(sb, POSIX_ACL) && (def_mount_opts & EXT4_DEFM_ACL))
		seq_puts(seq, ",noacl");
#endif
	if (sbi->s_commit_interval != JBD2_DEFAULT_MAX_COMMIT_AGE*HZ) {
		seq_printf(seq, ",commit=%u",
			   (unsigned) (sbi->s_commit_interval / HZ));
	}
	if (sbi->s_min_batch_time != EXT4_DEF_MIN_BATCH_TIME) {
		seq_printf(seq, ",min_batch_time=%u",
			   (unsigned) sbi->s_min_batch_time);
	}
	if (sbi->s_max_batch_time != EXT4_DEF_MAX_BATCH_TIME) {
		seq_printf(seq, ",max_batch_time=%u",
			   (unsigned) sbi->s_min_batch_time);
	}

	/*
	 * We're changing the default of barrier mount option, so
	 * let's always display its mount state so it's clear what its
	 * status is.
	 */
	seq_puts(seq, ",barrier=");
	seq_puts(seq, test_opt(sb, BARRIER) ? "1" : "0");
	if (test_opt(sb, JOURNAL_ASYNC_COMMIT))
		seq_puts(seq, ",journal_async_commit");
	else if (test_opt(sb, JOURNAL_CHECKSUM))
		seq_puts(seq, ",journal_checksum");
	if (test_opt(sb, I_VERSION))
		seq_puts(seq, ",i_version");
	if (!test_opt(sb, DELALLOC) &&
	    !(def_mount_opts & EXT4_DEFM_NODELALLOC))
		seq_puts(seq, ",nodelalloc");

	if (!test_opt(sb, MBLK_IO_SUBMIT))
		seq_puts(seq, ",nomblk_io_submit");
	if (sbi->s_stripe)
		seq_printf(seq, ",stripe=%lu", sbi->s_stripe);
	/*
	 * journal mode get enabled in different ways
	 * So just print the value even if we didn't specify it
	 */
	if (test_opt(sb, DATA_FLAGS) == EXT4_MOUNT_JOURNAL_DATA)
		seq_puts(seq, ",data=journal");
	else if (test_opt(sb, DATA_FLAGS) == EXT4_MOUNT_ORDERED_DATA)
		seq_puts(seq, ",data=ordered");
	else if (test_opt(sb, DATA_FLAGS) == EXT4_MOUNT_WRITEBACK_DATA)
		seq_puts(seq, ",data=writeback");

	if (sbi->s_inode_readahead_blks != EXT4_DEF_INODE_READAHEAD_BLKS)
		seq_printf(seq, ",inode_readahead_blks=%u",
			   sbi->s_inode_readahead_blks);

	if (test_opt(sb, DATA_ERR_ABORT))
		seq_puts(seq, ",data_err=abort");

	if (test_opt(sb, NO_AUTO_DA_ALLOC))
		seq_puts(seq, ",noauto_da_alloc");

	if (test_opt(sb, DISCARD) && !(def_mount_opts & EXT4_DEFM_DISCARD))
		seq_puts(seq, ",discard");

	if (test_opt(sb, NOLOAD))
		seq_puts(seq, ",norecovery");

	if (test_opt(sb, DIOREAD_NOLOCK))
		seq_puts(seq, ",dioread_nolock");

	if (test_opt(sb, BLOCK_VALIDITY) &&
	    !(def_mount_opts & EXT4_DEFM_BLOCK_VALIDITY))
		seq_puts(seq, ",block_validity");

	if (!test_opt(sb, INIT_INODE_TABLE))
		seq_puts(seq, ",noinit_inode_table");
	else if (sbi->s_li_wait_mult != EXT4_DEF_LI_WAIT_MULT)
		seq_printf(seq, ",init_inode_table=%u",
			   (unsigned) sbi->s_li_wait_mult);

	ext4_show_quota_options(seq, sb);

	return 0;
}

static struct inode *ext4_nfs_get_inode(struct super_block *sb,
					u64 ino, u32 generation)
{
	struct inode *inode;

	if (ino < EXT4_FIRST_INO(sb) && ino != EXT4_ROOT_INO)
		return ERR_PTR(-ESTALE);
	if (ino > le32_to_cpu(EXT4_SB(sb)->s_es->s_inodes_count))
		return ERR_PTR(-ESTALE);

	/* iget isn't really right if the inode is currently unallocated!!
	 *
	 * ext4_read_inode will return a bad_inode if the inode had been
	 * deleted, so we should be safe.
	 *
	 * Currently we don't know the generation for parent directory, so
	 * a generation of 0 means "accept any"
	 */
	inode = ext4_iget(sb, ino);
	if (IS_ERR(inode))
		return ERR_CAST(inode);
	if (generation && inode->i_generation != generation) {
		iput(inode);
		return ERR_PTR(-ESTALE);
	}

	return inode;
}

static struct dentry *ext4_fh_to_dentry(struct super_block *sb, struct fid *fid,
					int fh_len, int fh_type)
{
	return generic_fh_to_dentry(sb, fid, fh_len, fh_type,
				    ext4_nfs_get_inode);
}

static struct dentry *ext4_fh_to_parent(struct super_block *sb, struct fid *fid,
					int fh_len, int fh_type)
{
	return generic_fh_to_parent(sb, fid, fh_len, fh_type,
				    ext4_nfs_get_inode);
}

/*
 * Try to release metadata pages (indirect blocks, directories) which are
 * mapped via the block device.  Since these pages could have journal heads
 * which would prevent try_to_free_buffers() from freeing them, we must use
 * jbd2 layer's try_to_free_buffers() function to release them.
 */
static int bdev_try_to_free_page(struct super_block *sb, struct page *page,
				 gfp_t wait)
{
	journal_t *journal = EXT4_SB(sb)->s_journal;

	WARN_ON(PageChecked(page));
	if (!page_has_buffers(page))
		return 0;
	if (journal)
		return jbd2_journal_try_to_free_buffers(journal, page,
							wait & ~__GFP_WAIT);
	return try_to_free_buffers(page);
}

#ifdef CONFIG_QUOTA
#define QTYPE2NAME(t) ((t) == USRQUOTA ? "user" : "group")
#define QTYPE2MOPT(on, t) ((t) == USRQUOTA?((on)##USRJQUOTA):((on)##GRPJQUOTA))

static int ext4_write_dquot(struct dquot *dquot);
static int ext4_acquire_dquot(struct dquot *dquot);
static int ext4_release_dquot(struct dquot *dquot);
static int ext4_mark_dquot_dirty(struct dquot *dquot);
static int ext4_write_info(struct super_block *sb, int type);
static int ext4_quota_on(struct super_block *sb, int type, int format_id,
			 struct path *path);
static int ext4_quota_off(struct super_block *sb, int type);
static int ext4_quota_on_mount(struct super_block *sb, int type);
static ssize_t ext4_quota_read(struct super_block *sb, int type, char *data,
			       size_t len, loff_t off);
static ssize_t ext4_quota_write(struct super_block *sb, int type,
				const char *data, size_t len, loff_t off);

static const struct dquot_operations ext4_quota_operations = {
	.get_reserved_space = ext4_get_reserved_space,
	.write_dquot	= ext4_write_dquot,
	.acquire_dquot	= ext4_acquire_dquot,
	.release_dquot	= ext4_release_dquot,
	.mark_dirty	= ext4_mark_dquot_dirty,
	.write_info	= ext4_write_info,
	.alloc_dquot	= dquot_alloc,
	.destroy_dquot	= dquot_destroy,
};

static const struct quotactl_ops ext4_qctl_operations = {
	.quota_on	= ext4_quota_on,
	.quota_off	= ext4_quota_off,
	.quota_sync	= dquot_quota_sync,
	.get_info	= dquot_get_dqinfo,
	.set_info	= dquot_set_dqinfo,
	.get_dqblk	= dquot_get_dqblk,
	.set_dqblk	= dquot_set_dqblk
};
#endif

static const struct super_operations ext4_sops = {
	.alloc_inode	= ext4_alloc_inode,
	.destroy_inode	= ext4_destroy_inode,
	.write_inode	= ext4_write_inode,
	.dirty_inode	= ext4_dirty_inode,
	.drop_inode	= ext4_drop_inode,
	.evict_inode	= ext4_evict_inode,
	.put_super	= ext4_put_super,
	.sync_fs	= ext4_sync_fs,
	.freeze_fs	= ext4_freeze,
	.unfreeze_fs	= ext4_unfreeze,
	.statfs		= ext4_statfs,
	.remount_fs	= ext4_remount,
	.show_options	= ext4_show_options,
#ifdef CONFIG_QUOTA
	.quota_read	= ext4_quota_read,
	.quota_write	= ext4_quota_write,
#endif
	.bdev_try_to_free_page = bdev_try_to_free_page,
};

static const struct super_operations ext4_nojournal_sops = {
	.alloc_inode	= ext4_alloc_inode,
	.destroy_inode	= ext4_destroy_inode,
	.write_inode	= ext4_write_inode,
	.dirty_inode	= ext4_dirty_inode,
	.drop_inode	= ext4_drop_inode,
	.evict_inode	= ext4_evict_inode,
	.write_super	= ext4_write_super,
	.put_super	= ext4_put_super,
	.statfs		= ext4_statfs,
	.remount_fs	= ext4_remount,
	.show_options	= ext4_show_options,
#ifdef CONFIG_QUOTA
	.quota_read	= ext4_quota_read,
	.quota_write	= ext4_quota_write,
#endif
	.bdev_try_to_free_page = bdev_try_to_free_page,
};

static const struct export_operations ext4_export_ops = {
	.fh_to_dentry = ext4_fh_to_dentry,
	.fh_to_parent = ext4_fh_to_parent,
	.get_parent = ext4_get_parent,
};

enum {
	Opt_bsd_df, Opt_minix_df, Opt_grpid, Opt_nogrpid,
	Opt_resgid, Opt_resuid, Opt_sb, Opt_err_cont, Opt_err_panic, Opt_err_ro,
	Opt_nouid32, Opt_debug, Opt_oldalloc, Opt_orlov,
	Opt_user_xattr, Opt_nouser_xattr, Opt_acl, Opt_noacl,
	Opt_auto_da_alloc, Opt_noauto_da_alloc, Opt_noload, Opt_nobh, Opt_bh,
	Opt_commit, Opt_min_batch_time, Opt_max_batch_time,
	Opt_journal_update, Opt_journal_dev,
	Opt_journal_checksum, Opt_journal_async_commit,
	Opt_abort, Opt_data_journal, Opt_data_ordered, Opt_data_writeback,
	Opt_data_err_abort, Opt_data_err_ignore,
	Opt_usrjquota, Opt_grpjquota, Opt_offusrjquota, Opt_offgrpjquota,
	Opt_jqfmt_vfsold, Opt_jqfmt_vfsv0, Opt_jqfmt_vfsv1, Opt_quota,
	Opt_noquota, Opt_ignore, Opt_barrier, Opt_nobarrier, Opt_err,
	Opt_resize, Opt_usrquota, Opt_grpquota, Opt_i_version,
	Opt_stripe, Opt_delalloc, Opt_nodelalloc, Opt_mblk_io_submit,
	Opt_nomblk_io_submit, Opt_block_validity, Opt_noblock_validity,
	Opt_inode_readahead_blks, Opt_journal_ioprio,
	Opt_dioread_nolock, Opt_dioread_lock,
	Opt_discard, Opt_nodiscard,
	Opt_init_inode_table, Opt_noinit_inode_table,
};

static const match_table_t tokens = {
	{Opt_bsd_df, "bsddf"},
	{Opt_minix_df, "minixdf"},
	{Opt_grpid, "grpid"},
	{Opt_grpid, "bsdgroups"},
	{Opt_nogrpid, "nogrpid"},
	{Opt_nogrpid, "sysvgroups"},
	{Opt_resgid, "resgid=%u"},
	{Opt_resuid, "resuid=%u"},
	{Opt_sb, "sb=%u"},
	{Opt_err_cont, "errors=continue"},
	{Opt_err_panic, "errors=panic"},
	{Opt_err_ro, "errors=remount-ro"},
	{Opt_nouid32, "nouid32"},
	{Opt_debug, "debug"},
	{Opt_oldalloc, "oldalloc"},
	{Opt_orlov, "orlov"},
	{Opt_user_xattr, "user_xattr"},
	{Opt_nouser_xattr, "nouser_xattr"},
	{Opt_acl, "acl"},
	{Opt_noacl, "noacl"},
	{Opt_noload, "noload"},
	{Opt_noload, "norecovery"},
	{Opt_nobh, "nobh"},
	{Opt_bh, "bh"},
	{Opt_commit, "commit=%u"},
	{Opt_min_batch_time, "min_batch_time=%u"},
	{Opt_max_batch_time, "max_batch_time=%u"},
	{Opt_journal_update, "journal=update"},
	{Opt_journal_dev, "journal_dev=%u"},
	{Opt_journal_checksum, "journal_checksum"},
	{Opt_journal_async_commit, "journal_async_commit"},
	{Opt_abort, "abort"},
	{Opt_data_journal, "data=journal"},
	{Opt_data_ordered, "data=ordered"},
	{Opt_data_writeback, "data=writeback"},
	{Opt_data_err_abort, "data_err=abort"},
	{Opt_data_err_ignore, "data_err=ignore"},
	{Opt_offusrjquota, "usrjquota="},
	{Opt_usrjquota, "usrjquota=%s"},
	{Opt_offgrpjquota, "grpjquota="},
	{Opt_grpjquota, "grpjquota=%s"},
	{Opt_jqfmt_vfsold, "jqfmt=vfsold"},
	{Opt_jqfmt_vfsv0, "jqfmt=vfsv0"},
	{Opt_jqfmt_vfsv1, "jqfmt=vfsv1"},
	{Opt_grpquota, "grpquota"},
	{Opt_noquota, "noquota"},
	{Opt_quota, "quota"},
	{Opt_usrquota, "usrquota"},
	{Opt_barrier, "barrier=%u"},
	{Opt_barrier, "barrier"},
	{Opt_nobarrier, "nobarrier"},
	{Opt_i_version, "i_version"},
	{Opt_stripe, "stripe=%u"},
	{Opt_resize, "resize"},
	{Opt_delalloc, "delalloc"},
	{Opt_nodelalloc, "nodelalloc"},
	{Opt_mblk_io_submit, "mblk_io_submit"},
	{Opt_nomblk_io_submit, "nomblk_io_submit"},
	{Opt_block_validity, "block_validity"},
	{Opt_noblock_validity, "noblock_validity"},
	{Opt_inode_readahead_blks, "inode_readahead_blks=%u"},
	{Opt_journal_ioprio, "journal_ioprio=%u"},
	{Opt_auto_da_alloc, "auto_da_alloc=%u"},
	{Opt_auto_da_alloc, "auto_da_alloc"},
	{Opt_noauto_da_alloc, "noauto_da_alloc"},
	{Opt_dioread_nolock, "dioread_nolock"},
	{Opt_dioread_lock, "dioread_lock"},
	{Opt_discard, "discard"},
	{Opt_nodiscard, "nodiscard"},
	{Opt_init_inode_table, "init_itable=%u"},
	{Opt_init_inode_table, "init_itable"},
	{Opt_noinit_inode_table, "noinit_itable"},
	{Opt_err, NULL},
};

static ext4_fsblk_t get_sb_block(void **data)
{
	ext4_fsblk_t	sb_block;
	char		*options = (char *) *data;

	if (!options || strncmp(options, "sb=", 3) != 0)
		return 1;	/* Default location */

	options += 3;
	/* TODO: use simple_strtoll with >32bit ext4 */
	sb_block = simple_strtoul(options, &options, 0);
	if (*options && *options != ',') {
		printk(KERN_ERR "EXT4-fs: Invalid sb specification: %s\n",
		       (char *) *data);
		return 1;
	}
	if (*options == ',')
		options++;
	*data = (void *) options;

	return sb_block;
}

#define DEFAULT_JOURNAL_IOPRIO (IOPRIO_PRIO_VALUE(IOPRIO_CLASS_BE, 3))
static char deprecated_msg[] = "Mount option \"%s\" will be removed by %s\n"
	"Contact linux-ext4@vger.kernel.org if you think we should keep it.\n";

#ifdef CONFIG_QUOTA
static int set_qf_name(struct super_block *sb, int qtype, substring_t *args)
{
	struct ext4_sb_info *sbi = EXT4_SB(sb);
	char *qname;

	if (sb_any_quota_loaded(sb) &&
		!sbi->s_qf_names[qtype]) {
		ext4_msg(sb, KERN_ERR,
			"Cannot change journaled "
			"quota options when quota turned on");
		return 0;
	}
	qname = match_strdup(args);
	if (!qname) {
		ext4_msg(sb, KERN_ERR,
			"Not enough memory for storing quotafile name");
		return 0;
	}
	if (sbi->s_qf_names[qtype] &&
		strcmp(sbi->s_qf_names[qtype], qname)) {
		ext4_msg(sb, KERN_ERR,
			"%s quota file already specified", QTYPE2NAME(qtype));
		kfree(qname);
		return 0;
	}
	sbi->s_qf_names[qtype] = qname;
	if (strchr(sbi->s_qf_names[qtype], '/')) {
		ext4_msg(sb, KERN_ERR,
			"quotafile must be on filesystem root");
		kfree(sbi->s_qf_names[qtype]);
		sbi->s_qf_names[qtype] = NULL;
		return 0;
	}
	set_opt(sb, QUOTA);
	return 1;
}

static int clear_qf_name(struct super_block *sb, int qtype)
{

	struct ext4_sb_info *sbi = EXT4_SB(sb);

	if (sb_any_quota_loaded(sb) &&
		sbi->s_qf_names[qtype]) {
		ext4_msg(sb, KERN_ERR, "Cannot change journaled quota options"
			" when quota turned on");
		return 0;
	}
	/*
	 * The space will be released later when all options are confirmed
	 * to be correct
	 */
	sbi->s_qf_names[qtype] = NULL;
	return 1;
}
#endif

static int parse_options(char *options, struct super_block *sb,
			 unsigned long *journal_devnum,
			 unsigned int *journal_ioprio,
			 ext4_fsblk_t *n_blocks_count, int is_remount)
{
	struct ext4_sb_info *sbi = EXT4_SB(sb);
	char *p;
	substring_t args[MAX_OPT_ARGS];
	int data_opt = 0;
	int option;
#ifdef CONFIG_QUOTA
	int qfmt;
#endif

	if (!options)
		return 1;

	while ((p = strsep(&options, ",")) != NULL) {
		int token;
		if (!*p)
			continue;

		/*
		 * Initialize args struct so we know whether arg was
		 * found; some options take optional arguments.
		 */
		args[0].to = args[0].from = NULL;
		token = match_token(p, tokens, args);
		switch (token) {
		case Opt_bsd_df:
			ext4_msg(sb, KERN_WARNING, deprecated_msg, p, "2.6.38");
			clear_opt(sb, MINIX_DF);
			break;
		case Opt_minix_df:
			ext4_msg(sb, KERN_WARNING, deprecated_msg, p, "2.6.38");
			set_opt(sb, MINIX_DF);

			break;
		case Opt_grpid:
			ext4_msg(sb, KERN_WARNING, deprecated_msg, p, "2.6.38");
			set_opt(sb, GRPID);

			break;
		case Opt_nogrpid:
			ext4_msg(sb, KERN_WARNING, deprecated_msg, p, "2.6.38");
			clear_opt(sb, GRPID);

			break;
		case Opt_resuid:
			if (match_int(&args[0], &option))
				return 0;
			sbi->s_resuid = option;
			break;
		case Opt_resgid:
			if (match_int(&args[0], &option))
				return 0;
			sbi->s_resgid = option;
			break;
		case Opt_sb:
			/* handled by get_sb_block() instead of here */
			/* *sb_block = match_int(&args[0]); */
			break;
		case Opt_err_panic:
			clear_opt(sb, ERRORS_CONT);
			clear_opt(sb, ERRORS_RO);
			set_opt(sb, ERRORS_PANIC);
			break;
		case Opt_err_ro:
			clear_opt(sb, ERRORS_CONT);
			clear_opt(sb, ERRORS_PANIC);
			set_opt(sb, ERRORS_RO);
			break;
		case Opt_err_cont:
			clear_opt(sb, ERRORS_RO);
			clear_opt(sb, ERRORS_PANIC);
			set_opt(sb, ERRORS_CONT);
			break;
		case Opt_nouid32:
			set_opt(sb, NO_UID32);
			break;
		case Opt_debug:
			set_opt(sb, DEBUG);
			break;
		case Opt_oldalloc:
			set_opt(sb, OLDALLOC);
			break;
		case Opt_orlov:
			clear_opt(sb, OLDALLOC);
			break;
#ifdef CONFIG_EXT4_FS_XATTR
		case Opt_user_xattr:
			set_opt(sb, XATTR_USER);
			break;
		case Opt_nouser_xattr:
			clear_opt(sb, XATTR_USER);
			break;
#else
		case Opt_user_xattr:
		case Opt_nouser_xattr:
			ext4_msg(sb, KERN_ERR, "(no)user_xattr options not supported");
			break;
#endif
#ifdef CONFIG_EXT4_FS_POSIX_ACL
		case Opt_acl:
			set_opt(sb, POSIX_ACL);
			break;
		case Opt_noacl:
			clear_opt(sb, POSIX_ACL);
			break;
#else
		case Opt_acl:
		case Opt_noacl:
			ext4_msg(sb, KERN_ERR, "(no)acl options not supported");
			break;
#endif
		case Opt_journal_update:
			/* @@@ FIXME */
			/* Eventually we will want to be able to create
			   a journal file here.  For now, only allow the
			   user to specify an existing inode to be the
			   journal file. */
			if (is_remount) {
				ext4_msg(sb, KERN_ERR,
					 "Cannot specify journal on remount");
				return 0;
			}
			set_opt(sb, UPDATE_JOURNAL);
			break;
		case Opt_journal_dev:
			if (is_remount) {
				ext4_msg(sb, KERN_ERR,
					"Cannot specify journal on remount");
				return 0;
			}
			if (match_int(&args[0], &option))
				return 0;
			*journal_devnum = option;
			break;
		case Opt_journal_checksum:
			set_opt(sb, JOURNAL_CHECKSUM);
			break;
		case Opt_journal_async_commit:
			set_opt(sb, JOURNAL_ASYNC_COMMIT);
			set_opt(sb, JOURNAL_CHECKSUM);
			break;
		case Opt_noload:
			set_opt(sb, NOLOAD);
			break;
		case Opt_commit:
			if (match_int(&args[0], &option))
				return 0;
			if (option < 0)
				return 0;
			if (option == 0)
				option = JBD2_DEFAULT_MAX_COMMIT_AGE;
			sbi->s_commit_interval = HZ * option;
			break;
		case Opt_max_batch_time:
			if (match_int(&args[0], &option))
				return 0;
			if (option < 0)
				return 0;
			if (option == 0)
				option = EXT4_DEF_MAX_BATCH_TIME;
			sbi->s_max_batch_time = option;
			break;
		case Opt_min_batch_time:
			if (match_int(&args[0], &option))
				return 0;
			if (option < 0)
				return 0;
			sbi->s_min_batch_time = option;
			break;
		case Opt_data_journal:
			data_opt = EXT4_MOUNT_JOURNAL_DATA;
			goto datacheck;
		case Opt_data_ordered:
			data_opt = EXT4_MOUNT_ORDERED_DATA;
			goto datacheck;
		case Opt_data_writeback:
			data_opt = EXT4_MOUNT_WRITEBACK_DATA;
		datacheck:
			if (is_remount) {
				if (test_opt(sb, DATA_FLAGS) != data_opt) {
					ext4_msg(sb, KERN_ERR,
						"Cannot change data mode on remount");
					return 0;
				}
			} else {
				clear_opt(sb, DATA_FLAGS);
				sbi->s_mount_opt |= data_opt;
			}
			break;
		case Opt_data_err_abort:
			set_opt(sb, DATA_ERR_ABORT);
			break;
		case Opt_data_err_ignore:
			clear_opt(sb, DATA_ERR_ABORT);
			break;
#ifdef CONFIG_QUOTA
		case Opt_usrjquota:
			if (!set_qf_name(sb, USRQUOTA, &args[0]))
				return 0;
			break;
		case Opt_grpjquota:
			if (!set_qf_name(sb, GRPQUOTA, &args[0]))
				return 0;
			break;
		case Opt_offusrjquota:
			if (!clear_qf_name(sb, USRQUOTA))
				return 0;
			break;
		case Opt_offgrpjquota:
			if (!clear_qf_name(sb, GRPQUOTA))
				return 0;
			break;

		case Opt_jqfmt_vfsold:
			qfmt = QFMT_VFS_OLD;
			goto set_qf_format;
		case Opt_jqfmt_vfsv0:
			qfmt = QFMT_VFS_V0;
			goto set_qf_format;
		case Opt_jqfmt_vfsv1:
			qfmt = QFMT_VFS_V1;
set_qf_format:
			if (sb_any_quota_loaded(sb) &&
			    sbi->s_jquota_fmt != qfmt) {
				ext4_msg(sb, KERN_ERR, "Cannot change "
					"journaled quota options when "
					"quota turned on");
				return 0;
			}
			sbi->s_jquota_fmt = qfmt;
			break;
		case Opt_quota:
		case Opt_usrquota:
			set_opt(sb, QUOTA);
			set_opt(sb, USRQUOTA);
			break;
		case Opt_grpquota:
			set_opt(sb, QUOTA);
			set_opt(sb, GRPQUOTA);
			break;
		case Opt_noquota:
			if (sb_any_quota_loaded(sb)) {
				ext4_msg(sb, KERN_ERR, "Cannot change quota "
					"options when quota turned on");
				return 0;
			}
			clear_opt(sb, QUOTA);
			clear_opt(sb, USRQUOTA);
			clear_opt(sb, GRPQUOTA);
			break;
#else
		case Opt_quota:
		case Opt_usrquota:
		case Opt_grpquota:
			ext4_msg(sb, KERN_ERR,
				"quota options not supported");
			break;
		case Opt_usrjquota:
		case Opt_grpjquota:
		case Opt_offusrjquota:
		case Opt_offgrpjquota:
		case Opt_jqfmt_vfsold:
		case Opt_jqfmt_vfsv0:
		case Opt_jqfmt_vfsv1:
			ext4_msg(sb, KERN_ERR,
				"journaled quota options not supported");
			break;
		case Opt_noquota:
			break;
#endif
		case Opt_abort:
			sbi->s_mount_flags |= EXT4_MF_FS_ABORTED;
			break;
		case Opt_nobarrier:
			clear_opt(sb, BARRIER);
			break;
		case Opt_barrier:
			if (args[0].from) {
				if (match_int(&args[0], &option))
					return 0;
			} else
				option = 1;	/* No argument, default to 1 */
			if (option)
				set_opt(sb, BARRIER);
			else
				clear_opt(sb, BARRIER);
			break;
		case Opt_ignore:
			break;
		case Opt_resize:
			if (!is_remount) {
				ext4_msg(sb, KERN_ERR,
					"resize option only available "
					"for remount");
				return 0;
			}
			if (match_int(&args[0], &option) != 0)
				return 0;
			*n_blocks_count = option;
			break;
		case Opt_nobh:
			ext4_msg(sb, KERN_WARNING,
				 "Ignoring deprecated nobh option");
			break;
		case Opt_bh:
			ext4_msg(sb, KERN_WARNING,
				 "Ignoring deprecated bh option");
			break;
		case Opt_i_version:
			set_opt(sb, I_VERSION);
			sb->s_flags |= MS_I_VERSION;
			break;
		case Opt_nodelalloc:
			clear_opt(sb, DELALLOC);
			break;
		case Opt_mblk_io_submit:
			set_opt(sb, MBLK_IO_SUBMIT);
			break;
		case Opt_nomblk_io_submit:
			clear_opt(sb, MBLK_IO_SUBMIT);
			break;
		case Opt_stripe:
			if (match_int(&args[0], &option))
				return 0;
			if (option < 0)
				return 0;
			sbi->s_stripe = option;
			break;
		case Opt_delalloc:
			set_opt(sb, DELALLOC);
			break;
		case Opt_block_validity:
			set_opt(sb, BLOCK_VALIDITY);
			break;
		case Opt_noblock_validity:
			clear_opt(sb, BLOCK_VALIDITY);
			break;
		case Opt_inode_readahead_blks:
			if (match_int(&args[0], &option))
				return 0;
			if (option < 0 || option > (1 << 30))
				return 0;
			if (option && !is_power_of_2(option)) {
				ext4_msg(sb, KERN_ERR,
					 "EXT4-fs: inode_readahead_blks"
					 " must be a power of 2");
				return 0;
			}
			sbi->s_inode_readahead_blks = option;
			break;
		case Opt_journal_ioprio:
			if (match_int(&args[0], &option))
				return 0;
			if (option < 0 || option > 7)
				break;
			*journal_ioprio = IOPRIO_PRIO_VALUE(IOPRIO_CLASS_BE,
							    option);
			break;
		case Opt_noauto_da_alloc:
			set_opt(sb, NO_AUTO_DA_ALLOC);
			break;
		case Opt_auto_da_alloc:
			if (args[0].from) {
				if (match_int(&args[0], &option))
					return 0;
			} else
				option = 1;	/* No argument, default to 1 */
			if (option)
				clear_opt(sb, NO_AUTO_DA_ALLOC);
			else
				set_opt(sb,NO_AUTO_DA_ALLOC);
			break;
		case Opt_discard:
			set_opt(sb, DISCARD);
			break;
		case Opt_nodiscard:
			clear_opt(sb, DISCARD);
			break;
		case Opt_dioread_nolock:
			set_opt(sb, DIOREAD_NOLOCK);
			break;
		case Opt_dioread_lock:
			clear_opt(sb, DIOREAD_NOLOCK);
			break;
		case Opt_init_inode_table:
			set_opt(sb, INIT_INODE_TABLE);
			if (args[0].from) {
				if (match_int(&args[0], &option))
					return 0;
			} else
				option = EXT4_DEF_LI_WAIT_MULT;
			if (option < 0)
				return 0;
			sbi->s_li_wait_mult = option;
			break;
		case Opt_noinit_inode_table:
			clear_opt(sb, INIT_INODE_TABLE);
			break;
		default:
			ext4_msg(sb, KERN_ERR,
			       "Unrecognized mount option \"%s\" "
			       "or missing value", p);
			return 0;
		}
	}
#ifdef CONFIG_QUOTA
	if (sbi->s_qf_names[USRQUOTA] || sbi->s_qf_names[GRPQUOTA]) {
		if (test_opt(sb, USRQUOTA) && sbi->s_qf_names[USRQUOTA])
			clear_opt(sb, USRQUOTA);

		if (test_opt(sb, GRPQUOTA) && sbi->s_qf_names[GRPQUOTA])
			clear_opt(sb, GRPQUOTA);

		if (test_opt(sb, GRPQUOTA) || test_opt(sb, USRQUOTA)) {
			ext4_msg(sb, KERN_ERR, "old and new quota "
					"format mixing");
			return 0;
		}

		if (!sbi->s_jquota_fmt) {
			ext4_msg(sb, KERN_ERR, "journaled quota format "
					"not specified");
			return 0;
		}
	} else {
		if (sbi->s_jquota_fmt) {
			ext4_msg(sb, KERN_ERR, "journaled quota format "
					"specified with no journaling "
					"enabled");
			return 0;
		}
	}
#endif
	return 1;
}

static int ext4_setup_super(struct super_block *sb, struct ext4_super_block *es,
			    int read_only)
{
	struct ext4_sb_info *sbi = EXT4_SB(sb);
	int res = 0;

	if (le32_to_cpu(es->s_rev_level) > EXT4_MAX_SUPP_REV) {
		ext4_msg(sb, KERN_ERR, "revision level too high, "
			 "forcing read-only mode");
		res = MS_RDONLY;
	}
	if (read_only)
		return res;
	if (!(sbi->s_mount_state & EXT4_VALID_FS))
		ext4_msg(sb, KERN_WARNING, "warning: mounting unchecked fs, "
			 "running e2fsck is recommended");
	else if ((sbi->s_mount_state & EXT4_ERROR_FS))
		ext4_msg(sb, KERN_WARNING,
			 "warning: mounting fs with errors, "
			 "running e2fsck is recommended");
	else if ((__s16) le16_to_cpu(es->s_max_mnt_count) > 0 &&
		 le16_to_cpu(es->s_mnt_count) >=
		 (unsigned short) (__s16) le16_to_cpu(es->s_max_mnt_count))
		ext4_msg(sb, KERN_WARNING,
			 "warning: maximal mount count reached, "
			 "running e2fsck is recommended");
	else if (le32_to_cpu(es->s_checkinterval) &&
		(le32_to_cpu(es->s_lastcheck) +
			le32_to_cpu(es->s_checkinterval) <= get_seconds()))
		ext4_msg(sb, KERN_WARNING,
			 "warning: checktime reached, "
			 "running e2fsck is recommended");
	if (!sbi->s_journal)
		es->s_state &= cpu_to_le16(~EXT4_VALID_FS);
	if (!(__s16) le16_to_cpu(es->s_max_mnt_count))
		es->s_max_mnt_count = cpu_to_le16(EXT4_DFL_MAX_MNT_COUNT);
	le16_add_cpu(&es->s_mnt_count, 1);
	es->s_mtime = cpu_to_le32(get_seconds());
	ext4_update_dynamic_rev(sb);
	if (sbi->s_journal)
		EXT4_SET_INCOMPAT_FEATURE(sb, EXT4_FEATURE_INCOMPAT_RECOVER);

	ext4_commit_super(sb, 1);
	if (test_opt(sb, DEBUG))
		printk(KERN_INFO "[EXT4 FS bs=%lu, gc=%u, "
				"bpg=%lu, ipg=%lu, mo=%04x, mo2=%04x]\n",
			sb->s_blocksize,
			sbi->s_groups_count,
			EXT4_BLOCKS_PER_GROUP(sb),
			EXT4_INODES_PER_GROUP(sb),
			sbi->s_mount_opt, sbi->s_mount_opt2);

	cleancache_init_fs(sb);
	return res;
}

static int ext4_fill_flex_info(struct super_block *sb)
{
	struct ext4_sb_info *sbi = EXT4_SB(sb);
	struct ext4_group_desc *gdp = NULL;
	ext4_group_t flex_group_count;
	ext4_group_t flex_group;
	int groups_per_flex = 0;
	size_t size;
	int i;

	sbi->s_log_groups_per_flex = sbi->s_es->s_log_groups_per_flex;
	groups_per_flex = 1 << sbi->s_log_groups_per_flex;

	if (groups_per_flex < 2) {
		sbi->s_log_groups_per_flex = 0;
		return 1;
	}

	/* We allocate both existing and potentially added groups */
	flex_group_count = ((sbi->s_groups_count + groups_per_flex - 1) +
			((le16_to_cpu(sbi->s_es->s_reserved_gdt_blocks) + 1) <<
			      EXT4_DESC_PER_BLOCK_BITS(sb))) / groups_per_flex;
	size = flex_group_count * sizeof(struct flex_groups);
	sbi->s_flex_groups = kzalloc(size, GFP_KERNEL);
	if (sbi->s_flex_groups == NULL) {
		sbi->s_flex_groups = vzalloc(size);
		if (sbi->s_flex_groups == NULL) {
			ext4_msg(sb, KERN_ERR,
				 "not enough memory for %u flex groups",
				 flex_group_count);
			goto failed;
		}
	}

	for (i = 0; i < sbi->s_groups_count; i++) {
		gdp = ext4_get_group_desc(sb, i, NULL);

		flex_group = ext4_flex_group(sbi, i);
		atomic_add(ext4_free_inodes_count(sb, gdp),
			   &sbi->s_flex_groups[flex_group].free_inodes);
		atomic_add(ext4_free_blks_count(sb, gdp),
			   &sbi->s_flex_groups[flex_group].free_blocks);
		atomic_add(ext4_used_dirs_count(sb, gdp),
			   &sbi->s_flex_groups[flex_group].used_dirs);
	}

	return 1;
failed:
	return 0;
}

__le16 ext4_group_desc_csum(struct ext4_sb_info *sbi, __u32 block_group,
			    struct ext4_group_desc *gdp)
{
	__u16 crc = 0;

	if (sbi->s_es->s_feature_ro_compat &
	    cpu_to_le32(EXT4_FEATURE_RO_COMPAT_GDT_CSUM)) {
		int offset = offsetof(struct ext4_group_desc, bg_checksum);
		__le32 le_group = cpu_to_le32(block_group);

		crc = crc16(~0, sbi->s_es->s_uuid, sizeof(sbi->s_es->s_uuid));
		crc = crc16(crc, (__u8 *)&le_group, sizeof(le_group));
		crc = crc16(crc, (__u8 *)gdp, offset);
		offset += sizeof(gdp->bg_checksum); /* skip checksum */
		/* for checksum of struct ext4_group_desc do the rest...*/
		if ((sbi->s_es->s_feature_incompat &
		     cpu_to_le32(EXT4_FEATURE_INCOMPAT_64BIT)) &&
		    offset < le16_to_cpu(sbi->s_es->s_desc_size))
			crc = crc16(crc, (__u8 *)gdp + offset,
				    le16_to_cpu(sbi->s_es->s_desc_size) -
					offset);
	}

	return cpu_to_le16(crc);
}

int ext4_group_desc_csum_verify(struct ext4_sb_info *sbi, __u32 block_group,
				struct ext4_group_desc *gdp)
{
	if ((sbi->s_es->s_feature_ro_compat &
	     cpu_to_le32(EXT4_FEATURE_RO_COMPAT_GDT_CSUM)) &&
	    (gdp->bg_checksum != ext4_group_desc_csum(sbi, block_group, gdp)))
		return 0;

	return 1;
}

/* Called at mount-time, super-block is locked */
static int ext4_check_descriptors(struct super_block *sb,
				  ext4_group_t *first_not_zeroed)
{
	struct ext4_sb_info *sbi = EXT4_SB(sb);
	ext4_fsblk_t first_block = le32_to_cpu(sbi->s_es->s_first_data_block);
	ext4_fsblk_t last_block;
	ext4_fsblk_t block_bitmap;
	ext4_fsblk_t inode_bitmap;
	ext4_fsblk_t inode_table;
	int flexbg_flag = 0;
	ext4_group_t i, grp = sbi->s_groups_count;

	if (EXT4_HAS_INCOMPAT_FEATURE(sb, EXT4_FEATURE_INCOMPAT_FLEX_BG))
		flexbg_flag = 1;

	ext4_debug("Checking group descriptors");

	for (i = 0; i < sbi->s_groups_count; i++) {
		struct ext4_group_desc *gdp = ext4_get_group_desc(sb, i, NULL);

		if (i == sbi->s_groups_count - 1 || flexbg_flag)
			last_block = ext4_blocks_count(sbi->s_es) - 1;
		else
			last_block = first_block +
				(EXT4_BLOCKS_PER_GROUP(sb) - 1);

		if ((grp == sbi->s_groups_count) &&
		   !(gdp->bg_flags & cpu_to_le16(EXT4_BG_INODE_ZEROED)))
			grp = i;

		block_bitmap = ext4_block_bitmap(sb, gdp);
		if (block_bitmap < first_block || block_bitmap > last_block) {
			ext4_msg(sb, KERN_ERR, "ext4_check_descriptors: "
			       "Block bitmap for group %u not in group "
			       "(block %llu)!", i, block_bitmap);
			return 0;
		}
		inode_bitmap = ext4_inode_bitmap(sb, gdp);
		if (inode_bitmap < first_block || inode_bitmap > last_block) {
			ext4_msg(sb, KERN_ERR, "ext4_check_descriptors: "
			       "Inode bitmap for group %u not in group "
			       "(block %llu)!", i, inode_bitmap);
			return 0;
		}
		inode_table = ext4_inode_table(sb, gdp);
		if (inode_table < first_block ||
		    inode_table + sbi->s_itb_per_group - 1 > last_block) {
			ext4_msg(sb, KERN_ERR, "ext4_check_descriptors: "
			       "Inode table for group %u not in group "
			       "(block %llu)!", i, inode_table);
			return 0;
		}
		ext4_lock_group(sb, i);
		if (!ext4_group_desc_csum_verify(sbi, i, gdp)) {
			ext4_msg(sb, KERN_ERR, "ext4_check_descriptors: "
				 "Checksum for group %u failed (%u!=%u)",
				 i, le16_to_cpu(ext4_group_desc_csum(sbi, i,
				     gdp)), le16_to_cpu(gdp->bg_checksum));
			if (!(sb->s_flags & MS_RDONLY)) {
				ext4_unlock_group(sb, i);
				return 0;
			}
		}
		ext4_unlock_group(sb, i);
		if (!flexbg_flag)
			first_block += EXT4_BLOCKS_PER_GROUP(sb);
	}
	if (NULL != first_not_zeroed)
		*first_not_zeroed = grp;

	ext4_free_blocks_count_set(sbi->s_es, ext4_count_free_blocks(sb));
	sbi->s_es->s_free_inodes_count =cpu_to_le32(ext4_count_free_inodes(sb));
	return 1;
}

/* ext4_orphan_cleanup() walks a singly-linked list of inodes (starting at
 * the superblock) which were deleted from all directories, but held open by
 * a process at the time of a crash.  We walk the list and try to delete these
 * inodes at recovery time (only with a read-write filesystem).
 *
 * In order to keep the orphan inode chain consistent during traversal (in
 * case of crash during recovery), we link each inode into the superblock
 * orphan list_head and handle it the same way as an inode deletion during
 * normal operation (which journals the operations for us).
 *
 * We only do an iget() and an iput() on each inode, which is very safe if we
 * accidentally point at an in-use or already deleted inode.  The worst that
 * can happen in this case is that we get a "bit already cleared" message from
 * ext4_free_inode().  The only reason we would point at a wrong inode is if
 * e2fsck was run on this filesystem, and it must have already done the orphan
 * inode cleanup for us, so we can safely abort without any further action.
 */
static void ext4_orphan_cleanup(struct super_block *sb,
				struct ext4_super_block *es)
{
	unsigned int s_flags = sb->s_flags;
	int nr_orphans = 0, nr_truncates = 0;
#ifdef CONFIG_QUOTA
	int i;
#endif
	if (!es->s_last_orphan) {
		jbd_debug(4, "no orphan inodes to clean up\n");
		return;
	}

	if (bdev_read_only(sb->s_bdev)) {
		ext4_msg(sb, KERN_ERR, "write access "
			"unavailable, skipping orphan cleanup");
		return;
	}

	/* Check if feature set would not allow a r/w mount */
	if (!ext4_feature_set_ok(sb, 0)) {
		ext4_msg(sb, KERN_INFO, "Skipping orphan cleanup due to "
			 "unknown ROCOMPAT features");
		return;
	}

	if (EXT4_SB(sb)->s_mount_state & EXT4_ERROR_FS) {
		if (es->s_last_orphan)
			jbd_debug(1, "Errors on filesystem, "
				  "clearing orphan list.\n");
		es->s_last_orphan = 0;
		jbd_debug(1, "Skipping orphan recovery on fs with errors.\n");
		return;
	}

	if (s_flags & MS_RDONLY) {
		ext4_msg(sb, KERN_INFO, "orphan cleanup on readonly fs");
		sb->s_flags &= ~MS_RDONLY;
	}
#ifdef CONFIG_QUOTA
	/* Needed for iput() to work correctly and not trash data */
	sb->s_flags |= MS_ACTIVE;
	/* Turn on quotas so that they are updated correctly */
	for (i = 0; i < MAXQUOTAS; i++) {
		if (EXT4_SB(sb)->s_qf_names[i]) {
			int ret = ext4_quota_on_mount(sb, i);
			if (ret < 0)
				ext4_msg(sb, KERN_ERR,
					"Cannot turn on journaled "
					"quota: error %d", ret);
		}
	}
#endif

	while (es->s_last_orphan) {
		struct inode *inode;

		inode = ext4_orphan_get(sb, le32_to_cpu(es->s_last_orphan));
		if (IS_ERR(inode)) {
			es->s_last_orphan = 0;
			break;
		}

		list_add(&EXT4_I(inode)->i_orphan, &EXT4_SB(sb)->s_orphan);
		dquot_initialize(inode);
		if (inode->i_nlink) {
			ext4_msg(sb, KERN_DEBUG,
				"%s: truncating inode %lu to %lld bytes",
				__func__, inode->i_ino, inode->i_size);
			jbd_debug(2, "truncating inode %lu to %lld bytes\n",
				  inode->i_ino, inode->i_size);
			ext4_truncate(inode);
			nr_truncates++;
		} else {
			ext4_msg(sb, KERN_DEBUG,
				"%s: deleting unreferenced inode %lu",
				__func__, inode->i_ino);
			jbd_debug(2, "deleting unreferenced inode %lu\n",
				  inode->i_ino);
			nr_orphans++;
		}
		iput(inode);  /* The delete magic happens here! */
	}

#define PLURAL(x) (x), ((x) == 1) ? "" : "s"

	if (nr_orphans)
		ext4_msg(sb, KERN_INFO, "%d orphan inode%s deleted",
		       PLURAL(nr_orphans));
	if (nr_truncates)
		ext4_msg(sb, KERN_INFO, "%d truncate%s cleaned up",
		       PLURAL(nr_truncates));
#ifdef CONFIG_QUOTA
	/* Turn quotas off */
	for (i = 0; i < MAXQUOTAS; i++) {
		if (sb_dqopt(sb)->files[i])
			dquot_quota_off(sb, i);
	}
#endif
	sb->s_flags = s_flags; /* Restore MS_RDONLY status */
}

/*
 * Maximal extent format file size.
 * Resulting logical blkno at s_maxbytes must fit in our on-disk
 * extent format containers, within a sector_t, and within i_blocks
 * in the vfs.  ext4 inode has 48 bits of i_block in fsblock units,
 * so that won't be a limiting factor.
 *
 * However there is other limiting factor. We do store extents in the form
 * of starting block and length, hence the resulting length of the extent
 * covering maximum file size must fit into on-disk format containers as
 * well. Given that length is always by 1 unit bigger than max unit (because
 * we count 0 as well) we have to lower the s_maxbytes by one fs block.
 *
 * Note, this does *not* consider any metadata overhead for vfs i_blocks.
 */
static loff_t ext4_max_size(int blkbits, int has_huge_files)
{
	loff_t res;
	loff_t upper_limit = MAX_LFS_FILESIZE;

	/* small i_blocks in vfs inode? */
	if (!has_huge_files || sizeof(blkcnt_t) < sizeof(u64)) {
		/*
		 * CONFIG_LBDAF is not enabled implies the inode
		 * i_block represent total blocks in 512 bytes
		 * 32 == size of vfs inode i_blocks * 8
		 */
		upper_limit = (1LL << 32) - 1;

		/* total blocks in file system block size */
		upper_limit >>= (blkbits - 9);
		upper_limit <<= blkbits;
	}

	/*
	 * 32-bit extent-start container, ee_block. We lower the maxbytes
	 * by one fs block, so ee_len can cover the extent of maximum file
	 * size
	 */
	res = (1LL << 32) - 1;
	res <<= blkbits;

	/* Sanity check against vm- & vfs- imposed limits */
	if (res > upper_limit)
		res = upper_limit;

	return res;
}

/*
 * Maximal bitmap file size.  There is a direct, and {,double-,triple-}indirect
 * block limit, and also a limit of (2^48 - 1) 512-byte sectors in i_blocks.
 * We need to be 1 filesystem block less than the 2^48 sector limit.
 */
static loff_t ext4_max_bitmap_size(int bits, int has_huge_files)
{
	loff_t res = EXT4_NDIR_BLOCKS;
	int meta_blocks;
	loff_t upper_limit;
	/* This is calculated to be the largest file size for a dense, block
	 * mapped file such that the file's total number of 512-byte sectors,
	 * including data and all indirect blocks, does not exceed (2^48 - 1).
	 *
	 * __u32 i_blocks_lo and _u16 i_blocks_high represent the total
	 * number of 512-byte sectors of the file.
	 */

	if (!has_huge_files || sizeof(blkcnt_t) < sizeof(u64)) {
		/*
		 * !has_huge_files or CONFIG_LBDAF not enabled implies that
		 * the inode i_block field represents total file blocks in
		 * 2^32 512-byte sectors == size of vfs inode i_blocks * 8
		 */
		upper_limit = (1LL << 32) - 1;

		/* total blocks in file system block size */
		upper_limit >>= (bits - 9);

	} else {
		/*
		 * We use 48 bit ext4_inode i_blocks
		 * With EXT4_HUGE_FILE_FL set the i_blocks
		 * represent total number of blocks in
		 * file system block size
		 */
		upper_limit = (1LL << 48) - 1;

	}

	/* indirect blocks */
	meta_blocks = 1;
	/* double indirect blocks */
	meta_blocks += 1 + (1LL << (bits-2));
	/* tripple indirect blocks */
	meta_blocks += 1 + (1LL << (bits-2)) + (1LL << (2*(bits-2)));

	upper_limit -= meta_blocks;
	upper_limit <<= bits;

	res += 1LL << (bits-2);
	res += 1LL << (2*(bits-2));
	res += 1LL << (3*(bits-2));
	res <<= bits;
	if (res > upper_limit)
		res = upper_limit;

	if (res > MAX_LFS_FILESIZE)
		res = MAX_LFS_FILESIZE;

	return res;
}

static ext4_fsblk_t descriptor_loc(struct super_block *sb,
				   ext4_fsblk_t logical_sb_block, int nr)
{
	struct ext4_sb_info *sbi = EXT4_SB(sb);
	ext4_group_t bg, first_meta_bg;
	int has_super = 0;

	first_meta_bg = le32_to_cpu(sbi->s_es->s_first_meta_bg);

	if (!EXT4_HAS_INCOMPAT_FEATURE(sb, EXT4_FEATURE_INCOMPAT_META_BG) ||
	    nr < first_meta_bg)
		return logical_sb_block + nr + 1;
	bg = sbi->s_desc_per_block * nr;
	if (ext4_bg_has_super(sb, bg))
		has_super = 1;

	return (has_super + ext4_group_first_block_no(sb, bg));
}

/**
 * ext4_get_stripe_size: Get the stripe size.
 * @sbi: In memory super block info
 *
 * If we have specified it via mount option, then
 * use the mount option value. If the value specified at mount time is
 * greater than the blocks per group use the super block value.
 * If the super block value is greater than blocks per group return 0.
 * Allocator needs it be less than blocks per group.
 *
 */
static unsigned long ext4_get_stripe_size(struct ext4_sb_info *sbi)
{
	unsigned long stride = le16_to_cpu(sbi->s_es->s_raid_stride);
	unsigned long stripe_width =
			le32_to_cpu(sbi->s_es->s_raid_stripe_width);

	if (sbi->s_stripe && sbi->s_stripe <= sbi->s_blocks_per_group)
		return sbi->s_stripe;

	if (stripe_width <= sbi->s_blocks_per_group)
		return stripe_width;

	if (stride <= sbi->s_blocks_per_group)
		return stride;

	return 0;
}

/* sysfs supprt */

struct ext4_attr {
	struct attribute attr;
	ssize_t (*show)(struct ext4_attr *, struct ext4_sb_info *, char *);
	ssize_t (*store)(struct ext4_attr *, struct ext4_sb_info *,
			 const char *, size_t);
	int offset;
};

static int parse_strtoul(const char *buf,
		unsigned long max, unsigned long *value)
{
	char *endp;

	*value = simple_strtoul(skip_spaces(buf), &endp, 0);
	endp = skip_spaces(endp);
	if (*endp || *value > max)
		return -EINVAL;

	return 0;
}

static ssize_t delayed_allocation_blocks_show(struct ext4_attr *a,
					      struct ext4_sb_info *sbi,
					      char *buf)
{
	return snprintf(buf, PAGE_SIZE, "%llu\n",
			(s64) percpu_counter_sum(&sbi->s_dirtyblocks_counter));
}

static ssize_t session_write_kbytes_show(struct ext4_attr *a,
					 struct ext4_sb_info *sbi, char *buf)
{
	struct super_block *sb = sbi->s_buddy_cache->i_sb;

	if (!sb->s_bdev->bd_part)
		return snprintf(buf, PAGE_SIZE, "0\n");
	return snprintf(buf, PAGE_SIZE, "%lu\n",
			(part_stat_read(sb->s_bdev->bd_part, sectors[1]) -
			 sbi->s_sectors_written_start) >> 1);
}

static ssize_t lifetime_write_kbytes_show(struct ext4_attr *a,
					  struct ext4_sb_info *sbi, char *buf)
{
	struct super_block *sb = sbi->s_buddy_cache->i_sb;

	if (!sb->s_bdev->bd_part)
		return snprintf(buf, PAGE_SIZE, "0\n");
	return snprintf(buf, PAGE_SIZE, "%llu\n",
			(unsigned long long)(sbi->s_kbytes_written +
			((part_stat_read(sb->s_bdev->bd_part, sectors[1]) -
			  EXT4_SB(sb)->s_sectors_written_start) >> 1)));
}

static ssize_t extent_cache_hits_show(struct ext4_attr *a,
				      struct ext4_sb_info *sbi, char *buf)
{
	return snprintf(buf, PAGE_SIZE, "%lu\n", sbi->extent_cache_hits);
}

static ssize_t extent_cache_misses_show(struct ext4_attr *a,
					struct ext4_sb_info *sbi, char *buf)
{
	return snprintf(buf, PAGE_SIZE, "%lu\n", sbi->extent_cache_misses);
}

static ssize_t inode_readahead_blks_store(struct ext4_attr *a,
					  struct ext4_sb_info *sbi,
					  const char *buf, size_t count)
{
	unsigned long t;

	if (parse_strtoul(buf, 0x40000000, &t))
		return -EINVAL;

	if (t && !is_power_of_2(t))
		return -EINVAL;

	sbi->s_inode_readahead_blks = t;
	return count;
}

static ssize_t sbi_ui_show(struct ext4_attr *a,
			   struct ext4_sb_info *sbi, char *buf)
{
	unsigned int *ui = (unsigned int *) (((char *) sbi) + a->offset);

	return snprintf(buf, PAGE_SIZE, "%u\n", *ui);
}

static ssize_t sbi_ui_store(struct ext4_attr *a,
			    struct ext4_sb_info *sbi,
			    const char *buf, size_t count)
{
	unsigned int *ui = (unsigned int *) (((char *) sbi) + a->offset);
	unsigned long t;

	if (parse_strtoul(buf, 0xffffffff, &t))
		return -EINVAL;
	*ui = t;
	return count;
}

#define EXT4_ATTR_OFFSET(_name,_mode,_show,_store,_elname) \
static struct ext4_attr ext4_attr_##_name = {			\
	.attr = {.name = __stringify(_name), .mode = _mode },	\
	.show	= _show,					\
	.store	= _store,					\
	.offset = offsetof(struct ext4_sb_info, _elname),	\
}
#define EXT4_ATTR(name, mode, show, store) \
static struct ext4_attr ext4_attr_##name = __ATTR(name, mode, show, store)

#define EXT4_INFO_ATTR(name) EXT4_ATTR(name, 0444, NULL, NULL)
#define EXT4_RO_ATTR(name) EXT4_ATTR(name, 0444, name##_show, NULL)
#define EXT4_RW_ATTR(name) EXT4_ATTR(name, 0644, name##_show, name##_store)
#define EXT4_RW_ATTR_SBI_UI(name, elname)	\
	EXT4_ATTR_OFFSET(name, 0644, sbi_ui_show, sbi_ui_store, elname)
#define ATTR_LIST(name) &ext4_attr_##name.attr

EXT4_RO_ATTR(delayed_allocation_blocks);
EXT4_RO_ATTR(session_write_kbytes);
EXT4_RO_ATTR(lifetime_write_kbytes);
EXT4_RO_ATTR(extent_cache_hits);
EXT4_RO_ATTR(extent_cache_misses);
EXT4_ATTR_OFFSET(inode_readahead_blks, 0644, sbi_ui_show,
		 inode_readahead_blks_store, s_inode_readahead_blks);
EXT4_RW_ATTR_SBI_UI(inode_goal, s_inode_goal);
EXT4_RW_ATTR_SBI_UI(mb_stats, s_mb_stats);
EXT4_RW_ATTR_SBI_UI(mb_max_to_scan, s_mb_max_to_scan);
EXT4_RW_ATTR_SBI_UI(mb_min_to_scan, s_mb_min_to_scan);
EXT4_RW_ATTR_SBI_UI(mb_order2_req, s_mb_order2_reqs);
EXT4_RW_ATTR_SBI_UI(mb_stream_req, s_mb_stream_request);
EXT4_RW_ATTR_SBI_UI(mb_group_prealloc, s_mb_group_prealloc);
EXT4_RW_ATTR_SBI_UI(max_writeback_mb_bump, s_max_writeback_mb_bump);

static struct attribute *ext4_attrs[] = {
	ATTR_LIST(delayed_allocation_blocks),
	ATTR_LIST(session_write_kbytes),
	ATTR_LIST(lifetime_write_kbytes),
	ATTR_LIST(extent_cache_hits),
	ATTR_LIST(extent_cache_misses),
	ATTR_LIST(inode_readahead_blks),
	ATTR_LIST(inode_goal),
	ATTR_LIST(mb_stats),
	ATTR_LIST(mb_max_to_scan),
	ATTR_LIST(mb_min_to_scan),
	ATTR_LIST(mb_order2_req),
	ATTR_LIST(mb_stream_req),
	ATTR_LIST(mb_group_prealloc),
	ATTR_LIST(max_writeback_mb_bump),
	NULL,
};

/* Features this copy of ext4 supports */
EXT4_INFO_ATTR(lazy_itable_init);
EXT4_INFO_ATTR(batched_discard);

static struct attribute *ext4_feat_attrs[] = {
	ATTR_LIST(lazy_itable_init),
	ATTR_LIST(batched_discard),
	NULL,
};

static ssize_t ext4_attr_show(struct kobject *kobj,
			      struct attribute *attr, char *buf)
{
	struct ext4_sb_info *sbi = container_of(kobj, struct ext4_sb_info,
						s_kobj);
	struct ext4_attr *a = container_of(attr, struct ext4_attr, attr);

	return a->show ? a->show(a, sbi, buf) : 0;
}

static ssize_t ext4_attr_store(struct kobject *kobj,
			       struct attribute *attr,
			       const char *buf, size_t len)
{
	struct ext4_sb_info *sbi = container_of(kobj, struct ext4_sb_info,
						s_kobj);
	struct ext4_attr *a = container_of(attr, struct ext4_attr, attr);

	return a->store ? a->store(a, sbi, buf, len) : 0;
}

static void ext4_sb_release(struct kobject *kobj)
{
	struct ext4_sb_info *sbi = container_of(kobj, struct ext4_sb_info,
						s_kobj);
	complete(&sbi->s_kobj_unregister);
}

static const struct sysfs_ops ext4_attr_ops = {
	.show	= ext4_attr_show,
	.store	= ext4_attr_store,
};

static struct kobj_type ext4_ktype = {
	.default_attrs	= ext4_attrs,
	.sysfs_ops	= &ext4_attr_ops,
	.release	= ext4_sb_release,
};

static void ext4_feat_release(struct kobject *kobj)
{
	complete(&ext4_feat->f_kobj_unregister);
}

static struct kobj_type ext4_feat_ktype = {
	.default_attrs	= ext4_feat_attrs,
	.sysfs_ops	= &ext4_attr_ops,
	.release	= ext4_feat_release,
};

/*
 * Check whether this filesystem can be mounted based on
 * the features present and the RDONLY/RDWR mount requested.
 * Returns 1 if this filesystem can be mounted as requested,
 * 0 if it cannot be.
 */
static int ext4_feature_set_ok(struct super_block *sb, int readonly)
{
	if (EXT4_HAS_INCOMPAT_FEATURE(sb, ~EXT4_FEATURE_INCOMPAT_SUPP)) {
		ext4_msg(sb, KERN_ERR,
			"Couldn't mount because of "
			"unsupported optional features (%x)",
			(le32_to_cpu(EXT4_SB(sb)->s_es->s_feature_incompat) &
			~EXT4_FEATURE_INCOMPAT_SUPP));
		return 0;
	}

	if (readonly)
		return 1;

	/* Check that feature set is OK for a read-write mount */
	if (EXT4_HAS_RO_COMPAT_FEATURE(sb, ~EXT4_FEATURE_RO_COMPAT_SUPP)) {
		ext4_msg(sb, KERN_ERR, "couldn't mount RDWR because of "
			 "unsupported optional features (%x)",
			 (le32_to_cpu(EXT4_SB(sb)->s_es->s_feature_ro_compat) &
				~EXT4_FEATURE_RO_COMPAT_SUPP));
		return 0;
	}
	/*
	 * Large file size enabled file system can only be mounted
	 * read-write on 32-bit systems if kernel is built with CONFIG_LBDAF
	 */
	if (EXT4_HAS_RO_COMPAT_FEATURE(sb, EXT4_FEATURE_RO_COMPAT_HUGE_FILE)) {
		if (sizeof(blkcnt_t) < sizeof(u64)) {
			ext4_msg(sb, KERN_ERR, "Filesystem with huge files "
				 "cannot be mounted RDWR without "
				 "CONFIG_LBDAF");
			return 0;
		}
	}
	return 1;
}

/*
 * This function is called once a day if we have errors logged
 * on the file system
 */
static void print_daily_error_info(unsigned long arg)
{
	struct super_block *sb = (struct super_block *) arg;
	struct ext4_sb_info *sbi;
	struct ext4_super_block *es;

	sbi = EXT4_SB(sb);
	es = sbi->s_es;

	if (es->s_error_count)
		ext4_msg(sb, KERN_NOTICE, "error count: %u",
			 le32_to_cpu(es->s_error_count));
	if (es->s_first_error_time) {
		printk(KERN_NOTICE "EXT4-fs (%s): initial error at %u: %.*s:%d",
		       sb->s_id, le32_to_cpu(es->s_first_error_time),
		       (int) sizeof(es->s_first_error_func),
		       es->s_first_error_func,
		       le32_to_cpu(es->s_first_error_line));
		if (es->s_first_error_ino)
			printk(": inode %u",
			       le32_to_cpu(es->s_first_error_ino));
		if (es->s_first_error_block)
			printk(": block %llu", (unsigned long long)
			       le64_to_cpu(es->s_first_error_block));
		printk("\n");
	}
	if (es->s_last_error_time) {
		printk(KERN_NOTICE "EXT4-fs (%s): last error at %u: %.*s:%d",
		       sb->s_id, le32_to_cpu(es->s_last_error_time),
		       (int) sizeof(es->s_last_error_func),
		       es->s_last_error_func,
		       le32_to_cpu(es->s_last_error_line));
		if (es->s_last_error_ino)
			printk(": inode %u",
			       le32_to_cpu(es->s_last_error_ino));
		if (es->s_last_error_block)
			printk(": block %llu", (unsigned long long)
			       le64_to_cpu(es->s_last_error_block));
		printk("\n");
	}
	mod_timer(&sbi->s_err_report, jiffies + 24*60*60*HZ);  /* Once a day */
}

/* Find next suitable group and run ext4_init_inode_table */
static int ext4_run_li_request(struct ext4_li_request *elr)
{
	struct ext4_group_desc *gdp = NULL;
	ext4_group_t group, ngroups;
	struct super_block *sb;
	unsigned long timeout = 0;
	int ret = 0;

	sb = elr->lr_super;
	ngroups = EXT4_SB(sb)->s_groups_count;

	for (group = elr->lr_next_group; group < ngroups; group++) {
		gdp = ext4_get_group_desc(sb, group, NULL);
		if (!gdp) {
			ret = 1;
			break;
		}

		if (!(gdp->bg_flags & cpu_to_le16(EXT4_BG_INODE_ZEROED)))
			break;
	}

	if (group == ngroups)
		ret = 1;

	if (!ret) {
		timeout = jiffies;
		ret = ext4_init_inode_table(sb, group,
					    elr->lr_timeout ? 0 : 1);
		if (elr->lr_timeout == 0) {
			timeout = (jiffies - timeout) *
				  elr->lr_sbi->s_li_wait_mult;
			elr->lr_timeout = timeout;
		}
		elr->lr_next_sched = jiffies + elr->lr_timeout;
		elr->lr_next_group = group + 1;
	}

	return ret;
}

/*
 * Remove lr_request from the list_request and free the
 * request structure. Should be called with li_list_mtx held
 */
static void ext4_remove_li_request(struct ext4_li_request *elr)
{
	struct ext4_sb_info *sbi;

	if (!elr)
		return;

	sbi = elr->lr_sbi;

	list_del(&elr->lr_request);
	sbi->s_li_request = NULL;
	kfree(elr);
}

static void ext4_unregister_li_request(struct super_block *sb)
{
	mutex_lock(&ext4_li_mtx);
	if (!ext4_li_info) {
		mutex_unlock(&ext4_li_mtx);
		return;
	}

	mutex_lock(&ext4_li_info->li_list_mtx);
	ext4_remove_li_request(EXT4_SB(sb)->s_li_request);
	mutex_unlock(&ext4_li_info->li_list_mtx);
	mutex_unlock(&ext4_li_mtx);
}

static struct task_struct *ext4_lazyinit_task;

/*
 * This is the function where ext4lazyinit thread lives. It walks
 * through the request list searching for next scheduled filesystem.
 * When such a fs is found, run the lazy initialization request
 * (ext4_rn_li_request) and keep track of the time spend in this
 * function. Based on that time we compute next schedule time of
 * the request. When walking through the list is complete, compute
 * next waking time and put itself into sleep.
 */
static int ext4_lazyinit_thread(void *arg)
{
	struct ext4_lazy_init *eli = (struct ext4_lazy_init *)arg;
	struct list_head *pos, *n;
	struct ext4_li_request *elr;
	unsigned long next_wakeup, cur;

	BUG_ON(NULL == eli);

cont_thread:
	while (true) {
		next_wakeup = MAX_JIFFY_OFFSET;

		mutex_lock(&eli->li_list_mtx);
		if (list_empty(&eli->li_request_list)) {
			mutex_unlock(&eli->li_list_mtx);
			goto exit_thread;
		}

		list_for_each_safe(pos, n, &eli->li_request_list) {
			elr = list_entry(pos, struct ext4_li_request,
					 lr_request);

			if (time_after_eq(jiffies, elr->lr_next_sched)) {
				if (ext4_run_li_request(elr) != 0) {
					/* error, remove the lazy_init job */
					ext4_remove_li_request(elr);
					continue;
				}
			}

			if (time_before(elr->lr_next_sched, next_wakeup))
				next_wakeup = elr->lr_next_sched;
		}
		mutex_unlock(&eli->li_list_mtx);

		if (freezing(current))
			refrigerator();

		cur = jiffies;
		if ((time_after_eq(cur, next_wakeup)) ||
		    (MAX_JIFFY_OFFSET == next_wakeup)) {
			cond_resched();
			continue;
		}

		schedule_timeout_interruptible(next_wakeup - cur);

		if (kthread_should_stop()) {
			ext4_clear_request_list();
			goto exit_thread;
		}
	}

exit_thread:
	/*
	 * It looks like the request list is empty, but we need
	 * to check it under the li_list_mtx lock, to prevent any
	 * additions into it, and of course we should lock ext4_li_mtx
	 * to atomically free the list and ext4_li_info, because at
	 * this point another ext4 filesystem could be registering
	 * new one.
	 */
	mutex_lock(&ext4_li_mtx);
	mutex_lock(&eli->li_list_mtx);
	if (!list_empty(&eli->li_request_list)) {
		mutex_unlock(&eli->li_list_mtx);
		mutex_unlock(&ext4_li_mtx);
		goto cont_thread;
	}
	mutex_unlock(&eli->li_list_mtx);
	kfree(ext4_li_info);
	ext4_li_info = NULL;
	mutex_unlock(&ext4_li_mtx);

	return 0;
}

static void ext4_clear_request_list(void)
{
	struct list_head *pos, *n;
	struct ext4_li_request *elr;

	mutex_lock(&ext4_li_info->li_list_mtx);
	list_for_each_safe(pos, n, &ext4_li_info->li_request_list) {
		elr = list_entry(pos, struct ext4_li_request,
				 lr_request);
		ext4_remove_li_request(elr);
	}
	mutex_unlock(&ext4_li_info->li_list_mtx);
}

static int ext4_run_lazyinit_thread(void)
{
	ext4_lazyinit_task = kthread_run(ext4_lazyinit_thread,
					 ext4_li_info, "ext4lazyinit");
	if (IS_ERR(ext4_lazyinit_task)) {
		int err = PTR_ERR(ext4_lazyinit_task);
		ext4_clear_request_list();
		kfree(ext4_li_info);
		ext4_li_info = NULL;
		printk(KERN_CRIT "EXT4: error %d creating inode table "
				 "initialization thread\n",
				 err);
		return err;
	}
	ext4_li_info->li_state |= EXT4_LAZYINIT_RUNNING;
	return 0;
}

/*
 * Check whether it make sense to run itable init. thread or not.
 * If there is at least one uninitialized inode table, return
 * corresponding group number, else the loop goes through all
 * groups and return total number of groups.
 */
static ext4_group_t ext4_has_uninit_itable(struct super_block *sb)
{
	ext4_group_t group, ngroups = EXT4_SB(sb)->s_groups_count;
	struct ext4_group_desc *gdp = NULL;

	for (group = 0; group < ngroups; group++) {
		gdp = ext4_get_group_desc(sb, group, NULL);
		if (!gdp)
			continue;

		if (!(gdp->bg_flags & cpu_to_le16(EXT4_BG_INODE_ZEROED)))
			break;
	}

	return group;
}

static int ext4_li_info_new(void)
{
	struct ext4_lazy_init *eli = NULL;

	eli = kzalloc(sizeof(*eli), GFP_KERNEL);
	if (!eli)
		return -ENOMEM;

	INIT_LIST_HEAD(&eli->li_request_list);
	mutex_init(&eli->li_list_mtx);

	eli->li_state |= EXT4_LAZYINIT_QUIT;

	ext4_li_info = eli;

	return 0;
}

static struct ext4_li_request *ext4_li_request_new(struct super_block *sb,
					    ext4_group_t start)
{
	struct ext4_sb_info *sbi = EXT4_SB(sb);
	struct ext4_li_request *elr;
	unsigned long rnd;

	elr = kzalloc(sizeof(*elr), GFP_KERNEL);
	if (!elr)
		return NULL;

	elr->lr_super = sb;
	elr->lr_sbi = sbi;
	elr->lr_next_group = start;

	/*
	 * Randomize first schedule time of the request to
	 * spread the inode table initialization requests
	 * better.
	 */
	get_random_bytes(&rnd, sizeof(rnd));
	elr->lr_next_sched = jiffies + (unsigned long)rnd %
			     (EXT4_DEF_LI_MAX_START_DELAY * HZ);

	return elr;
}

static int ext4_register_li_request(struct super_block *sb,
				    ext4_group_t first_not_zeroed)
{
	struct ext4_sb_info *sbi = EXT4_SB(sb);
	struct ext4_li_request *elr;
	ext4_group_t ngroups = EXT4_SB(sb)->s_groups_count;
	int ret = 0;

	if (sbi->s_li_request != NULL) {
		/*
		 * Reset timeout so it can be computed again, because
		 * s_li_wait_mult might have changed.
		 */
		sbi->s_li_request->lr_timeout = 0;
		return 0;
	}

	if (first_not_zeroed == ngroups ||
	    (sb->s_flags & MS_RDONLY) ||
	    !test_opt(sb, INIT_INODE_TABLE))
		return 0;

	elr = ext4_li_request_new(sb, first_not_zeroed);
	if (!elr)
		return -ENOMEM;

	mutex_lock(&ext4_li_mtx);

	if (NULL == ext4_li_info) {
		ret = ext4_li_info_new();
		if (ret)
			goto out;
	}

	mutex_lock(&ext4_li_info->li_list_mtx);
	list_add(&elr->lr_request, &ext4_li_info->li_request_list);
	mutex_unlock(&ext4_li_info->li_list_mtx);

	sbi->s_li_request = elr;
	/*
	 * set elr to NULL here since it has been inserted to
	 * the request_list and the removal and free of it is
	 * handled by ext4_clear_request_list from now on.
	 */
	elr = NULL;

	if (!(ext4_li_info->li_state & EXT4_LAZYINIT_RUNNING)) {
		ret = ext4_run_lazyinit_thread();
		if (ret)
			goto out;
	}
out:
	mutex_unlock(&ext4_li_mtx);
	if (ret)
		kfree(elr);
	return ret;
}

/*
 * We do not need to lock anything since this is called on
 * module unload.
 */
static void ext4_destroy_lazyinit_thread(void)
{
	/*
	 * If thread exited earlier
	 * there's nothing to be done.
	 */
	if (!ext4_li_info || !ext4_lazyinit_task)
		return;

	kthread_stop(ext4_lazyinit_task);
}

static int ext4_fill_super(struct super_block *sb, void *data, int silent)
				__releases(kernel_lock)
				__acquires(kernel_lock)
{
	char *orig_data = kstrdup(data, GFP_KERNEL);
	struct buffer_head *bh;
	struct ext4_super_block *es = NULL;
	struct ext4_sb_info *sbi;
	ext4_fsblk_t block;
	ext4_fsblk_t sb_block = get_sb_block(&data);
	ext4_fsblk_t logical_sb_block;
	unsigned long offset = 0;
	unsigned long journal_devnum = 0;
	unsigned long def_mount_opts;
	struct inode *root;
	char *cp;
	const char *descr;
	int ret = -ENOMEM;
	int blocksize;
	unsigned int db_count;
	unsigned int i;
	int needs_recovery, has_huge_files;
	__u64 blocks_count;
	int err;
	unsigned int journal_ioprio = DEFAULT_JOURNAL_IOPRIO;
	ext4_group_t first_not_zeroed;

	sbi = kzalloc(sizeof(*sbi), GFP_KERNEL);
	if (!sbi)
		goto out_free_orig;

	sbi->s_blockgroup_lock =
		kzalloc(sizeof(struct blockgroup_lock), GFP_KERNEL);
	if (!sbi->s_blockgroup_lock) {
		kfree(sbi);
		goto out_free_orig;
	}
	sb->s_fs_info = sbi;
	sbi->s_mount_opt = 0;
	sbi->s_resuid = EXT4_DEF_RESUID;
	sbi->s_resgid = EXT4_DEF_RESGID;
	sbi->s_inode_readahead_blks = EXT4_DEF_INODE_READAHEAD_BLKS;
	sbi->s_sb_block = sb_block;
	if (sb->s_bdev->bd_part)
		sbi->s_sectors_written_start =
			part_stat_read(sb->s_bdev->bd_part, sectors[1]);

	/* Cleanup superblock name */
	for (cp = sb->s_id; (cp = strchr(cp, '/'));)
		*cp = '!';

	ret = -EINVAL;
	blocksize = sb_min_blocksize(sb, EXT4_MIN_BLOCK_SIZE);
	if (!blocksize) {
		ext4_msg(sb, KERN_ERR, "unable to set blocksize");
		goto out_fail;
	}

	/*
	 * The ext4 superblock will not be buffer aligned for other than 1kB
	 * block sizes.  We need to calculate the offset from buffer start.
	 */
	if (blocksize != EXT4_MIN_BLOCK_SIZE) {
		logical_sb_block = sb_block * EXT4_MIN_BLOCK_SIZE;
		offset = do_div(logical_sb_block, blocksize);
	} else {
		logical_sb_block = sb_block;
	}

	if (!(bh = sb_bread(sb, logical_sb_block))) {
		ext4_msg(sb, KERN_ERR, "unable to read superblock");
		goto out_fail;
	}
	/*
	 * Note: s_es must be initialized as soon as possible because
	 *       some ext4 macro-instructions depend on its value
	 */
	es = (struct ext4_super_block *) (((char *)bh->b_data) + offset);
	sbi->s_es = es;
	sb->s_magic = le16_to_cpu(es->s_magic);
	if (sb->s_magic != EXT4_SUPER_MAGIC)
		goto cantfind_ext4;
	sbi->s_kbytes_written = le64_to_cpu(es->s_kbytes_written);

	/* Set defaults before we parse the mount options */
	def_mount_opts = le32_to_cpu(es->s_default_mount_opts);
	set_opt(sb, INIT_INODE_TABLE);
	if (def_mount_opts & EXT4_DEFM_DEBUG)
		set_opt(sb, DEBUG);
	if (def_mount_opts & EXT4_DEFM_BSDGROUPS) {
		ext4_msg(sb, KERN_WARNING, deprecated_msg, "bsdgroups",
			"2.6.38");
		set_opt(sb, GRPID);
	}
	if (def_mount_opts & EXT4_DEFM_UID16)
		set_opt(sb, NO_UID32);
	/* xattr user namespace & acls are now defaulted on */
#ifdef CONFIG_EXT4_FS_XATTR
	set_opt(sb, XATTR_USER);
#endif
#ifdef CONFIG_EXT4_FS_POSIX_ACL
	set_opt(sb, POSIX_ACL);
#endif
	set_opt(sb, MBLK_IO_SUBMIT);
	if ((def_mount_opts & EXT4_DEFM_JMODE) == EXT4_DEFM_JMODE_DATA)
		set_opt(sb, JOURNAL_DATA);
	else if ((def_mount_opts & EXT4_DEFM_JMODE) == EXT4_DEFM_JMODE_ORDERED)
		set_opt(sb, ORDERED_DATA);
	else if ((def_mount_opts & EXT4_DEFM_JMODE) == EXT4_DEFM_JMODE_WBACK)
		set_opt(sb, WRITEBACK_DATA);

	if (le16_to_cpu(sbi->s_es->s_errors) == EXT4_ERRORS_PANIC)
		set_opt(sb, ERRORS_PANIC);
	else if (le16_to_cpu(sbi->s_es->s_errors) == EXT4_ERRORS_CONTINUE)
		set_opt(sb, ERRORS_CONT);
	else
		set_opt(sb, ERRORS_RO);
	if (def_mount_opts & EXT4_DEFM_BLOCK_VALIDITY)
		set_opt(sb, BLOCK_VALIDITY);
	if (def_mount_opts & EXT4_DEFM_DISCARD)
		set_opt(sb, DISCARD);

	sbi->s_resuid = le16_to_cpu(es->s_def_resuid);
	sbi->s_resgid = le16_to_cpu(es->s_def_resgid);
	sbi->s_commit_interval = JBD2_DEFAULT_MAX_COMMIT_AGE * HZ;
	sbi->s_min_batch_time = EXT4_DEF_MIN_BATCH_TIME;
	sbi->s_max_batch_time = EXT4_DEF_MAX_BATCH_TIME;

	if ((def_mount_opts & EXT4_DEFM_NOBARRIER) == 0)
		set_opt(sb, BARRIER);

	/*
	 * enable delayed allocation by default
	 * Use -o nodelalloc to turn it off
	 */
	if (!IS_EXT3_SB(sb) &&
	    ((def_mount_opts & EXT4_DEFM_NODELALLOC) == 0))
		set_opt(sb, DELALLOC);

	/*
	 * set default s_li_wait_mult for lazyinit, for the case there is
	 * no mount option specified.
	 */
	sbi->s_li_wait_mult = EXT4_DEF_LI_WAIT_MULT;

	if (!parse_options((char *) sbi->s_es->s_mount_opts, sb,
			   &journal_devnum, &journal_ioprio, NULL, 0)) {
		ext4_msg(sb, KERN_WARNING,
			 "failed to parse options in superblock: %s",
			 sbi->s_es->s_mount_opts);
	}
	if (!parse_options((char *) data, sb, &journal_devnum,
			   &journal_ioprio, NULL, 0))
		goto failed_mount;

	sb->s_flags = (sb->s_flags & ~MS_POSIXACL) |
		(test_opt(sb, POSIX_ACL) ? MS_POSIXACL : 0);

	if (le32_to_cpu(es->s_rev_level) == EXT4_GOOD_OLD_REV &&
	    (EXT4_HAS_COMPAT_FEATURE(sb, ~0U) ||
	     EXT4_HAS_RO_COMPAT_FEATURE(sb, ~0U) ||
	     EXT4_HAS_INCOMPAT_FEATURE(sb, ~0U)))
		ext4_msg(sb, KERN_WARNING,
		       "feature flags set on rev 0 fs, "
		       "running e2fsck is recommended");

	if (IS_EXT2_SB(sb)) {
		if (ext2_feature_set_ok(sb))
			ext4_msg(sb, KERN_INFO, "mounting ext2 file system "
				 "using the ext4 subsystem");
		else {
			ext4_msg(sb, KERN_ERR, "couldn't mount as ext2 due "
				 "to feature incompatibilities");
			goto failed_mount;
		}
	}

	if (IS_EXT3_SB(sb)) {
		if (ext3_feature_set_ok(sb))
			ext4_msg(sb, KERN_INFO, "mounting ext3 file system "
				 "using the ext4 subsystem");
		else {
			ext4_msg(sb, KERN_ERR, "couldn't mount as ext3 due "
				 "to feature incompatibilities");
			goto failed_mount;
		}
	}

	/*
	 * Check feature flags regardless of the revision level, since we
	 * previously didn't change the revision level when setting the flags,
	 * so there is a chance incompat flags are set on a rev 0 filesystem.
	 */
	if (!ext4_feature_set_ok(sb, (sb->s_flags & MS_RDONLY)))
		goto failed_mount;

	blocksize = BLOCK_SIZE << le32_to_cpu(es->s_log_block_size);

	if (blocksize < EXT4_MIN_BLOCK_SIZE ||
	    blocksize > EXT4_MAX_BLOCK_SIZE) {
		ext4_msg(sb, KERN_ERR,
		       "Unsupported filesystem blocksize %d", blocksize);
		goto failed_mount;
	}

	if (sb->s_blocksize != blocksize) {
		/* Validate the filesystem blocksize */
		if (!sb_set_blocksize(sb, blocksize)) {
			ext4_msg(sb, KERN_ERR, "bad block size %d",
					blocksize);
			goto failed_mount;
		}

		brelse(bh);
		logical_sb_block = sb_block * EXT4_MIN_BLOCK_SIZE;
		offset = do_div(logical_sb_block, blocksize);
		bh = sb_bread(sb, logical_sb_block);
		if (!bh) {
			ext4_msg(sb, KERN_ERR,
			       "Can't read superblock on 2nd try");
			goto failed_mount;
		}
		es = (struct ext4_super_block *)(((char *)bh->b_data) + offset);
		sbi->s_es = es;
		if (es->s_magic != cpu_to_le16(EXT4_SUPER_MAGIC)) {
			ext4_msg(sb, KERN_ERR,
			       "Magic mismatch, very weird!");
			goto failed_mount;
		}
	}

	has_huge_files = EXT4_HAS_RO_COMPAT_FEATURE(sb,
				EXT4_FEATURE_RO_COMPAT_HUGE_FILE);
	sbi->s_bitmap_maxbytes = ext4_max_bitmap_size(sb->s_blocksize_bits,
						      has_huge_files);
	sb->s_maxbytes = ext4_max_size(sb->s_blocksize_bits, has_huge_files);

	if (le32_to_cpu(es->s_rev_level) == EXT4_GOOD_OLD_REV) {
		sbi->s_inode_size = EXT4_GOOD_OLD_INODE_SIZE;
		sbi->s_first_ino = EXT4_GOOD_OLD_FIRST_INO;
	} else {
		sbi->s_inode_size = le16_to_cpu(es->s_inode_size);
		sbi->s_first_ino = le32_to_cpu(es->s_first_ino);
		if ((sbi->s_inode_size < EXT4_GOOD_OLD_INODE_SIZE) ||
		    (!is_power_of_2(sbi->s_inode_size)) ||
		    (sbi->s_inode_size > blocksize)) {
			ext4_msg(sb, KERN_ERR,
			       "unsupported inode size: %d",
			       sbi->s_inode_size);
			goto failed_mount;
		}
		if (sbi->s_inode_size > EXT4_GOOD_OLD_INODE_SIZE)
			sb->s_time_gran = 1 << (EXT4_EPOCH_BITS - 2);
	}

	sbi->s_desc_size = le16_to_cpu(es->s_desc_size);
	if (EXT4_HAS_INCOMPAT_FEATURE(sb, EXT4_FEATURE_INCOMPAT_64BIT)) {
		if (sbi->s_desc_size < EXT4_MIN_DESC_SIZE_64BIT ||
		    sbi->s_desc_size > EXT4_MAX_DESC_SIZE ||
		    !is_power_of_2(sbi->s_desc_size)) {
			ext4_msg(sb, KERN_ERR,
			       "unsupported descriptor size %lu",
			       sbi->s_desc_size);
			goto failed_mount;
		}
	} else
		sbi->s_desc_size = EXT4_MIN_DESC_SIZE;

	sbi->s_blocks_per_group = le32_to_cpu(es->s_blocks_per_group);
	sbi->s_inodes_per_group = le32_to_cpu(es->s_inodes_per_group);
	if (EXT4_INODE_SIZE(sb) == 0 || EXT4_INODES_PER_GROUP(sb) == 0)
		goto cantfind_ext4;

	sbi->s_inodes_per_block = blocksize / EXT4_INODE_SIZE(sb);
	if (sbi->s_inodes_per_block == 0)
		goto cantfind_ext4;
	sbi->s_itb_per_group = sbi->s_inodes_per_group /
					sbi->s_inodes_per_block;
	sbi->s_desc_per_block = blocksize / EXT4_DESC_SIZE(sb);
	sbi->s_sbh = bh;
	sbi->s_mount_state = le16_to_cpu(es->s_state);
	sbi->s_addr_per_block_bits = ilog2(EXT4_ADDR_PER_BLOCK(sb));
	sbi->s_desc_per_block_bits = ilog2(EXT4_DESC_PER_BLOCK(sb));

	for (i = 0; i < 4; i++)
		sbi->s_hash_seed[i] = le32_to_cpu(es->s_hash_seed[i]);
	sbi->s_def_hash_version = es->s_def_hash_version;
	i = le32_to_cpu(es->s_flags);
	if (i & EXT2_FLAGS_UNSIGNED_HASH)
		sbi->s_hash_unsigned = 3;
	else if ((i & EXT2_FLAGS_SIGNED_HASH) == 0) {
#ifdef __CHAR_UNSIGNED__
		es->s_flags |= cpu_to_le32(EXT2_FLAGS_UNSIGNED_HASH);
		sbi->s_hash_unsigned = 3;
#else
		es->s_flags |= cpu_to_le32(EXT2_FLAGS_SIGNED_HASH);
#endif
		sb->s_dirt = 1;
	}

	if (sbi->s_blocks_per_group > blocksize * 8) {
		ext4_msg(sb, KERN_ERR,
		       "#blocks per group too big: %lu",
		       sbi->s_blocks_per_group);
		goto failed_mount;
	}
	if (sbi->s_inodes_per_group > blocksize * 8) {
		ext4_msg(sb, KERN_ERR,
		       "#inodes per group too big: %lu",
		       sbi->s_inodes_per_group);
		goto failed_mount;
	}

	/*
	 * Test whether we have more sectors than will fit in sector_t,
	 * and whether the max offset is addressable by the page cache.
	 */
	err = generic_check_addressable(sb->s_blocksize_bits,
					ext4_blocks_count(es));
	if (err) {
		ext4_msg(sb, KERN_ERR, "filesystem"
			 " too large to mount safely on this system");
		if (sizeof(sector_t) < 8)
			ext4_msg(sb, KERN_WARNING, "CONFIG_LBDAF not enabled");
		ret = err;
		goto failed_mount;
	}

	if (EXT4_BLOCKS_PER_GROUP(sb) == 0)
		goto cantfind_ext4;

	/* check blocks count against device size */
	blocks_count = sb->s_bdev->bd_inode->i_size >> sb->s_blocksize_bits;
	if (blocks_count && ext4_blocks_count(es) > blocks_count) {
		ext4_msg(sb, KERN_WARNING, "bad geometry: block count %llu "
		       "exceeds size of device (%llu blocks)",
		       ext4_blocks_count(es), blocks_count);
		goto failed_mount;
	}

	/*
	 * It makes no sense for the first data block to be beyond the end
	 * of the filesystem.
	 */
	if (le32_to_cpu(es->s_first_data_block) >= ext4_blocks_count(es)) {
                ext4_msg(sb, KERN_WARNING, "bad geometry: first data"
			 "block %u is beyond end of filesystem (%llu)",
			 le32_to_cpu(es->s_first_data_block),
			 ext4_blocks_count(es));
		goto failed_mount;
	}
	blocks_count = (ext4_blocks_count(es) -
			le32_to_cpu(es->s_first_data_block) +
			EXT4_BLOCKS_PER_GROUP(sb) - 1);
	do_div(blocks_count, EXT4_BLOCKS_PER_GROUP(sb));
	if (blocks_count > ((uint64_t)1<<32) - EXT4_DESC_PER_BLOCK(sb)) {
		ext4_msg(sb, KERN_WARNING, "groups count too large: %u "
		       "(block count %llu, first data block %u, "
		       "blocks per group %lu)", sbi->s_groups_count,
		       ext4_blocks_count(es),
		       le32_to_cpu(es->s_first_data_block),
		       EXT4_BLOCKS_PER_GROUP(sb));
		goto failed_mount;
	}
	sbi->s_groups_count = blocks_count;
	sbi->s_blockfile_groups = min_t(ext4_group_t, sbi->s_groups_count,
			(EXT4_MAX_BLOCK_FILE_PHYS / EXT4_BLOCKS_PER_GROUP(sb)));
	db_count = (sbi->s_groups_count + EXT4_DESC_PER_BLOCK(sb) - 1) /
		   EXT4_DESC_PER_BLOCK(sb);
	sbi->s_group_desc = kmalloc(db_count * sizeof(struct buffer_head *),
				    GFP_KERNEL);
	if (sbi->s_group_desc == NULL) {
		ext4_msg(sb, KERN_ERR, "not enough memory");
		goto failed_mount;
	}

#ifdef CONFIG_PROC_FS
	if (ext4_proc_root)
		sbi->s_proc = proc_mkdir(sb->s_id, ext4_proc_root);
#endif

	bgl_lock_init(sbi->s_blockgroup_lock);

	for (i = 0; i < db_count; i++) {
		block = descriptor_loc(sb, logical_sb_block, i);
		sbi->s_group_desc[i] = sb_bread(sb, block);
		if (!sbi->s_group_desc[i]) {
			ext4_msg(sb, KERN_ERR,
			       "can't read group descriptor %d", i);
			db_count = i;
			goto failed_mount2;
		}
	}
	if (!ext4_check_descriptors(sb, &first_not_zeroed)) {
		ext4_msg(sb, KERN_ERR, "group descriptors corrupted!");
		goto failed_mount2;
	}
	if (EXT4_HAS_INCOMPAT_FEATURE(sb, EXT4_FEATURE_INCOMPAT_FLEX_BG))
		if (!ext4_fill_flex_info(sb)) {
			ext4_msg(sb, KERN_ERR,
			       "unable to initialize "
			       "flex_bg meta info!");
			goto failed_mount2;
		}

	sbi->s_gdb_count = db_count;
	get_random_bytes(&sbi->s_next_generation, sizeof(u32));
	spin_lock_init(&sbi->s_next_gen_lock);

	init_timer(&sbi->s_err_report);
	sbi->s_err_report.function = print_daily_error_info;
	sbi->s_err_report.data = (unsigned long) sb;

	err = percpu_counter_init(&sbi->s_freeblocks_counter,
			ext4_count_free_blocks(sb));
	if (!err) {
		err = percpu_counter_init(&sbi->s_freeinodes_counter,
				ext4_count_free_inodes(sb));
	}
	if (!err) {
		err = percpu_counter_init(&sbi->s_dirs_counter,
				ext4_count_dirs(sb));
	}
	if (!err) {
		err = percpu_counter_init(&sbi->s_dirtyblocks_counter, 0);
	}
	if (err) {
		ext4_msg(sb, KERN_ERR, "insufficient memory");
		goto failed_mount3;
	}

	sbi->s_stripe = ext4_get_stripe_size(sbi);
	sbi->s_max_writeback_mb_bump = 128;

	/*
	 * set up enough so that it can read an inode
	 */
	if (!test_opt(sb, NOLOAD) &&
	    EXT4_HAS_COMPAT_FEATURE(sb, EXT4_FEATURE_COMPAT_HAS_JOURNAL))
		sb->s_op = &ext4_sops;
	else
		sb->s_op = &ext4_nojournal_sops;
	sb->s_export_op = &ext4_export_ops;
	sb->s_xattr = ext4_xattr_handlers;
#ifdef CONFIG_QUOTA
	sb->s_qcop = &ext4_qctl_operations;
	sb->dq_op = &ext4_quota_operations;
#endif
	memcpy(sb->s_uuid, es->s_uuid, sizeof(es->s_uuid));

	INIT_LIST_HEAD(&sbi->s_orphan); /* unlinked but open files */
	mutex_init(&sbi->s_orphan_lock);
	mutex_init(&sbi->s_resize_lock);

	sb->s_root = NULL;

	needs_recovery = (es->s_last_orphan != 0 ||
			  EXT4_HAS_INCOMPAT_FEATURE(sb,
				    EXT4_FEATURE_INCOMPAT_RECOVER));

	if (EXT4_HAS_INCOMPAT_FEATURE(sb, EXT4_FEATURE_INCOMPAT_MMP) &&
	    !(sb->s_flags & MS_RDONLY))
		if (ext4_multi_mount_protect(sb, le64_to_cpu(es->s_mmp_block)))
			goto failed_mount3;

	/*
	 * The first inode we look at is the journal inode.  Don't try
	 * root first: it may be modified in the journal!
	 */
	if (!test_opt(sb, NOLOAD) &&
	    EXT4_HAS_COMPAT_FEATURE(sb, EXT4_FEATURE_COMPAT_HAS_JOURNAL)) {
		if (ext4_load_journal(sb, es, journal_devnum))
			goto failed_mount3;
	} else if (test_opt(sb, NOLOAD) && !(sb->s_flags & MS_RDONLY) &&
	      EXT4_HAS_INCOMPAT_FEATURE(sb, EXT4_FEATURE_INCOMPAT_RECOVER)) {
		ext4_msg(sb, KERN_ERR, "required journal recovery "
		       "suppressed and not mounted read-only");
		goto failed_mount_wq;
	} else {
		clear_opt(sb, DATA_FLAGS);
		sbi->s_journal = NULL;
		needs_recovery = 0;
		goto no_journal;
	}

	if (ext4_blocks_count(es) > 0xffffffffULL &&
	    !jbd2_journal_set_features(EXT4_SB(sb)->s_journal, 0, 0,
				       JBD2_FEATURE_INCOMPAT_64BIT)) {
		ext4_msg(sb, KERN_ERR, "Failed to set 64-bit journal feature");
		goto failed_mount_wq;
	}

	if (test_opt(sb, JOURNAL_ASYNC_COMMIT)) {
		jbd2_journal_set_features(sbi->s_journal,
				JBD2_FEATURE_COMPAT_CHECKSUM, 0,
				JBD2_FEATURE_INCOMPAT_ASYNC_COMMIT);
	} else if (test_opt(sb, JOURNAL_CHECKSUM)) {
		jbd2_journal_set_features(sbi->s_journal,
				JBD2_FEATURE_COMPAT_CHECKSUM, 0, 0);
		jbd2_journal_clear_features(sbi->s_journal, 0, 0,
				JBD2_FEATURE_INCOMPAT_ASYNC_COMMIT);
	} else {
		jbd2_journal_clear_features(sbi->s_journal,
				JBD2_FEATURE_COMPAT_CHECKSUM, 0,
				JBD2_FEATURE_INCOMPAT_ASYNC_COMMIT);
	}

	/* We have now updated the journal if required, so we can
	 * validate the data journaling mode. */
	switch (test_opt(sb, DATA_FLAGS)) {
	case 0:
		/* No mode set, assume a default based on the journal
		 * capabilities: ORDERED_DATA if the journal can
		 * cope, else JOURNAL_DATA
		 */
		if (jbd2_journal_check_available_features
		    (sbi->s_journal, 0, 0, JBD2_FEATURE_INCOMPAT_REVOKE))
			set_opt(sb, ORDERED_DATA);
		else
			set_opt(sb, JOURNAL_DATA);
		break;

	case EXT4_MOUNT_ORDERED_DATA:
	case EXT4_MOUNT_WRITEBACK_DATA:
		if (!jbd2_journal_check_available_features
		    (sbi->s_journal, 0, 0, JBD2_FEATURE_INCOMPAT_REVOKE)) {
			ext4_msg(sb, KERN_ERR, "Journal does not support "
			       "requested data journaling mode");
			goto failed_mount_wq;
		}
	default:
		break;
	}
	set_task_ioprio(sbi->s_journal->j_task, journal_ioprio);

	/*
	 * The journal may have updated the bg summary counts, so we
	 * need to update the global counters.
	 */
	percpu_counter_set(&sbi->s_freeblocks_counter,
			   ext4_count_free_blocks(sb));
	percpu_counter_set(&sbi->s_freeinodes_counter,
			   ext4_count_free_inodes(sb));
	percpu_counter_set(&sbi->s_dirs_counter,
			   ext4_count_dirs(sb));
	percpu_counter_set(&sbi->s_dirtyblocks_counter, 0);

no_journal:
	/*
	 * The maximum number of concurrent works can be high and
	 * concurrency isn't really necessary.  Limit it to 1.
	 */
	EXT4_SB(sb)->dio_unwritten_wq =
		alloc_workqueue("ext4-dio-unwritten", WQ_MEM_RECLAIM | WQ_UNBOUND, 1);
	if (!EXT4_SB(sb)->dio_unwritten_wq) {
		printk(KERN_ERR "EXT4-fs: failed to create DIO workqueue\n");
		goto failed_mount_wq;
	}

	/*
	 * The jbd2_journal_load will have done any necessary log recovery,
	 * so we can safely mount the rest of the filesystem now.
	 */

	root = ext4_iget(sb, EXT4_ROOT_INO);
	if (IS_ERR(root)) {
		ext4_msg(sb, KERN_ERR, "get root inode failed");
		ret = PTR_ERR(root);
		root = NULL;
		goto failed_mount4;
	}
	if (!S_ISDIR(root->i_mode) || !root->i_blocks || !root->i_size) {
		ext4_msg(sb, KERN_ERR, "corrupt root inode, run e2fsck");
		goto failed_mount4;
	}
	sb->s_root = d_alloc_root(root);
	if (!sb->s_root) {
		ext4_msg(sb, KERN_ERR, "get root dentry failed");
		ret = -ENOMEM;
		goto failed_mount4;
	}

	ext4_setup_super(sb, es, sb->s_flags & MS_RDONLY);

	/* determine the minimum size of new large inodes, if present */
	if (sbi->s_inode_size > EXT4_GOOD_OLD_INODE_SIZE) {
		sbi->s_want_extra_isize = sizeof(struct ext4_inode) -
						     EXT4_GOOD_OLD_INODE_SIZE;
		if (EXT4_HAS_RO_COMPAT_FEATURE(sb,
				       EXT4_FEATURE_RO_COMPAT_EXTRA_ISIZE)) {
			if (sbi->s_want_extra_isize <
			    le16_to_cpu(es->s_want_extra_isize))
				sbi->s_want_extra_isize =
					le16_to_cpu(es->s_want_extra_isize);
			if (sbi->s_want_extra_isize <
			    le16_to_cpu(es->s_min_extra_isize))
				sbi->s_want_extra_isize =
					le16_to_cpu(es->s_min_extra_isize);
		}
	}
	/* Check if enough inode space is available */
	if (EXT4_GOOD_OLD_INODE_SIZE + sbi->s_want_extra_isize >
							sbi->s_inode_size) {
		sbi->s_want_extra_isize = sizeof(struct ext4_inode) -
						       EXT4_GOOD_OLD_INODE_SIZE;
		ext4_msg(sb, KERN_INFO, "required extra inode space not"
			 "available");
	}

	if (test_opt(sb, DELALLOC) &&
	    (test_opt(sb, DATA_FLAGS) == EXT4_MOUNT_JOURNAL_DATA)) {
		ext4_msg(sb, KERN_WARNING, "Ignoring delalloc option - "
			 "requested data journaling mode");
		clear_opt(sb, DELALLOC);
	}
	if (test_opt(sb, DIOREAD_NOLOCK)) {
		if (test_opt(sb, DATA_FLAGS) == EXT4_MOUNT_JOURNAL_DATA) {
			ext4_msg(sb, KERN_WARNING, "Ignoring dioread_nolock "
				"option - requested data journaling mode");
			clear_opt(sb, DIOREAD_NOLOCK);
		}
		if (sb->s_blocksize < PAGE_SIZE) {
			ext4_msg(sb, KERN_WARNING, "Ignoring dioread_nolock "
				"option - block size is too small");
			clear_opt(sb, DIOREAD_NOLOCK);
		}
	}

	err = ext4_setup_system_zone(sb);
	if (err) {
		ext4_msg(sb, KERN_ERR, "failed to initialize system "
			 "zone (%d)", err);
		goto failed_mount4;
	}

	ext4_ext_init(sb);
	err = ext4_mb_init(sb, needs_recovery);
	if (err) {
		ext4_msg(sb, KERN_ERR, "failed to initialize mballoc (%d)",
			 err);
		goto failed_mount4;
	}

	err = ext4_register_li_request(sb, first_not_zeroed);
	if (err)
		goto failed_mount4;

	sbi->s_kobj.kset = ext4_kset;
	init_completion(&sbi->s_kobj_unregister);
	err = kobject_init_and_add(&sbi->s_kobj, &ext4_ktype, NULL,
				   "%s", sb->s_id);
	if (err) {
		ext4_mb_release(sb);
		ext4_ext_release(sb);
		goto failed_mount4;
	};

	EXT4_SB(sb)->s_mount_state |= EXT4_ORPHAN_FS;
	ext4_orphan_cleanup(sb, es);
	EXT4_SB(sb)->s_mount_state &= ~EXT4_ORPHAN_FS;
	if (needs_recovery) {
		ext4_msg(sb, KERN_INFO, "recovery complete");
		ext4_mark_recovery_complete(sb, es);
	}
	if (EXT4_SB(sb)->s_journal) {
		if (test_opt(sb, DATA_FLAGS) == EXT4_MOUNT_JOURNAL_DATA)
			descr = " journalled data mode";
		else if (test_opt(sb, DATA_FLAGS) == EXT4_MOUNT_ORDERED_DATA)
			descr = " ordered data mode";
		else
			descr = " writeback data mode";
	} else
		descr = "out journal";

	ext4_msg(sb, KERN_INFO, "mounted filesystem with%s. "
		 "Opts: %s%s%s", descr, sbi->s_es->s_mount_opts,
		 *sbi->s_es->s_mount_opts ? "; " : "", orig_data);

	if (es->s_error_count)
		mod_timer(&sbi->s_err_report, jiffies + 300*HZ); /* 5 minutes */

	kfree(orig_data);
	return 0;

cantfind_ext4:
	if (!silent)
		ext4_msg(sb, KERN_ERR, "VFS: Can't find ext4 filesystem");
	goto failed_mount;

failed_mount4:
	iput(root);
	sb->s_root = NULL;
	ext4_msg(sb, KERN_ERR, "mount failed");
	destroy_workqueue(EXT4_SB(sb)->dio_unwritten_wq);
failed_mount_wq:
	ext4_release_system_zone(sb);
	if (sbi->s_journal) {
		jbd2_journal_destroy(sbi->s_journal);
		sbi->s_journal = NULL;
	}
failed_mount3:
	del_timer(&sbi->s_err_report);
	if (sbi->s_flex_groups) {
		if (is_vmalloc_addr(sbi->s_flex_groups))
			vfree(sbi->s_flex_groups);
		else
			kfree(sbi->s_flex_groups);
	}
	percpu_counter_destroy(&sbi->s_freeblocks_counter);
	percpu_counter_destroy(&sbi->s_freeinodes_counter);
	percpu_counter_destroy(&sbi->s_dirs_counter);
	percpu_counter_destroy(&sbi->s_dirtyblocks_counter);
	if (sbi->s_mmp_tsk)
		kthread_stop(sbi->s_mmp_tsk);
failed_mount2:
	for (i = 0; i < db_count; i++)
		brelse(sbi->s_group_desc[i]);
	kfree(sbi->s_group_desc);
failed_mount:
	if (sbi->s_proc) {
		remove_proc_entry(sb->s_id, ext4_proc_root);
	}
#ifdef CONFIG_QUOTA
	for (i = 0; i < MAXQUOTAS; i++)
		kfree(sbi->s_qf_names[i]);
#endif
	ext4_blkdev_remove(sbi);
	brelse(bh);
out_fail:
	sb->s_fs_info = NULL;
	kfree(sbi->s_blockgroup_lock);
	kfree(sbi);
out_free_orig:
	kfree(orig_data);
	return ret;
}

/*
 * Setup any per-fs journal parameters now.  We'll do this both on
 * initial mount, once the journal has been initialised but before we've
 * done any recovery; and again on any subsequent remount.
 */
static void ext4_init_journal_params(struct super_block *sb, journal_t *journal)
{
	struct ext4_sb_info *sbi = EXT4_SB(sb);

	journal->j_commit_interval = sbi->s_commit_interval;
	journal->j_min_batch_time = sbi->s_min_batch_time;
	journal->j_max_batch_time = sbi->s_max_batch_time;

	write_lock(&journal->j_state_lock);
	if (test_opt(sb, BARRIER))
		journal->j_flags |= JBD2_BARRIER;
	else
		journal->j_flags &= ~JBD2_BARRIER;
	if (test_opt(sb, DATA_ERR_ABORT))
		journal->j_flags |= JBD2_ABORT_ON_SYNCDATA_ERR;
	else
		journal->j_flags &= ~JBD2_ABORT_ON_SYNCDATA_ERR;
	write_unlock(&journal->j_state_lock);
}

static journal_t *ext4_get_journal(struct super_block *sb,
				   unsigned int journal_inum)
{
	struct inode *journal_inode;
	journal_t *journal;

	BUG_ON(!EXT4_HAS_COMPAT_FEATURE(sb, EXT4_FEATURE_COMPAT_HAS_JOURNAL));

	/* First, test for the existence of a valid inode on disk.  Bad
	 * things happen if we iget() an unused inode, as the subsequent
	 * iput() will try to delete it. */

	journal_inode = ext4_iget(sb, journal_inum);
	if (IS_ERR(journal_inode)) {
		ext4_msg(sb, KERN_ERR, "no journal found");
		return NULL;
	}
	if (!journal_inode->i_nlink) {
		make_bad_inode(journal_inode);
		iput(journal_inode);
		ext4_msg(sb, KERN_ERR, "journal inode is deleted");
		return NULL;
	}

	jbd_debug(2, "Journal inode found at %p: %lld bytes\n",
		  journal_inode, journal_inode->i_size);
	if (!S_ISREG(journal_inode->i_mode)) {
		ext4_msg(sb, KERN_ERR, "invalid journal inode");
		iput(journal_inode);
		return NULL;
	}

	journal = jbd2_journal_init_inode(journal_inode);
	if (!journal) {
		ext4_msg(sb, KERN_ERR, "Could not load journal inode");
		iput(journal_inode);
		return NULL;
	}
	journal->j_private = sb;
	ext4_init_journal_params(sb, journal);
	return journal;
}

static journal_t *ext4_get_dev_journal(struct super_block *sb,
				       dev_t j_dev)
{
	struct buffer_head *bh;
	journal_t *journal;
	ext4_fsblk_t start;
	ext4_fsblk_t len;
	int hblock, blocksize;
	ext4_fsblk_t sb_block;
	unsigned long offset;
	struct ext4_super_block *es;
	struct block_device *bdev;

	BUG_ON(!EXT4_HAS_COMPAT_FEATURE(sb, EXT4_FEATURE_COMPAT_HAS_JOURNAL));

	bdev = ext4_blkdev_get(j_dev, sb);
	if (bdev == NULL)
		return NULL;

	blocksize = sb->s_blocksize;
	hblock = bdev_logical_block_size(bdev);
	if (blocksize < hblock) {
		ext4_msg(sb, KERN_ERR,
			"blocksize too small for journal device");
		goto out_bdev;
	}

	sb_block = EXT4_MIN_BLOCK_SIZE / blocksize;
	offset = EXT4_MIN_BLOCK_SIZE % blocksize;
	set_blocksize(bdev, blocksize);
	if (!(bh = __bread(bdev, sb_block, blocksize))) {
		ext4_msg(sb, KERN_ERR, "couldn't read superblock of "
		       "external journal");
		goto out_bdev;
	}

	es = (struct ext4_super_block *) (((char *)bh->b_data) + offset);
	if ((le16_to_cpu(es->s_magic) != EXT4_SUPER_MAGIC) ||
	    !(le32_to_cpu(es->s_feature_incompat) &
	      EXT4_FEATURE_INCOMPAT_JOURNAL_DEV)) {
		ext4_msg(sb, KERN_ERR, "external journal has "
					"bad superblock");
		brelse(bh);
		goto out_bdev;
	}

	if (memcmp(EXT4_SB(sb)->s_es->s_journal_uuid, es->s_uuid, 16)) {
		ext4_msg(sb, KERN_ERR, "journal UUID does not match");
		brelse(bh);
		goto out_bdev;
	}

	len = ext4_blocks_count(es);
	start = sb_block + 1;
	brelse(bh);	/* we're done with the superblock */

	journal = jbd2_journal_init_dev(bdev, sb->s_bdev,
					start, len, blocksize);
	if (!journal) {
		ext4_msg(sb, KERN_ERR, "failed to create device journal");
		goto out_bdev;
	}
	journal->j_private = sb;
	ll_rw_block(READ, 1, &journal->j_sb_buffer);
	wait_on_buffer(journal->j_sb_buffer);
	if (!buffer_uptodate(journal->j_sb_buffer)) {
		ext4_msg(sb, KERN_ERR, "I/O error on journal device");
		goto out_journal;
	}
	if (be32_to_cpu(journal->j_superblock->s_nr_users) != 1) {
		ext4_msg(sb, KERN_ERR, "External journal has more than one "
					"user (unsupported) - %d",
			be32_to_cpu(journal->j_superblock->s_nr_users));
		goto out_journal;
	}
	EXT4_SB(sb)->journal_bdev = bdev;
	ext4_init_journal_params(sb, journal);
	return journal;

out_journal:
	jbd2_journal_destroy(journal);
out_bdev:
	ext4_blkdev_put(bdev);
	return NULL;
}

static int ext4_load_journal(struct super_block *sb,
			     struct ext4_super_block *es,
			     unsigned long journal_devnum)
{
	journal_t *journal;
	unsigned int journal_inum = le32_to_cpu(es->s_journal_inum);
	dev_t journal_dev;
	int err = 0;
	int really_read_only;

	BUG_ON(!EXT4_HAS_COMPAT_FEATURE(sb, EXT4_FEATURE_COMPAT_HAS_JOURNAL));

	if (journal_devnum &&
	    journal_devnum != le32_to_cpu(es->s_journal_dev)) {
		ext4_msg(sb, KERN_INFO, "external journal device major/minor "
			"numbers have changed");
		journal_dev = new_decode_dev(journal_devnum);
	} else
		journal_dev = new_decode_dev(le32_to_cpu(es->s_journal_dev));

	really_read_only = bdev_read_only(sb->s_bdev);

	/*
	 * Are we loading a blank journal or performing recovery after a
	 * crash?  For recovery, we need to check in advance whether we
	 * can get read-write access to the device.
	 */
	if (EXT4_HAS_INCOMPAT_FEATURE(sb, EXT4_FEATURE_INCOMPAT_RECOVER)) {
		if (sb->s_flags & MS_RDONLY) {
			ext4_msg(sb, KERN_INFO, "INFO: recovery "
					"required on readonly filesystem");
			if (really_read_only) {
				ext4_msg(sb, KERN_ERR, "write access "
					"unavailable, cannot proceed");
				return -EROFS;
			}
			ext4_msg(sb, KERN_INFO, "write access will "
			       "be enabled during recovery");
		}
	}

	if (journal_inum && journal_dev) {
		ext4_msg(sb, KERN_ERR, "filesystem has both journal "
		       "and inode journals!");
		return -EINVAL;
	}

	if (journal_inum) {
		if (!(journal = ext4_get_journal(sb, journal_inum)))
			return -EINVAL;
	} else {
		if (!(journal = ext4_get_dev_journal(sb, journal_dev)))
			return -EINVAL;
	}

	if (!(journal->j_flags & JBD2_BARRIER))
		ext4_msg(sb, KERN_INFO, "barriers disabled");

	if (!really_read_only && test_opt(sb, UPDATE_JOURNAL)) {
		err = jbd2_journal_update_format(journal);
		if (err)  {
			ext4_msg(sb, KERN_ERR, "error updating journal");
			jbd2_journal_destroy(journal);
			return err;
		}
	}

	if (!EXT4_HAS_INCOMPAT_FEATURE(sb, EXT4_FEATURE_INCOMPAT_RECOVER))
		err = jbd2_journal_wipe(journal, !really_read_only);
	if (!err) {
		char *save = kmalloc(EXT4_S_ERR_LEN, GFP_KERNEL);
		if (save)
			memcpy(save, ((char *) es) +
			       EXT4_S_ERR_START, EXT4_S_ERR_LEN);
		err = jbd2_journal_load(journal);
		if (save)
			memcpy(((char *) es) + EXT4_S_ERR_START,
			       save, EXT4_S_ERR_LEN);
		kfree(save);
	}

	if (err) {
		ext4_msg(sb, KERN_ERR, "error loading journal");
		jbd2_journal_destroy(journal);
		return err;
	}

	EXT4_SB(sb)->s_journal = journal;
	ext4_clear_journal_err(sb, es);

	if (!really_read_only && journal_devnum &&
	    journal_devnum != le32_to_cpu(es->s_journal_dev)) {
		es->s_journal_dev = cpu_to_le32(journal_devnum);

		/* Make sure we flush the recovery flag to disk. */
		ext4_commit_super(sb, 1);
	}

	return 0;
}

static int ext4_commit_super(struct super_block *sb, int sync)
{
	struct ext4_super_block *es = EXT4_SB(sb)->s_es;
	struct buffer_head *sbh = EXT4_SB(sb)->s_sbh;
	int error = 0;

	if (!sbh)
		return error;
	if (buffer_write_io_error(sbh)) {
		/*
		 * Oh, dear.  A previous attempt to write the
		 * superblock failed.  This could happen because the
		 * USB device was yanked out.  Or it could happen to
		 * be a transient write error and maybe the block will
		 * be remapped.  Nothing we can do but to retry the
		 * write and hope for the best.
		 */
		ext4_msg(sb, KERN_ERR, "previous I/O error to "
		       "superblock detected");
		clear_buffer_write_io_error(sbh);
		set_buffer_uptodate(sbh);
	}
	/*
	 * If the file system is mounted read-only, don't update the
	 * superblock write time.  This avoids updating the superblock
	 * write time when we are mounting the root file system
	 * read/only but we need to replay the journal; at that point,
	 * for people who are east of GMT and who make their clock
	 * tick in localtime for Windows bug-for-bug compatibility,
	 * the clock is set in the future, and this will cause e2fsck
	 * to complain and force a full file system check.
	 */
	if (!(sb->s_flags & MS_RDONLY))
		es->s_wtime = cpu_to_le32(get_seconds());
	if (sb->s_bdev->bd_part)
		es->s_kbytes_written =
			cpu_to_le64(EXT4_SB(sb)->s_kbytes_written +
			    ((part_stat_read(sb->s_bdev->bd_part, sectors[1]) -
			      EXT4_SB(sb)->s_sectors_written_start) >> 1));
	else
		es->s_kbytes_written =
			cpu_to_le64(EXT4_SB(sb)->s_kbytes_written);
	ext4_free_blocks_count_set(es, percpu_counter_sum_positive(
					   &EXT4_SB(sb)->s_freeblocks_counter));
	es->s_free_inodes_count =
		cpu_to_le32(percpu_counter_sum_positive(
				&EXT4_SB(sb)->s_freeinodes_counter));
	sb->s_dirt = 0;
	BUFFER_TRACE(sbh, "marking dirty");
	mark_buffer_dirty(sbh);
	if (sync) {
		error = sync_dirty_buffer(sbh);
		if (error)
			return error;

		error = buffer_write_io_error(sbh);
		if (error) {
			ext4_msg(sb, KERN_ERR, "I/O error while writing "
			       "superblock");
			clear_buffer_write_io_error(sbh);
			set_buffer_uptodate(sbh);
		}
	}
	return error;
}

/*
 * Have we just finished recovery?  If so, and if we are mounting (or
 * remounting) the filesystem readonly, then we will end up with a
 * consistent fs on disk.  Record that fact.
 */
static void ext4_mark_recovery_complete(struct super_block *sb,
					struct ext4_super_block *es)
{
	journal_t *journal = EXT4_SB(sb)->s_journal;

	if (!EXT4_HAS_COMPAT_FEATURE(sb, EXT4_FEATURE_COMPAT_HAS_JOURNAL)) {
		BUG_ON(journal != NULL);
		return;
	}
	jbd2_journal_lock_updates(journal);
	if (jbd2_journal_flush(journal) < 0)
		goto out;

	if (EXT4_HAS_INCOMPAT_FEATURE(sb, EXT4_FEATURE_INCOMPAT_RECOVER) &&
	    sb->s_flags & MS_RDONLY) {
		EXT4_CLEAR_INCOMPAT_FEATURE(sb, EXT4_FEATURE_INCOMPAT_RECOVER);
		ext4_commit_super(sb, 1);
	}

out:
	jbd2_journal_unlock_updates(journal);
}

/*
 * If we are mounting (or read-write remounting) a filesystem whose journal
 * has recorded an error from a previous lifetime, move that error to the
 * main filesystem now.
 */
static void ext4_clear_journal_err(struct super_block *sb,
				   struct ext4_super_block *es)
{
	journal_t *journal;
	int j_errno;
	const char *errstr;

	BUG_ON(!EXT4_HAS_COMPAT_FEATURE(sb, EXT4_FEATURE_COMPAT_HAS_JOURNAL));

	journal = EXT4_SB(sb)->s_journal;

	/*
	 * Now check for any error status which may have been recorded in the
	 * journal by a prior ext4_error() or ext4_abort()
	 */

	j_errno = jbd2_journal_errno(journal);
	if (j_errno) {
		char nbuf[16];

		errstr = ext4_decode_error(sb, j_errno, nbuf);
		ext4_warning(sb, "Filesystem error recorded "
			     "from previous mount: %s", errstr);
		ext4_warning(sb, "Marking fs in need of filesystem check.");

		EXT4_SB(sb)->s_mount_state |= EXT4_ERROR_FS;
		es->s_state |= cpu_to_le16(EXT4_ERROR_FS);
		ext4_commit_super(sb, 1);

		jbd2_journal_clear_err(journal);
	}
}

/*
 * Force the running and committing transactions to commit,
 * and wait on the commit.
 */
int ext4_force_commit(struct super_block *sb)
{
	journal_t *journal;
	int ret = 0;

	if (sb->s_flags & MS_RDONLY)
		return 0;

	journal = EXT4_SB(sb)->s_journal;
	if (journal) {
		vfs_check_frozen(sb, SB_FREEZE_TRANS);
		ret = ext4_journal_force_commit(journal);
	}

	return ret;
}

static void ext4_write_super(struct super_block *sb)
{
	lock_super(sb);
	ext4_commit_super(sb, 1);
	unlock_super(sb);
}

static int ext4_sync_fs(struct super_block *sb, int wait)
{
	int ret = 0;
	tid_t target;
	struct ext4_sb_info *sbi = EXT4_SB(sb);

	trace_ext4_sync_fs(sb, wait);
	flush_workqueue(sbi->dio_unwritten_wq);
	if (jbd2_journal_start_commit(sbi->s_journal, &target)) {
		if (wait)
			jbd2_log_wait_commit(sbi->s_journal, target);
	}
	return ret;
}

/*
 * LVM calls this function before a (read-only) snapshot is created.  This
 * gives us a chance to flush the journal completely and mark the fs clean.
 *
 * Note that only this function cannot bring a filesystem to be in a clean
 * state independently, because ext4 prevents a new handle from being started
 * by @sb->s_frozen, which stays in an upper layer.  It thus needs help from
 * the upper layer.
 */
static int ext4_freeze(struct super_block *sb)
{
	int error = 0;
	journal_t *journal;

	if (sb->s_flags & MS_RDONLY)
		return 0;

	journal = EXT4_SB(sb)->s_journal;

	/* Now we set up the journal barrier. */
	jbd2_journal_lock_updates(journal);

	/*
	 * Don't clear the needs_recovery flag if we failed to flush
	 * the journal.
	 */
	error = jbd2_journal_flush(journal);
	if (error < 0)
		goto out;

	/* Journal blocked and flushed, clear needs_recovery flag. */
	EXT4_CLEAR_INCOMPAT_FEATURE(sb, EXT4_FEATURE_INCOMPAT_RECOVER);
	error = ext4_commit_super(sb, 1);
out:
	/* we rely on s_frozen to stop further updates */
	jbd2_journal_unlock_updates(EXT4_SB(sb)->s_journal);
	return error;
}

/*
 * Called by LVM after the snapshot is done.  We need to reset the RECOVER
 * flag here, even though the filesystem is not technically dirty yet.
 */
static int ext4_unfreeze(struct super_block *sb)
{
	if (sb->s_flags & MS_RDONLY)
		return 0;

	lock_super(sb);
	/* Reset the needs_recovery flag before the fs is unlocked. */
	EXT4_SET_INCOMPAT_FEATURE(sb, EXT4_FEATURE_INCOMPAT_RECOVER);
	ext4_commit_super(sb, 1);
	unlock_super(sb);
	return 0;
}

/*
 * Structure to save mount options for ext4_remount's benefit
 */
struct ext4_mount_options {
	unsigned long s_mount_opt;
	unsigned long s_mount_opt2;
	uid_t s_resuid;
	gid_t s_resgid;
	unsigned long s_commit_interval;
	u32 s_min_batch_time, s_max_batch_time;
#ifdef CONFIG_QUOTA
	int s_jquota_fmt;
	char *s_qf_names[MAXQUOTAS];
#endif
};

static int ext4_remount(struct super_block *sb, int *flags, char *data)
{
	struct ext4_super_block *es;
	struct ext4_sb_info *sbi = EXT4_SB(sb);
	ext4_fsblk_t n_blocks_count = 0;
	unsigned long old_sb_flags;
	struct ext4_mount_options old_opts;
	int enable_quota = 0;
	ext4_group_t g;
	unsigned int journal_ioprio = DEFAULT_JOURNAL_IOPRIO;
	int err = 0;
#ifdef CONFIG_QUOTA
	int i;
#endif
	char *orig_data = kstrdup(data, GFP_KERNEL);

	/* Store the original options */
	lock_super(sb);
	old_sb_flags = sb->s_flags;
	old_opts.s_mount_opt = sbi->s_mount_opt;
	old_opts.s_mount_opt2 = sbi->s_mount_opt2;
	old_opts.s_resuid = sbi->s_resuid;
	old_opts.s_resgid = sbi->s_resgid;
	old_opts.s_commit_interval = sbi->s_commit_interval;
	old_opts.s_min_batch_time = sbi->s_min_batch_time;
	old_opts.s_max_batch_time = sbi->s_max_batch_time;
#ifdef CONFIG_QUOTA
	old_opts.s_jquota_fmt = sbi->s_jquota_fmt;
	for (i = 0; i < MAXQUOTAS; i++)
		old_opts.s_qf_names[i] = sbi->s_qf_names[i];
#endif
	if (sbi->s_journal && sbi->s_journal->j_task->io_context)
		journal_ioprio = sbi->s_journal->j_task->io_context->ioprio;

	/*
	 * Allow the "check" option to be passed as a remount option.
	 */
	if (!parse_options(data, sb, NULL, &journal_ioprio,
			   &n_blocks_count, 1)) {
		err = -EINVAL;
		goto restore_opts;
	}

	if (sbi->s_mount_flags & EXT4_MF_FS_ABORTED)
		ext4_abort(sb, "Abort forced by user");

	sb->s_flags = (sb->s_flags & ~MS_POSIXACL) |
		(test_opt(sb, POSIX_ACL) ? MS_POSIXACL : 0);

	es = sbi->s_es;

	if (sbi->s_journal) {
		ext4_init_journal_params(sb, sbi->s_journal);
		set_task_ioprio(sbi->s_journal->j_task, journal_ioprio);
	}

	if ((*flags & MS_RDONLY) != (sb->s_flags & MS_RDONLY) ||
		n_blocks_count > ext4_blocks_count(es)) {
		if (sbi->s_mount_flags & EXT4_MF_FS_ABORTED) {
			err = -EROFS;
			goto restore_opts;
		}

		if (*flags & MS_RDONLY) {
			err = dquot_suspend(sb, -1);
			if (err < 0)
				goto restore_opts;

			/*
			 * First of all, the unconditional stuff we have to do
			 * to disable replay of the journal when we next remount
			 */
			sb->s_flags |= MS_RDONLY;

			/*
			 * OK, test if we are remounting a valid rw partition
			 * readonly, and if so set the rdonly flag and then
			 * mark the partition as valid again.
			 */
			if (!(es->s_state & cpu_to_le16(EXT4_VALID_FS)) &&
			    (sbi->s_mount_state & EXT4_VALID_FS))
				es->s_state = cpu_to_le16(sbi->s_mount_state);

			if (sbi->s_journal)
				ext4_mark_recovery_complete(sb, es);
		} else {
			/* Make sure we can mount this feature set readwrite */
			if (!ext4_feature_set_ok(sb, 0)) {
				err = -EROFS;
				goto restore_opts;
			}
			/*
			 * Make sure the group descriptor checksums
			 * are sane.  If they aren't, refuse to remount r/w.
			 */
			for (g = 0; g < sbi->s_groups_count; g++) {
				struct ext4_group_desc *gdp =
					ext4_get_group_desc(sb, g, NULL);

				if (!ext4_group_desc_csum_verify(sbi, g, gdp)) {
					ext4_msg(sb, KERN_ERR,
	       "ext4_remount: Checksum for group %u failed (%u!=%u)",
		g, le16_to_cpu(ext4_group_desc_csum(sbi, g, gdp)),
					       le16_to_cpu(gdp->bg_checksum));
					err = -EINVAL;
					goto restore_opts;
				}
			}

			/*
			 * If we have an unprocessed orphan list hanging
			 * around from a previously readonly bdev mount,
			 * require a full umount/remount for now.
			 */
			if (es->s_last_orphan) {
				ext4_msg(sb, KERN_WARNING, "Couldn't "
				       "remount RDWR because of unprocessed "
				       "orphan inode list.  Please "
				       "umount/remount instead");
				err = -EINVAL;
				goto restore_opts;
			}

			/*
			 * Mounting a RDONLY partition read-write, so reread
			 * and store the current valid flag.  (It may have
			 * been changed by e2fsck since we originally mounted
			 * the partition.)
			 */
			if (sbi->s_journal)
				ext4_clear_journal_err(sb, es);
			sbi->s_mount_state = le16_to_cpu(es->s_state);
			if ((err = ext4_group_extend(sb, es, n_blocks_count)))
				goto restore_opts;
			if (!ext4_setup_super(sb, es, 0))
				sb->s_flags &= ~MS_RDONLY;
			if (EXT4_HAS_INCOMPAT_FEATURE(sb,
						     EXT4_FEATURE_INCOMPAT_MMP))
				if (ext4_multi_mount_protect(sb,
						le64_to_cpu(es->s_mmp_block))) {
					err = -EROFS;
					goto restore_opts;
				}
			enable_quota = 1;
		}
	}

	/*
	 * Reinitialize lazy itable initialization thread based on
	 * current settings
	 */
	if ((sb->s_flags & MS_RDONLY) || !test_opt(sb, INIT_INODE_TABLE))
		ext4_unregister_li_request(sb);
	else {
		ext4_group_t first_not_zeroed;
		first_not_zeroed = ext4_has_uninit_itable(sb);
		ext4_register_li_request(sb, first_not_zeroed);
	}

	ext4_setup_system_zone(sb);
	if (sbi->s_journal == NULL)
		ext4_commit_super(sb, 1);

#ifdef CONFIG_QUOTA
	/* Release old quota file names */
	for (i = 0; i < MAXQUOTAS; i++)
		if (old_opts.s_qf_names[i] &&
		    old_opts.s_qf_names[i] != sbi->s_qf_names[i])
			kfree(old_opts.s_qf_names[i]);
#endif
	unlock_super(sb);
	if (enable_quota)
		dquot_resume(sb, -1);

	ext4_msg(sb, KERN_INFO, "re-mounted. Opts: %s", orig_data);
	kfree(orig_data);
	return 0;

restore_opts:
	sb->s_flags = old_sb_flags;
	sbi->s_mount_opt = old_opts.s_mount_opt;
	sbi->s_mount_opt2 = old_opts.s_mount_opt2;
	sbi->s_resuid = old_opts.s_resuid;
	sbi->s_resgid = old_opts.s_resgid;
	sbi->s_commit_interval = old_opts.s_commit_interval;
	sbi->s_min_batch_time = old_opts.s_min_batch_time;
	sbi->s_max_batch_time = old_opts.s_max_batch_time;
#ifdef CONFIG_QUOTA
	sbi->s_jquota_fmt = old_opts.s_jquota_fmt;
	for (i = 0; i < MAXQUOTAS; i++) {
		if (sbi->s_qf_names[i] &&
		    old_opts.s_qf_names[i] != sbi->s_qf_names[i])
			kfree(sbi->s_qf_names[i]);
		sbi->s_qf_names[i] = old_opts.s_qf_names[i];
	}
#endif
	unlock_super(sb);
	kfree(orig_data);
	return err;
}

static int ext4_statfs(struct dentry *dentry, struct kstatfs *buf)
{
	struct super_block *sb = dentry->d_sb;
	struct ext4_sb_info *sbi = EXT4_SB(sb);
	struct ext4_super_block *es = sbi->s_es;
	u64 fsid;
	s64 bfree;

	if (test_opt(sb, MINIX_DF)) {
		sbi->s_overhead_last = 0;
	} else if (sbi->s_blocks_last != ext4_blocks_count(es)) {
		ext4_group_t i, ngroups = ext4_get_groups_count(sb);
		ext4_fsblk_t overhead = 0;

		/*
		 * Compute the overhead (FS structures).  This is constant
		 * for a given filesystem unless the number of block groups
		 * changes so we cache the previous value until it does.
		 */

		/*
		 * All of the blocks before first_data_block are
		 * overhead
		 */
		overhead = le32_to_cpu(es->s_first_data_block);

		/*
		 * Add the overhead attributed to the superblock and
		 * block group descriptors.  If the sparse superblocks
		 * feature is turned on, then not all groups have this.
		 */
		for (i = 0; i < ngroups; i++) {
			overhead += ext4_bg_has_super(sb, i) +
				ext4_bg_num_gdb(sb, i);
			cond_resched();
		}

		/*
		 * Every block group has an inode bitmap, a block
		 * bitmap, and an inode table.
		 */
		overhead += ngroups * (2 + sbi->s_itb_per_group);
		sbi->s_overhead_last = overhead;
		smp_wmb();
		sbi->s_blocks_last = ext4_blocks_count(es);
	}

	buf->f_type = EXT4_SUPER_MAGIC;
	buf->f_bsize = sb->s_blocksize;
	buf->f_blocks = ext4_blocks_count(es) - sbi->s_overhead_last;
	bfree = percpu_counter_sum_positive(&sbi->s_freeblocks_counter) -
		       percpu_counter_sum_positive(&sbi->s_dirtyblocks_counter);
	/* prevent underflow in case that few free space is available */
	buf->f_bfree = max_t(s64, bfree, 0);
	buf->f_bavail = buf->f_bfree - ext4_r_blocks_count(es);
	if (buf->f_bfree < ext4_r_blocks_count(es))
		buf->f_bavail = 0;
	buf->f_files = le32_to_cpu(es->s_inodes_count);
	buf->f_ffree = percpu_counter_sum_positive(&sbi->s_freeinodes_counter);
	buf->f_namelen = EXT4_NAME_LEN;
	fsid = le64_to_cpup((void *)es->s_uuid) ^
	       le64_to_cpup((void *)es->s_uuid + sizeof(u64));
	buf->f_fsid.val[0] = fsid & 0xFFFFFFFFUL;
	buf->f_fsid.val[1] = (fsid >> 32) & 0xFFFFFFFFUL;

	return 0;
}

/* Helper function for writing quotas on sync - we need to start transaction
 * before quota file is locked for write. Otherwise the are possible deadlocks:
 * Process 1                         Process 2
 * ext4_create()                     quota_sync()
 *   jbd2_journal_start()                  write_dquot()
 *   dquot_initialize()                         down(dqio_mutex)
 *     down(dqio_mutex)                    jbd2_journal_start()
 *
 */

#ifdef CONFIG_QUOTA

static inline struct inode *dquot_to_inode(struct dquot *dquot)
{
	return sb_dqopt(dquot->dq_sb)->files[dquot->dq_type];
}

static int ext4_write_dquot(struct dquot *dquot)
{
	int ret, err;
	handle_t *handle;
	struct inode *inode;

	inode = dquot_to_inode(dquot);
	handle = ext4_journal_start(inode,
				    EXT4_QUOTA_TRANS_BLOCKS(dquot->dq_sb));
	if (IS_ERR(handle))
		return PTR_ERR(handle);
	ret = dquot_commit(dquot);
	err = ext4_journal_stop(handle);
	if (!ret)
		ret = err;
	return ret;
}

static int ext4_acquire_dquot(struct dquot *dquot)
{
	int ret, err;
	handle_t *handle;

	handle = ext4_journal_start(dquot_to_inode(dquot),
				    EXT4_QUOTA_INIT_BLOCKS(dquot->dq_sb));
	if (IS_ERR(handle))
		return PTR_ERR(handle);
	ret = dquot_acquire(dquot);
	err = ext4_journal_stop(handle);
	if (!ret)
		ret = err;
	return ret;
}

static int ext4_release_dquot(struct dquot *dquot)
{
	int ret, err;
	handle_t *handle;

	handle = ext4_journal_start(dquot_to_inode(dquot),
				    EXT4_QUOTA_DEL_BLOCKS(dquot->dq_sb));
	if (IS_ERR(handle)) {
		/* Release dquot anyway to avoid endless cycle in dqput() */
		dquot_release(dquot);
		return PTR_ERR(handle);
	}
	ret = dquot_release(dquot);
	err = ext4_journal_stop(handle);
	if (!ret)
		ret = err;
	return ret;
}

static int ext4_mark_dquot_dirty(struct dquot *dquot)
{
	/* Are we journaling quotas? */
	if (EXT4_SB(dquot->dq_sb)->s_qf_names[USRQUOTA] ||
	    EXT4_SB(dquot->dq_sb)->s_qf_names[GRPQUOTA]) {
		dquot_mark_dquot_dirty(dquot);
		return ext4_write_dquot(dquot);
	} else {
		return dquot_mark_dquot_dirty(dquot);
	}
}

static int ext4_write_info(struct super_block *sb, int type)
{
	int ret, err;
	handle_t *handle;

	/* Data block + inode block */
	handle = ext4_journal_start(sb->s_root->d_inode, 2);
	if (IS_ERR(handle))
		return PTR_ERR(handle);
	ret = dquot_commit_info(sb, type);
	err = ext4_journal_stop(handle);
	if (!ret)
		ret = err;
	return ret;
}

/*
 * Turn on quotas during mount time - we need to find
 * the quota file and such...
 */
static int ext4_quota_on_mount(struct super_block *sb, int type)
{
	return dquot_quota_on_mount(sb, EXT4_SB(sb)->s_qf_names[type],
					EXT4_SB(sb)->s_jquota_fmt, type);
}

/*
 * Standard function to be called on quota_on
 */
static int ext4_quota_on(struct super_block *sb, int type, int format_id,
			 struct path *path)
{
	int err;

	if (!test_opt(sb, QUOTA))
		return -EINVAL;

	/* Quotafile not on the same filesystem? */
	if (path->mnt->mnt_sb != sb)
		return -EXDEV;
	/* Journaling quota? */
	if (EXT4_SB(sb)->s_qf_names[type]) {
		/* Quotafile not in fs root? */
		if (path->dentry->d_parent != sb->s_root)
			ext4_msg(sb, KERN_WARNING,
				"Quota file not on filesystem root. "
				"Journaled quota will not work");
	}

	/*
	 * When we journal data on quota file, we have to flush journal to see
	 * all updates to the file when we bypass pagecache...
	 */
	if (EXT4_SB(sb)->s_journal &&
	    ext4_should_journal_data(path->dentry->d_inode)) {
		/*
		 * We don't need to lock updates but journal_flush() could
		 * otherwise be livelocked...
		 */
		jbd2_journal_lock_updates(EXT4_SB(sb)->s_journal);
		err = jbd2_journal_flush(EXT4_SB(sb)->s_journal);
		jbd2_journal_unlock_updates(EXT4_SB(sb)->s_journal);
		if (err)
			return err;
	}

	return dquot_quota_on(sb, type, format_id, path);
}

static int ext4_quota_off(struct super_block *sb, int type)
{
	struct inode *inode = sb_dqopt(sb)->files[type];
	handle_t *handle;

	/* Force all delayed allocation blocks to be allocated.
	 * Caller already holds s_umount sem */
	if (test_opt(sb, DELALLOC))
		sync_filesystem(sb);

	if (!inode)
		goto out;

	/* Update modification times of quota files when userspace can
	 * start looking at them */
	handle = ext4_journal_start(inode, 1);
	if (IS_ERR(handle))
		goto out;
	inode->i_mtime = inode->i_ctime = CURRENT_TIME;
	ext4_mark_inode_dirty(handle, inode);
	ext4_journal_stop(handle);

out:
	return dquot_quota_off(sb, type);
}

/* Read data from quotafile - avoid pagecache and such because we cannot afford
 * acquiring the locks... As quota files are never truncated and quota code
 * itself serializes the operations (and no one else should touch the files)
 * we don't have to be afraid of races */
static ssize_t ext4_quota_read(struct super_block *sb, int type, char *data,
			       size_t len, loff_t off)
{
	struct inode *inode = sb_dqopt(sb)->files[type];
	ext4_lblk_t blk = off >> EXT4_BLOCK_SIZE_BITS(sb);
	int err = 0;
	int offset = off & (sb->s_blocksize - 1);
	int tocopy;
	size_t toread;
	struct buffer_head *bh;
	loff_t i_size = i_size_read(inode);

	if (off > i_size)
		return 0;
	if (off+len > i_size)
		len = i_size-off;
	toread = len;
	while (toread > 0) {
		tocopy = sb->s_blocksize - offset < toread ?
				sb->s_blocksize - offset : toread;
		bh = ext4_bread(NULL, inode, blk, 0, &err);
		if (err)
			return err;
		if (!bh)	/* A hole? */
			memset(data, 0, tocopy);
		else
			memcpy(data, bh->b_data+offset, tocopy);
		brelse(bh);
		offset = 0;
		toread -= tocopy;
		data += tocopy;
		blk++;
	}
	return len;
}

/* Write to quotafile (we know the transaction is already started and has
 * enough credits) */
static ssize_t ext4_quota_write(struct super_block *sb, int type,
				const char *data, size_t len, loff_t off)
{
	struct inode *inode = sb_dqopt(sb)->files[type];
	ext4_lblk_t blk = off >> EXT4_BLOCK_SIZE_BITS(sb);
	int err = 0;
	int offset = off & (sb->s_blocksize - 1);
	struct buffer_head *bh;
	handle_t *handle = journal_current_handle();

	if (EXT4_SB(sb)->s_journal && !handle) {
		ext4_msg(sb, KERN_WARNING, "Quota write (off=%llu, len=%llu)"
			" cancelled because transaction is not started",
			(unsigned long long)off, (unsigned long long)len);
		return -EIO;
	}
	/*
	 * Since we account only one data block in transaction credits,
	 * then it is impossible to cross a block boundary.
	 */
	if (sb->s_blocksize - offset < len) {
		ext4_msg(sb, KERN_WARNING, "Quota write (off=%llu, len=%llu)"
			" cancelled because not block aligned",
			(unsigned long long)off, (unsigned long long)len);
		return -EIO;
	}

	mutex_lock_nested(&inode->i_mutex, I_MUTEX_QUOTA);
	bh = ext4_bread(handle, inode, blk, 1, &err);
	if (!bh)
		goto out;
	err = ext4_journal_get_write_access(handle, bh);
	if (err) {
		brelse(bh);
		goto out;
	}
	lock_buffer(bh);
	memcpy(bh->b_data+offset, data, len);
	flush_dcache_page(bh->b_page);
	unlock_buffer(bh);
	err = ext4_handle_dirty_metadata(handle, NULL, bh);
	brelse(bh);
out:
	if (err) {
		mutex_unlock(&inode->i_mutex);
		return err;
	}
	if (inode->i_size < off + len) {
		i_size_write(inode, off + len);
		EXT4_I(inode)->i_disksize = inode->i_size;
		ext4_mark_inode_dirty(handle, inode);
	}
	mutex_unlock(&inode->i_mutex);
	return len;
}

#endif

static struct dentry *ext4_mount(struct file_system_type *fs_type, int flags,
		       const char *dev_name, void *data)
{
	return mount_bdev(fs_type, flags, dev_name, data, ext4_fill_super);
}

#if !defined(CONFIG_EXT2_FS) && !defined(CONFIG_EXT2_FS_MODULE) && defined(CONFIG_EXT4_USE_FOR_EXT23)
static inline void register_as_ext2(void)
{
	int err = register_filesystem(&ext2_fs_type);
	if (err)
		printk(KERN_WARNING
		       "EXT4-fs: Unable to register as ext2 (%d)\n", err);
}

static inline void unregister_as_ext2(void)
{
	unregister_filesystem(&ext2_fs_type);
}

static inline int ext2_feature_set_ok(struct super_block *sb)
{
	if (EXT4_HAS_INCOMPAT_FEATURE(sb, ~EXT2_FEATURE_INCOMPAT_SUPP))
		return 0;
	if (sb->s_flags & MS_RDONLY)
		return 1;
	if (EXT4_HAS_RO_COMPAT_FEATURE(sb, ~EXT2_FEATURE_RO_COMPAT_SUPP))
		return 0;
	return 1;
}
MODULE_ALIAS("ext2");
#else
static inline void register_as_ext2(void) { }
static inline void unregister_as_ext2(void) { }
static inline int ext2_feature_set_ok(struct super_block *sb) { return 0; }
#endif

#if !defined(CONFIG_EXT3_FS) && !defined(CONFIG_EXT3_FS_MODULE) && defined(CONFIG_EXT4_USE_FOR_EXT23)
static inline void register_as_ext3(void)
{
	int err = register_filesystem(&ext3_fs_type);
	if (err)
		printk(KERN_WARNING
		       "EXT4-fs: Unable to register as ext3 (%d)\n", err);
}

static inline void unregister_as_ext3(void)
{
	unregister_filesystem(&ext3_fs_type);
}

static inline int ext3_feature_set_ok(struct super_block *sb)
{
	if (EXT4_HAS_INCOMPAT_FEATURE(sb, ~EXT3_FEATURE_INCOMPAT_SUPP))
		return 0;
	if (!EXT4_HAS_COMPAT_FEATURE(sb, EXT4_FEATURE_COMPAT_HAS_JOURNAL))
		return 0;
	if (sb->s_flags & MS_RDONLY)
		return 1;
	if (EXT4_HAS_RO_COMPAT_FEATURE(sb, ~EXT3_FEATURE_RO_COMPAT_SUPP))
		return 0;
	return 1;
}
MODULE_ALIAS("ext3");
#else
static inline void register_as_ext3(void) { }
static inline void unregister_as_ext3(void) { }
static inline int ext3_feature_set_ok(struct super_block *sb) { return 0; }
#endif

static struct file_system_type ext4_fs_type = {
	.owner		= THIS_MODULE,
	.name		= "ext4",
	.mount		= ext4_mount,
	.kill_sb	= kill_block_super,
	.fs_flags	= FS_REQUIRES_DEV,
};

static int __init ext4_init_feat_adverts(void)
{
	struct ext4_features *ef;
	int ret = -ENOMEM;

	ef = kzalloc(sizeof(struct ext4_features), GFP_KERNEL);
	if (!ef)
		goto out;

	ef->f_kobj.kset = ext4_kset;
	init_completion(&ef->f_kobj_unregister);
	ret = kobject_init_and_add(&ef->f_kobj, &ext4_feat_ktype, NULL,
				   "features");
	if (ret) {
		kfree(ef);
		goto out;
	}

	ext4_feat = ef;
	ret = 0;
out:
	return ret;
}

static void ext4_exit_feat_adverts(void)
{
	kobject_put(&ext4_feat->f_kobj);
	wait_for_completion(&ext4_feat->f_kobj_unregister);
	kfree(ext4_feat);
}

/* Shared across all ext4 file systems */
wait_queue_head_t ext4__ioend_wq[EXT4_WQ_HASH_SZ];
struct mutex ext4__aio_mutex[EXT4_WQ_HASH_SZ];

static int __init ext4_init_fs(void)
{
	int i, err;

	ext4_check_flag_values();

	for (i = 0; i < EXT4_WQ_HASH_SZ; i++) {
		mutex_init(&ext4__aio_mutex[i]);
		init_waitqueue_head(&ext4__ioend_wq[i]);
	}

	err = ext4_init_pageio();
	if (err)
		return err;
	err = ext4_init_system_zone();
	if (err)
		goto out7;
	ext4_kset = kset_create_and_add("ext4", NULL, fs_kobj);
	if (!ext4_kset)
		goto out6;
	ext4_proc_root = proc_mkdir("fs/ext4", NULL);
	if (!ext4_proc_root)
		goto out5;

	err = ext4_init_feat_adverts();
	if (err)
		goto out4;

	err = ext4_init_mballoc();
	if (err)
		goto out3;

	err = ext4_init_xattr();
	if (err)
		goto out2;
	err = init_inodecache();
	if (err)
		goto out1;
	register_as_ext3();
	register_as_ext2();
	err = register_filesystem(&ext4_fs_type);
	if (err)
		goto out;

	ext4_li_info = NULL;
	mutex_init(&ext4_li_mtx);
	return 0;
out:
	unregister_as_ext2();
	unregister_as_ext3();
	destroy_inodecache();
out1:
	ext4_exit_xattr();
out2:
	ext4_exit_mballoc();
out3:
	ext4_exit_feat_adverts();
out4:
	remove_proc_entry("fs/ext4", NULL);
out5:
	kset_unregister(ext4_kset);
out6:
	ext4_exit_system_zone();
out7:
	ext4_exit_pageio();
	return err;
}

static void __exit ext4_exit_fs(void)
{
	ext4_destroy_lazyinit_thread();
	unregister_as_ext2();
	unregister_as_ext3();
	unregister_filesystem(&ext4_fs_type);
	destroy_inodecache();
	ext4_exit_xattr();
	ext4_exit_mballoc();
	ext4_exit_feat_adverts();
	remove_proc_entry("fs/ext4", NULL);
	kset_unregister(ext4_kset);
	ext4_exit_system_zone();
	ext4_exit_pageio();
}

MODULE_AUTHOR("Remy Card, Stephen Tweedie, Andrew Morton, Andreas Dilger, Theodore Ts'o and others");
MODULE_DESCRIPTION("Fourth Extended Filesystem");
MODULE_LICENSE("GPL");
module_init(ext4_init_fs)
module_exit(ext4_exit_fs)<|MERGE_RESOLUTION|>--- conflicted
+++ resolved
@@ -76,11 +76,8 @@
 static int ext4_freeze(struct super_block *sb);
 static struct dentry *ext4_mount(struct file_system_type *fs_type, int flags,
 		       const char *dev_name, void *data);
-<<<<<<< HEAD
-=======
 static inline int ext2_feature_set_ok(struct super_block *sb);
 static inline int ext3_feature_set_ok(struct super_block *sb);
->>>>>>> 02f8c6ae
 static int ext4_feature_set_ok(struct super_block *sb, int readonly);
 static void ext4_destroy_lazyinit_thread(void);
 static void ext4_unregister_li_request(struct super_block *sb);
