--- conflicted
+++ resolved
@@ -66,47 +66,15 @@
 				    struct ext4_group_desc *gdp)
 {
 	unsigned num_clusters;
+#ifdef CONFIG_EXT4_FS_SNAPSHOT_EXCLUDE_BITMAP
+	int block_cluster = -1, exclude_cluster = -1, inode_cluster = -1,
+	    itbl_cluster = -1, i, c;
+#else
 	int block_cluster = -1, inode_cluster = -1, itbl_cluster = -1, i, c;
+#endif
 	ext4_fsblk_t start = ext4_group_first_block_no(sb, block_group);
 	ext4_fsblk_t itbl_blk;
 	struct ext4_sb_info *sbi = EXT4_SB(sb);
-<<<<<<< HEAD
-#ifdef CONFIG_EXT4_FS_SNAPSHOT_EXCLUDE_BITMAP
-	int used_blocks, exclude_bitmap = 0;
-
-	if (EXT4_HAS_COMPAT_FEATURE(sb,
-				    EXT4_FEATURE_COMPAT_EXCLUDE_BITMAP))
-		exclude_bitmap = 1;
-
-	/* block bitmap, exclude bitmap, inode bitmap, and inode table blocks */
-	used_blocks = sbi->s_itb_per_group + 2 + exclude_bitmap;
-#else
-	/* block bitmap, inode bitmap, and inode table blocks */
-	int used_blocks = sbi->s_itb_per_group + 2;
-#endif
-
-	if (EXT4_HAS_INCOMPAT_FEATURE(sb, EXT4_FEATURE_INCOMPAT_FLEX_BG)) {
-		if (!ext4_block_in_group(sb, ext4_block_bitmap(sb, gdp),
-					block_group))
-			used_blocks--;
-
-#ifdef CONFIG_EXT4_FS_SNAPSHOT_EXCLUDE_BITMAP
-		if (exclude_bitmap && !ext4_block_in_group(sb,
-					ext4_exclude_bitmap(sb, gdp),
-					block_group))
-			used_blocks--;
-
-#endif
-		if (!ext4_block_in_group(sb, ext4_inode_bitmap(sb, gdp),
-					block_group))
-			used_blocks--;
-
-		tmp = ext4_inode_table(sb, gdp);
-		for (; tmp < ext4_inode_table(sb, gdp) +
-				sbi->s_itb_per_group; tmp++) {
-			if (!ext4_block_in_group(sb, tmp, block_group))
-				used_blocks -= 1;
-=======
 
 	/* This is the number of clusters used by the superblock,
 	 * block group descriptors, and reserved block group
@@ -133,9 +101,24 @@
 		else if (block_cluster == num_clusters) {
 			num_clusters++;
 			block_cluster = -1;
->>>>>>> 5f0a6e2d
 		}
 	}
+
+#ifdef CONFIG_EXT4_FS_SNAPSHOT_EXCLUDE_BITMAP
+	if (EXT4_HAS_COMPAT_FEATURE(sb,
+				    EXT4_FEATURE_COMPAT_EXCLUDE_BITMAP) &&
+	    ext4_block_in_group(sb, ext4_exclude_bitmap(sb, gdp),
+				block_group)) {
+		exclude_cluster = EXT4_B2C(sbi,
+					start - ext4_exclude_bitmap(sb, gdp));
+		if (exclude_cluster < num_clusters)
+			exclude_cluster = -1;
+		else if (inode_cluster == num_clusters) {
+			num_clusters++;
+			exclude_cluster = -1;
+		}
+	}
+#endif
 
 	if (ext4_block_in_group(sb, ext4_inode_bitmap(sb, gdp), block_group)) {
 		inode_cluster = EXT4_B2C(sbi,
@@ -166,6 +149,10 @@
 
 	if (block_cluster != -1)
 		num_clusters++;
+#ifdef CONFIG_EXT4_FS_SNAPSHOT_EXCLUDE_BITMAP
+	if (exclude_cluster != -1)
+		num_clusters++;
+#endif
 	if (inode_cluster != -1)
 		num_clusters++;
 
@@ -229,23 +216,12 @@
 	if (!flex_bg || ext4_block_in_group(sb, tmp, block_group))
 		ext4_set_bit(EXT4_B2C(sbi, tmp - start), bh->b_data);
 
-<<<<<<< HEAD
-		/* Set bits for block and inode bitmaps, and inode table */
-		tmp = ext4_block_bitmap(sb, gdp);
-		if (!flex_bg || ext4_block_in_group(sb, tmp, block_group))
-			ext4_set_bit(tmp - start, bh->b_data);
 #ifdef CONFIG_EXT4_FS_SNAPSHOT_EXCLUDE_BITMAP
-		if (EXT4_HAS_COMPAT_FEATURE(sb,
-					EXT4_FEATURE_COMPAT_EXCLUDE_BITMAP)) {
-			tmp = ext4_exclude_bitmap(sb, gdp);
-			if (!flex_bg ||
-			    ext4_block_in_group(sb, tmp, block_group))
-				ext4_set_bit(tmp - start, bh->b_data);
-		}
-
+	tmp = ext4_exclude_bitmap(sb, gdp);
+	if (!flex_bg || ext4_block_in_group(sb, tmp, block_group))
+		ext4_set_bit(EXT4_B2C(sbi, tmp - start), bh->b_data);
 #endif
-		tmp = ext4_inode_bitmap(sb, gdp);
-=======
+
 	tmp = ext4_inode_bitmap(sb, gdp);
 	if (!flex_bg || ext4_block_in_group(sb, tmp, block_group))
 		ext4_set_bit(EXT4_B2C(sbi, tmp - start), bh->b_data);
@@ -253,7 +229,6 @@
 	tmp = ext4_inode_table(sb, gdp);
 	for (; tmp < ext4_inode_table(sb, gdp) +
 		     sbi->s_itb_per_group; tmp++) {
->>>>>>> 5f0a6e2d
 		if (!flex_bg || ext4_block_in_group(sb, tmp, block_group))
 			ext4_set_bit(EXT4_B2C(sbi, tmp - start), bh->b_data);
 	}
@@ -567,62 +542,47 @@
 static int ext4_has_free_clusters(struct ext4_sb_info *sbi,
 				  s64 nclusters, unsigned int flags)
 {
-<<<<<<< HEAD
-	s64 free_blocks, dirty_blocks, root_blocks;
-#ifdef CONFIG_EXT4_FS_SNAPSHOT_CTL_RESERVE
-	ext4_fsblk_t snapshot_r_blocks;
-	handle_t *handle = journal_current_handle();
-#endif
-	struct percpu_counter *fbc = &sbi->s_freeblocks_counter;
-	struct percpu_counter *dbc = &sbi->s_dirtyblocks_counter;
-
-	free_blocks  = percpu_counter_read_positive(fbc);
-	dirty_blocks = percpu_counter_read_positive(dbc);
-	root_blocks = ext4_r_blocks_count(sbi->s_es);
-
+	s64 free_clusters, dirty_clusters, root_clusters;
+	struct percpu_counter *fcc = &sbi->s_freeclusters_counter;
+	struct percpu_counter *dcc = &sbi->s_dirtyclusters_counter;
+
+	free_clusters  = percpu_counter_read_positive(fcc);
+	dirty_clusters = percpu_counter_read_positive(dcc);
+	root_clusters = EXT4_B2C(sbi, ext4_r_blocks_count(sbi->s_es));
 #ifdef CONFIG_EXT4_FS_SNAPSHOT_CTL_RESERVE
 	if (ext4_snapshot_active(sbi)) {
-		if (unlikely(free_blocks < (nblocks + dirty_blocks)))
+#ifdef CONFIG_EXT4_FS_SNAPSHOT_CTL_RESERVE
+		s64 snapshot_r_clusters;
+		handle_t *handle = journal_current_handle();
+#endif
+		if (unlikely(free_clusters < (nclusters + dirty_clusters)))
 			/* sorry, but we're really out of space */
 			return 0;
 		if (handle && unlikely(IS_COWING(handle)))
 			/* any available space may be used by COWing task */
 			return 1;
 		/* reserve blocks for active snapshot */
-		snapshot_r_blocks =
-			le64_to_cpu(sbi->s_es->s_snapshot_r_blocks_count);
+		snapshot_r_clusters =
+			EXT4_B2C(sbi, le64_to_cpu(sbi->s_es->s_snapshot_r_blocks));
 		/*
-		 * The last snapshot_r_blocks are reserved for active snapshot
+		 * The last snapshot_r_clusters are reserved for active snapshot
 		 * and may not be allocated even by root.
 		 */
-		if (free_blocks < (nblocks + dirty_blocks + snapshot_r_blocks))
+		if (free_clusters < (nclusters + dirty_clusters +
+				     snapshot_r_clusters))
 			return 0;
 		/*
 		 * Mortal users must reserve blocks for both snapshot and
 		 * root user.
 		 */
-		root_blocks += snapshot_r_blocks;
-	}
-
+		root_clusters += snapshot_r_clusters;
+	}
 #endif
-	if (free_blocks - (nblocks + root_blocks + dirty_blocks) <
-						EXT4_FREEBLOCKS_WATERMARK) {
-		free_blocks  = percpu_counter_sum_positive(fbc);
-		dirty_blocks = percpu_counter_sum_positive(dbc);
-=======
-	s64 free_clusters, dirty_clusters, root_clusters;
-	struct percpu_counter *fcc = &sbi->s_freeclusters_counter;
-	struct percpu_counter *dcc = &sbi->s_dirtyclusters_counter;
-
-	free_clusters  = percpu_counter_read_positive(fcc);
-	dirty_clusters = percpu_counter_read_positive(dcc);
-	root_clusters = EXT4_B2C(sbi, ext4_r_blocks_count(sbi->s_es));
 
 	if (free_clusters - (nclusters + root_clusters + dirty_clusters) <
 					EXT4_FREECLUSTERS_WATERMARK) {
 		free_clusters  = EXT4_C2B(sbi, percpu_counter_sum_positive(fcc));
 		dirty_clusters = percpu_counter_sum_positive(dcc);
->>>>>>> 5f0a6e2d
 	}
 	/* Check whether we have space after accounting for current
 	 * dirty clusters & root reserved clusters.
